SOURCES := src/*.c src/elements/*.c

CFLAGS := -w -std=c99 -D_POSIX_C_SOURCE=200112L -Iincludes/ 
OFLAGS := -O3 -ffast-math -ftree-vectorize -funsafe-math-optimizations
<<<<<<< HEAD
LFLAGS := -lSDL -lm -lbz2
=======
LFLAGS := -lSDL -lm -lbz2 -lpython2.7 -lm -L/usr/lib/python2.7/config -I/usr/include/python2.7
>>>>>>> 04a9cbcb
LFLAGS_X := -lm -lbz2 -lSDLmain
MFLAGS_SSE3 := -march=native -DX86 -DX86_SSE3 -msse3
MFLAGS_SSE2 := -march=native -DX86 -DX86_SSE2 -msse2
MFLAGS_SSE := -march=native -DX86 -DX86_SSE
FLAGS_DBUG := -Wall -std=c99 -D_POSIX_C_SOURCE=200112L -pg -DX86 -DX86_SSE3 -msse3 -lSDL -lm -lbz2 -g
COMPILER := gcc
LINUX_TARG := powder-64-sse2 powder-sse powder-sse2
WIN32_TARG := powder-sse.exe powder-sse2.exe
PYCOMMAND := python2 getheader.py

powder: $(SOURCES)
	$(PYCOMMAND)
	$(COMPILER) -DINTERNAL -o$@ $(CFLAGS) $(OFLAGS) $(LFLAGS) $(MFLAGS_SSE3) $(SOURCES) -DLIN64
	mv $@ build
powder-debug-64: $(SOURCES)
	$(PYCOMMAND) --64bit
	$(COMPILER) -m64 -o$@ $(FLAGS_DBUG) -DLIN64 $(SOURCES) -Iincludes/
	mv $@ build
powder-debug: $(SOURCES)
	$(PYCOMMAND)
	$(COMPILER) -DINTERNAL -o$@ $(CFLAGS) $(OFLAGS) $(LFLAGS) $(MFLAGS_SSE3) $(SOURCES) -DLIN64 $(FLAGS_DBUG)
	mv $@ build
powder-sse3: $(SOURCES)
	$(PYCOMMAND)
	$(COMPILER) -m32 -o$@ $(CFLAGS) $(OFLAGS) $(LFLAGS) $(MFLAGS_SSE3) $(SOURCES) -DLIN32
	strip $@
	mv $@ build
powder-sse2: $(SOURCES)
	$(PYCOMMAND)
	$(COMPILER) -m32 -o$@ $(CFLAGS) $(OFLAGS) $(LFLAGS) $(MFLAGS_SSE2) $(SOURCES) -DLIN32
	strip $@
	mv $@ build
powder-sse: $(SOURCES)
	$(PYCOMMAND)
	$(COMPILER) -m32 -o$@ $(CFLAGS) $(OFLAGS) $(LFLAGS) $(MFLAGS_SSE) $(SOURCES) -DLIN32
	strip $@
	mv $@ build
powder-64-sse3-opengl: $(SOURCES)
	$(PYCOMMAND) --64bit
	$(COMPILER) -m64 -o$@ $(CFLAGS) $(OFLAGS) $(LFLAGS) $(MFLAGS_SSE3) $(SOURCES) -DLIN64 -lGL -lGLU -DOpenGL
	strip $@
	mv $@ build
powder-64-sse3: $(SOURCES)
	$(PYCOMMAND) --64bit
	$(COMPILER) -m64 -o$@ $(CFLAGS) $(OFLAGS) $(LFLAGS) $(MFLAGS_SSE3) $(SOURCES) -DLIN64 
	strip $@
	mv $@ build
powder-64-sse2: $(SOURCES)
	$(PYCOMMAND) --64bit
	$(COMPILER) -m64 -o$@ $(CFLAGS) $(OFLAGS) $(LFLAGS) $(MFLAGS_SSE2) $(SOURCES) -DLIN64
	strip $@
	mv $@ build

powder-icc: $(SOURCES)
	$(PYCOMMAND)
	/opt/intel/Compiler/11.1/073/bin/intel64/icc -m64 -o$@ -Iincludes/ -O2 -march=core2 -msse3 -mfpmath=sse -lSDL -lbz2 -lm -xW $(SOURCES) -std=c99 -D_POSIX_C_SOURCE=200112L

powder-res.o: powder-res.rc powder.ico
	$(PYCOMMAND)
	i586-mingw32msvc-windres powder-res.rc powder-res.o

powder-sse3.exe: $(SOURCES) powder-res.o
	$(PYCOMMAND)
	i586-mingw32msvc-gcc -o$@ $(CFLAGS) $(OFLAGS) $(MFLAGS_SSE3) $(SOURCES) powder-res.o -lmingw32 -llibregex -lws2_32 -lSDLmain $(LFLAGS) -mwindows -DWIN32
	strip $@
	chmod 0644 $@
	mv $@ build
powder-sse2.exe: $(SOURCES) powder-res.o
	$(PYCOMMAND)
	i586-mingw32msvc-gcc -o$@ $(CFLAGS) $(OFLAGS) $(MFLAGS_SSE2) $(SOURCES) powder-res.o -lmingw32 -llibregex -lws2_32 -lSDLmain $(LFLAGS) -mwindows -DWIN32
	strip $@
	chmod 0644 $@
	mv $@ build
powder-sse.exe: $(SOURCES) powder-res.o
	$(PYCOMMAND)
	i586-mingw32msvc-gcc -o$@ $(CFLAGS) $(OFLAGS) $(MFLAGS_SSE) $(SOURCES) powder-res.o -lmingw32 -llibregex -lws2_32 -lSDLmain $(LFLAGS) -mwindows -DWIN32
	strip $@
	chmod 0644 $@
	mv $@ build
powder-x: $(SOURCES)
<<<<<<< HEAD
=======
	$(PYCOMMAND)
>>>>>>> 04a9cbcb
	gcc -o $@ $(CFLAGS) $(OFLAGS) $(LFLAGS_X) $(MFLAGS) $(SOURCES) -DMACOSX -DPIX32BGRA -arch x86_64 -framework Cocoa -framework SDL -framework Python
	strip $@ 
	mv $@ build/Powder.app/Contents/MacOS/
powder-x-ogl: $(SOURCES)
<<<<<<< HEAD
=======
	$(PYCOMMAND)
>>>>>>> 04a9cbcb
	gcc -o $@ $(CFLAGS) $(OFLAGS) $(LFLAGS_X) $(MFLAGS) $(SOURCES) -DOpenGL -DMACOSX -DPIX32BGRA -arch x86_64 -framework Cocoa -framework SDL -framework OpenGL -framework Python
	strip $@ 
	mv $@ build<|MERGE_RESOLUTION|>--- conflicted
+++ resolved
@@ -2,11 +2,7 @@
 
 CFLAGS := -w -std=c99 -D_POSIX_C_SOURCE=200112L -Iincludes/ 
 OFLAGS := -O3 -ffast-math -ftree-vectorize -funsafe-math-optimizations
-<<<<<<< HEAD
-LFLAGS := -lSDL -lm -lbz2
-=======
-LFLAGS := -lSDL -lm -lbz2 -lpython2.7 -lm -L/usr/lib/python2.7/config -I/usr/include/python2.7
->>>>>>> 04a9cbcb
+LFLAGS := -lSDL -lm -lbz2 -lpython2.7 -L/usr/lib/python2.7/config -I/usr/include/python2.7
 LFLAGS_X := -lm -lbz2 -lSDLmain
 MFLAGS_SSE3 := -march=native -DX86 -DX86_SSE3 -msse3
 MFLAGS_SSE2 := -march=native -DX86 -DX86_SSE2 -msse2
@@ -15,7 +11,7 @@
 COMPILER := gcc
 LINUX_TARG := powder-64-sse2 powder-sse powder-sse2
 WIN32_TARG := powder-sse.exe powder-sse2.exe
-PYCOMMAND := python2 getheader.py
+PYCOMMAND := python getheader.py
 
 powder: $(SOURCES)
 	$(PYCOMMAND)
@@ -61,11 +57,9 @@
 	mv $@ build
 
 powder-icc: $(SOURCES)
-	$(PYCOMMAND)
 	/opt/intel/Compiler/11.1/073/bin/intel64/icc -m64 -o$@ -Iincludes/ -O2 -march=core2 -msse3 -mfpmath=sse -lSDL -lbz2 -lm -xW $(SOURCES) -std=c99 -D_POSIX_C_SOURCE=200112L
 
 powder-res.o: powder-res.rc powder.ico
-	$(PYCOMMAND)
 	i586-mingw32msvc-windres powder-res.rc powder-res.o
 
 powder-sse3.exe: $(SOURCES) powder-res.o
@@ -87,18 +81,12 @@
 	chmod 0644 $@
 	mv $@ build
 powder-x: $(SOURCES)
-<<<<<<< HEAD
-=======
 	$(PYCOMMAND)
->>>>>>> 04a9cbcb
 	gcc -o $@ $(CFLAGS) $(OFLAGS) $(LFLAGS_X) $(MFLAGS) $(SOURCES) -DMACOSX -DPIX32BGRA -arch x86_64 -framework Cocoa -framework SDL -framework Python
 	strip $@ 
 	mv $@ build/Powder.app/Contents/MacOS/
 powder-x-ogl: $(SOURCES)
-<<<<<<< HEAD
-=======
 	$(PYCOMMAND)
->>>>>>> 04a9cbcb
 	gcc -o $@ $(CFLAGS) $(OFLAGS) $(LFLAGS_X) $(MFLAGS) $(SOURCES) -DOpenGL -DMACOSX -DPIX32BGRA -arch x86_64 -framework Cocoa -framework SDL -framework OpenGL -framework Python
 	strip $@ 
 	mv $@ build