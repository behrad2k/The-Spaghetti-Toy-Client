SOURCES := src/*.c src/elements/*.c

CFLAGS := -w -std=c99 -D_POSIX_C_SOURCE=200112L -Iincludes/ 
OFLAGS := -O3 -ffast-math -ftree-vectorize -funsafe-math-optimizations
LFLAGS := -lSDL -lm -lbz2 -lpython2.7 -lm -L/usr/lib/python2.7/config -I/usr/include/python2.7
LFLAGS_X := -lm -lbz2 -lSDLmain
MFLAGS_SSE3 := -march=native -DX86 -DX86_SSE3 -msse3
MFLAGS_SSE2 := -march=native -DX86 -DX86_SSE2 -msse2
MFLAGS_SSE := -march=native -DX86 -DX86_SSE
FLAGS_DBUG := -Wall -std=c99 -D_POSIX_C_SOURCE=200112L -pg -DX86 -DX86_SSE3 -msse3 -lSDL -lm -lbz2 -g
COMPILER := gcc
LINUX_TARG := powder-64-sse2 powder-sse powder-sse2
WIN32_TARG := powder-sse.exe powder-sse2.exe
PYCOMMAND := python2 getheader.py

powder: $(SOURCES)
	$(PYCOMMAND)
	$(COMPILER) -DINTERNAL -o$@ $(CFLAGS) $(OFLAGS) $(LFLAGS) $(MFLAGS_SSE3) $(SOURCES) -DLIN64
	mv $@ build
powder-debug-64: $(SOURCES)
	$(PYCOMMAND)
	$(COMPILER) -m64 -o$@ $(FLAGS_DBUG) -DLIN64 $(SOURCES) -Iincludes/
	mv $@ build
powder-debug: $(SOURCES)
	$(PYCOMMAND)
	$(COMPILER) -m32 -o$@ $(FLAGS_DBUG) -DLIN32 $(SOURCES) -Iincludes/ 
	mv $@ build
powder-sse3: $(SOURCES)
	$(PYCOMMAND)
	$(COMPILER) -m32 -o$@ $(CFLAGS) $(OFLAGS) $(LFLAGS) $(MFLAGS_SSE3) $(SOURCES) -DLIN32
	strip $@
	mv $@ build
powder-sse2: $(SOURCES)
	$(PYCOMMAND)
	$(COMPILER) -m32 -o$@ $(CFLAGS) $(OFLAGS) $(LFLAGS) $(MFLAGS_SSE2) $(SOURCES) -DLIN32
	strip $@
	mv $@ build
powder-sse: $(SOURCES)
	$(PYCOMMAND)
	$(COMPILER) -m32 -o$@ $(CFLAGS) $(OFLAGS) $(LFLAGS) $(MFLAGS_SSE) $(SOURCES) -DLIN32
	strip $@
	mv $@ build
powder-64-sse3-opengl: $(SOURCES)
	$(PYCOMMAND)
	$(COMPILER) -m64 -o$@ $(CFLAGS) $(OFLAGS) $(LFLAGS) $(MFLAGS_SSE3) $(SOURCES) -DLIN64 -lGL -lGLU -DOpenGL
	strip $@
	mv $@ build
powder-64-sse3: $(SOURCES)
	$(PYCOMMAND)
	$(COMPILER) -m64 -o$@ $(CFLAGS) $(OFLAGS) $(LFLAGS) $(MFLAGS_SSE3) $(SOURCES) -DLIN64 
	strip $@
	mv $@ build
powder-64-sse2: $(SOURCES)
	$(PYCOMMAND)
	$(COMPILER) -m64 -o$@ $(CFLAGS) $(OFLAGS) $(LFLAGS) $(MFLAGS_SSE2) $(SOURCES) -DLIN64
	strip $@
	mv $@ build

powder-icc: $(SOURCES)
	$(PYCOMMAND)
	/opt/intel/Compiler/11.1/073/bin/intel64/icc -m64 -o$@ -Iincludes/ -O2 -march=core2 -msse3 -mfpmath=sse -lSDL -lbz2 -lm -xW $(SOURCES) -std=c99 -D_POSIX_C_SOURCE=200112L

powder-res.o: powder-res.rc powder.ico
	$(PYCOMMAND)
	i586-mingw32msvc-windres powder-res.rc powder-res.o

powder-sse3.exe: $(SOURCES) powder-res.o
	$(PYCOMMAND)
	i586-mingw32msvc-gcc -o$@ $(CFLAGS) $(OFLAGS) $(MFLAGS_SSE3) $(SOURCES) powder-res.o -lmingw32 -llibregex -lws2_32 -lSDLmain $(LFLAGS) -mwindows -DWIN32
	strip $@
	chmod 0644 $@
	mv $@ build
powder-sse2.exe: $(SOURCES) powder-res.o
	$(PYCOMMAND)
	i586-mingw32msvc-gcc -o$@ $(CFLAGS) $(OFLAGS) $(MFLAGS_SSE2) $(SOURCES) powder-res.o -lmingw32 -llibregex -lws2_32 -lSDLmain $(LFLAGS) -mwindows -DWIN32
	strip $@
	chmod 0644 $@
	mv $@ build
powder-sse.exe: $(SOURCES) powder-res.o
	$(PYCOMMAND)
	i586-mingw32msvc-gcc -o$@ $(CFLAGS) $(OFLAGS) $(MFLAGS_SSE) $(SOURCES) powder-res.o -lmingw32 -llibregex -lws2_32 -lSDLmain $(LFLAGS) -mwindows -DWIN32
	strip $@
	chmod 0644 $@
	mv $@ build
powder-x: $(SOURCES)
<<<<<<< HEAD
	gcc -o $@ $(CFLAGS) $(OFLAGS) $(LFLAGS_X) $(MFLAGS) $(SOURCES) -DMACOSX -DPIX32BGRA -arch x86_64 -framework Cocoa -framework SDL -framework Python
	strip $@ 
	mv $@ build
powder-x-ogl: $(SOURCES)
	gcc -o $@ $(CFLAGS) $(OFLAGS) $(LFLAGS_X) $(MFLAGS) $(SOURCES) -DOpenGL -DMACOSX -DPIX32BGRA -arch x86_64 -framework Cocoa -framework SDL -framework OpenGL -framework Python
=======
	$(PYCOMMAND)
	gcc -o $@ $(CFLAGS) $(OFLAGS) $(LFLAGS_X) $(MFLAGS) $(SOURCES) -DMACOSX -DPIX32BGRA -arch x86_64 -framework Cocoa -framework SDL
	strip $@ 
	mv $@ build
powder-x-ogl: $(SOURCES)
	$(PYCOMMAND)
	gcc -o $@ $(CFLAGS) $(OFLAGS) $(LFLAGS_X) $(MFLAGS) $(SOURCES) -DOpenGL -DMACOSX -DPIX32BGRA -arch x86_64 -framework Cocoa -framework SDL -framework OpenGL
>>>>>>> db07c1ee
	strip $@ 
	mv $@ build<|MERGE_RESOLUTION|>--- conflicted
+++ resolved
@@ -83,20 +83,12 @@
 	chmod 0644 $@
 	mv $@ build
 powder-x: $(SOURCES)
-<<<<<<< HEAD
+	$(PYCOMMAND)
 	gcc -o $@ $(CFLAGS) $(OFLAGS) $(LFLAGS_X) $(MFLAGS) $(SOURCES) -DMACOSX -DPIX32BGRA -arch x86_64 -framework Cocoa -framework SDL -framework Python
 	strip $@ 
 	mv $@ build
 powder-x-ogl: $(SOURCES)
+	$(PYCOMMAND)
 	gcc -o $@ $(CFLAGS) $(OFLAGS) $(LFLAGS_X) $(MFLAGS) $(SOURCES) -DOpenGL -DMACOSX -DPIX32BGRA -arch x86_64 -framework Cocoa -framework SDL -framework OpenGL -framework Python
-=======
-	$(PYCOMMAND)
-	gcc -o $@ $(CFLAGS) $(OFLAGS) $(LFLAGS_X) $(MFLAGS) $(SOURCES) -DMACOSX -DPIX32BGRA -arch x86_64 -framework Cocoa -framework SDL
-	strip $@ 
-	mv $@ build
-powder-x-ogl: $(SOURCES)
-	$(PYCOMMAND)
-	gcc -o $@ $(CFLAGS) $(OFLAGS) $(LFLAGS_X) $(MFLAGS) $(SOURCES) -DOpenGL -DMACOSX -DPIX32BGRA -arch x86_64 -framework Cocoa -framework SDL -framework OpenGL
->>>>>>> db07c1ee
 	strip $@ 
 	mv $@ build