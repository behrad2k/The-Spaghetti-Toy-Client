--- conflicted
+++ resolved
@@ -204,7 +204,6 @@
 					drawtext(vid_buf, x+4, y+3, "\x8D", 255, 255, 255, 255);
 				}
 			}
-<<<<<<< HEAD
 			for (i=9; i<27; i++)
 			{
 				drawpixel(vid_buf, x+i, y+8+(int)(3.9f*cos(i*0.3f)), 255, 255, 255, 255);
@@ -212,38 +211,6 @@
 			break;
 		case 26:
 			for (j=1; j<15; j++)
-=======
-	    	}
-		else if(cmode==CM_GRAD)
-		{
-			float frequency = 0.05;
-			int q = parts[i].temp-40;
-			cr = sin(frequency*q) * 16 + PIXR(ptypes[t].pcolors);
-			cg = sin(frequency*q) * 16 + PIXG(ptypes[t].pcolors);
-			cb = sin(frequency*q) * 16 + PIXB(ptypes[t].pcolors);
-			if(cr>=255)
-				cr = 255;
-			if(cg>=255)
-				cg = 255;
-			if(cb>=255)
-				cb = 255;
-			if(cr<=0)
-				cr = 0;
-			if(cg<=0)
-				cg = 0;
-			if(cb<=0)
-				cb = 0;
-			blendpixel(vid, nx, ny, cr, cg, cb, 255);
-		}
-		else if(cmode==CM_FANCY &&
-				t!=PT_FIRE && t!=PT_PLSM &&	t!=PT_WTRV &&
-				t!=PT_HFLM && t!=PT_SPRK && t!=PT_FIRW &&
-				t!=PT_DUST && t!=PT_FIRW && t!=PT_FWRK &&
-				t!=PT_NEUT && t!=PT_LAVA && t!=PT_BOMB &&
-				t!=PT_PHOT && t!=PT_THDR && t!=PT_SMKE)
-		{
-			if(ptypes[parts[i].type].properties&TYPE_LIQUID)
->>>>>>> 2d79fa5c
 			{
 				for (i=1; i<27; i++)
 				{
@@ -1700,7 +1667,7 @@
 				}
 				else if (t==PT_QRTZ || t==PT_PQRT)
 				{
-					int z = parts[i].tmp;
+					int z = parts[i].tmp - 5;
 					if (parts[i].temp>(ptransitions[t].thv-800.0f))
 					{
 						float frequency = 3.1415/(2*ptransitions[t].thv-(ptransitions[t].thv-800.0f));
@@ -1862,6 +1829,36 @@
 							if (parts[z].type)
 							{
 								if (parts[z].type==PT_WIFI&&parts[z].tmp==parts[i].tmp)
+									xor_line(nx,ny,(int)(parts[z].x+0.5f),(int)(parts[z].y+0.5f),vid);
+							}
+						}
+					}
+				}
+				else if (t==PT_PRTI && DEBUG_MODE)
+				{
+					blendpixel(vid,nx,ny, PIXR(ptypes[t].pcolors), PIXG(ptypes[t].pcolors), PIXB(ptypes[t].pcolors),255);
+					if (mousex==(nx) && mousey==(ny))
+					{
+						int z;
+						for (z = 0; z<NPART; z++) {
+							if (parts[z].type)
+							{
+								if (parts[z].type==PT_PRTO&&parts[z].tmp==parts[i].tmp)
+									xor_line(nx,ny,(int)(parts[z].x+0.5f),(int)(parts[z].y+0.5f),vid);
+							}
+						}
+					}
+				}
+				else if (t==PT_PRTO && DEBUG_MODE)
+				{
+					blendpixel(vid,nx,ny, PIXR(ptypes[t].pcolors), PIXG(ptypes[t].pcolors), PIXB(ptypes[t].pcolors),255);
+					if (mousex==(nx) && mousey==(ny))
+					{
+						int z;
+						for (z = 0; z<NPART; z++) {
+							if (parts[z].type)
+							{
+								if (parts[z].type==PT_PRTI&&parts[z].tmp==parts[i].tmp)
 									xor_line(nx,ny,(int)(parts[z].x+0.5f),(int)(parts[z].y+0.5f),vid);
 							}
 						}
@@ -2509,887 +2506,9 @@
 						blendpixel(vid, nx-1, ny-1, cr, cg, cb, 32);
 					}
 				}
-<<<<<<< HEAD
 				else if (t==PT_BOMB)
 				{
 					if (parts[i].tmp==0) {
-=======
-			}
-			else 
-			{
-				vid[ny*(XRES+BARSIZE)+nx] = ptypes[t].pcolors;
-			}
-		}
-		else if(cmode==CM_LIFE)
-		{
-			float frequency = 0.4;
-			int q;
-			if(!(parts[i].life<5))
-				q = sqrt(parts[i].life);
-			else 
-				q = parts[i].life;
-			cr = sin(frequency*q) * 100 + 128;
-			cg = sin(frequency*q) * 100 + 128;
-			cb = sin(frequency*q) * 100 + 128;
-			if(cr>=255)
-				cr = 255;
-			if(cg>=255)
-				cg = 255;
-			if(cb>=255)
-				cb = 255;
-			if(cr<=0)
-				cr = 0;
-			if(cg<=0)
-				cg = 0;
-			if(cb<=0)
-				cb = 0;
-			blendpixel(vid, nx, ny, cr, cg, cb, 255);
-		}
-		else if(t==PT_QRTZ || t==PT_PQRT)
-		{
-			int z = parts[i].tmp - 5;
-			if(parts[i].temp>(pstates[t].ltemp-800.0f))
-			{
-				float frequency = 3.1415/(2*pstates[t].ltemp-(pstates[t].ltemp-800.0f));
-				int q = (parts[i].temp>pstates[t].ltemp)?pstates[t].ltemp-(pstates[t].ltemp-800.0f):parts[i].temp-(pstates[t].ltemp-800.0f);
-				cr = sin(frequency*q) * 226 + (z * 16 + PIXR(ptypes[t].pcolors));
-				cg = sin(frequency*q*4.55 +3.14) * 34 + (z * 16 + PIXR(ptypes[t].pcolors));
-				cb = sin(frequency*q*2.22 +3.14) * 64 + (z * 16 + PIXR(ptypes[t].pcolors));
-				if(cr>=255)
-					cr = 255;
-				if(cg>=255)
-					cg = 255;
-				if(cb>=255)
-					cb = 255;
-				if(cr<=0)
-					cr = 0;
-				if(cg<=0)
-					cg = 0;
-				if(cb<=0)
-					cb = 0;
-				blendpixel(vid, nx, ny, cr, cg, cb, 255);
-			}
-			else
-			{
-				cr = z * 16 + PIXR(ptypes[t].pcolors);
-				cg = z * 16 + PIXG(ptypes[t].pcolors);
-				cb = z * 16 + PIXB(ptypes[t].pcolors);
-				cr = cr>255?255:cr;
-				cg = cg>255?255:cg;
-				cb = cb>255?255:cb;
-				blendpixel(vid, nx, ny, cr, cg, cb, 255);
-			}
-		}
-		else if(t==PT_SPNG)
-		{
-                    cr = PIXR(ptypes[t].pcolors) - parts[i].life*15;
-                    cg = PIXG(ptypes[t].pcolors) - parts[i].life*15;
-                    cb = PIXB(ptypes[t].pcolors) - parts[i].life*15;
-		if(cr<=50)
-			cr = 50;
-		if(cg<=50)
-			cg = 50;
-		if(cb<=20)
-			cb = 20;
-                blendpixel(vid, nx, ny, cr, cg, cb, 255);
-
-		}
-		else if(t==PT_DEUT)
-		{
-                   
-			if(parts[i].life>=700&&(cmode == CM_FIRE||cmode==CM_BLOB || cmode==CM_FANCY))
-			{
-						x = nx/CELL;
-                        y = ny/CELL;
-						cr = 20;
-						cg = 20;
-						cb = 20;
-                        cg += fire_g[y][x];
-                        if(cg > 255) cg = 255;
-                        fire_g[y][x] = cg;
-                        cb += fire_b[y][x];
-                        if(cb > 255) cb = 255;
-                        fire_b[y][x] = cb;
-                        cr += fire_r[y][x];
-                        if(cr > 255) cr = 255;
-                        fire_r[y][x] = cr;
-			}
-			else
-			{
-				cr = PIXR(ptypes[t].pcolors) + parts[i].life*1;
-				cg = PIXG(ptypes[t].pcolors) + parts[i].life*2;
-				cb = PIXB(ptypes[t].pcolors) + parts[i].life*4;
-				if(cr>=255)
-					cr = 255;
-				if(cg>=255)
-					cg = 255;
-				if(cb>=255)
-					cb = 255;
-				blendpixel(vid, nx, ny, cr, cg, cb, 255);
-				
-			}
-
-		}
-		else if(t==PT_DUST && parts[i].life >= 1)
-                {
-                    x = nx;
-                    y = ny;
-		    if(cmode == CM_FIRE||cmode==CM_BLOB || cmode==CM_FANCY)
-                    {
-                        vid[ny*(XRES+BARSIZE)+nx] = PIXRGB(parts[i].tmp,parts[i].ctype,parts[i].flags);
-                        cg = parts[i].tmp/4;
-                        cb = parts[i].ctype/4;
-                        cr = parts[i].flags/4;
-                        x = nx/CELL;
-                        y = ny/CELL;
-                        cg += fire_g[y][x];
-                        if(cg > 255) cg = 255;
-                        fire_g[y][x] = cg;
-                        cb += fire_b[y][x];
-                        if(cb > 255) cb = 255;
-                        fire_b[y][x] = cb;
-                        cr += fire_r[y][x];
-                        if(cr > 255) cr = 255;
-                        fire_r[y][x] = cr;
-                    }
-		    else
-			blendpixel(vid,x,y,parts[i].tmp,parts[i].ctype,parts[i].flags,255);
-                }
-		else if(t==PT_GRAV)
-		{
-			cr = 20;
-			cg = 20;
-			cb = 20;
-			if(parts[i].vx>0)
-			{
-				cr += (parts[i].vx)*GRAV_R;
-				cg += (parts[i].vx)*GRAV_G;
-				cb += (parts[i].vx)*GRAV_B;
-			}
-			if(parts[i].vy>0)
-			{
-				cr += (parts[i].vy)*GRAV_G;
-				cg += (parts[i].vy)*GRAV_B;
-				cb += (parts[i].vy)*GRAV_R;
-				
-			}
-			if(parts[i].vx<0)
-			{
-				cr -= (parts[i].vx)*GRAV_B;
-				cg -= (parts[i].vx)*GRAV_R;
-				cb -= (parts[i].vx)*GRAV_G;
-				
-			}
-			if(parts[i].vy<0)
-			{
-				cr -= (parts[i].vy)*GRAV_R2;
-				cg -= (parts[i].vy)*GRAV_G2;
-				cb -= (parts[i].vy)*GRAV_B2;
-			}
-			if(cr>255)
-				cr=255;
-			if(cg>255)
-				cg=255;
-			if(cb>255)
-				cb=255;
-			blendpixel(vid, nx, ny, cr, cg, cb, 255);
-		}
-		else if(t==PT_WIFI)
-		{
-			float frequency = 0.0628;
-			int q = parts[i].tmp;
-			cr = sin(frequency*q + 0) * 127 + 128;
-			cg = sin(frequency*q + 2) * 127 + 128;
-			cb = sin(frequency*q + 4) * 127 + 128;
-			blendpixel(vid, nx, ny, cr, cg, cb, 255);	
-			if(mousex==(nx) && mousey==(ny) && DEBUG_MODE)
-                    {
-			int z;
-                        for(z = 0; z<NPART; z++) {
-				if(parts[z].type)
-				{	
-					if(parts[z].type==PT_WIFI&&parts[z].tmp==parts[i].tmp)
-						xor_line(nx,ny,(int)(parts[z].x+0.5f),(int)(parts[z].y+0.5f),vid);					
-				}
-			}
-                    }
-		}
-		else if(t==PT_PRTI && DEBUG_MODE)
-		{
-		    blendpixel(vid,nx,ny, PIXR(ptypes[t].pcolors), PIXG(ptypes[t].pcolors), PIXB(ptypes[t].pcolors),255);
-		    if(mousex==(nx) && mousey==(ny))
-                    {
-			int z;
-                        for(z = 0; z<NPART; z++) {
-				if(parts[z].type)
-				{	
-					if(parts[z].type==PT_PRTO&&parts[z].tmp==parts[i].tmp)
-						xor_line(nx,ny,(int)(parts[z].x+0.5f),(int)(parts[z].y+0.5f),vid);					
-				}
-			}
-                    }
-		}
-		else if(t==PT_PRTO && DEBUG_MODE)
-		{
-		    blendpixel(vid,nx,ny, PIXR(ptypes[t].pcolors), PIXG(ptypes[t].pcolors), PIXB(ptypes[t].pcolors),255);
-		    if(mousex==(nx) && mousey==(ny))
-                    {
-			int z;
-                        for(z = 0; z<NPART; z++) {
-				if(parts[z].type)
-				{	
-					if(parts[z].type==PT_PRTI&&parts[z].tmp==parts[i].tmp)
-						xor_line(nx,ny,(int)(parts[z].x+0.5f),(int)(parts[z].y+0.5f),vid);					
-				}
-			}
-                    }
-		}
-		else if((t==PT_BIZR||t==PT_BIZRG)&&parts[i].ctype)
-		{
-			cg = 0;
-			cb = 0;
-			cr = 0;
-			for(x=0; x<12; x++) {
-			cr += (parts[i].ctype >> (x+18)) & 1;
-			cb += (parts[i].ctype >>  x)     & 1;
-			}
-			for(x=0; x<14; x++)
-			cg += (parts[i].ctype >> (x+9))  & 1;
-			x = 624/(cr+cg+cb+1);
-			cr *= x;
-			cg *= x;
-			cb *= x;
-			cr = cr>255?255:cr;
-			cg = cg>255?255:cg;
-			cb = cb>255?255:cb;
-			 if(fabs(parts[i].vx)+fabs(parts[i].vy)>0 &&(cmode == CM_FIRE||cmode==CM_BLOB || cmode==CM_FANCY)) {
-			fg = 0;
-			fb = 0;
-			fr = 0;
-                        fg = cg/40 * fabs(parts[i].vx)+fabs(parts[i].vy);
-                        fb = cb/40 * fabs(parts[i].vx)+fabs(parts[i].vy);
-                        fr = cr/40 * fabs(parts[i].vx)+fabs(parts[i].vy);
-			vid[ny*(XRES+BARSIZE)+nx] = PIXRGB((int)restrict_flt(cr, 0, 255), (int)restrict_flt(cg, 0, 255), (int)restrict_flt(cb, 0, 255));
-                        x = nx/CELL;
-                        y = ny/CELL;
-                        fg += fire_g[y][x];
-                        if(fg > 255) fg = 255;
-                        fire_g[y][x] = fg;
-                        fb += fire_b[y][x];
-                        if(fb > 255) fb = 255;
-                        fire_b[y][x] = fb;
-                        fr += fire_r[y][x];
-                        if(fr > 255) fr = 255;
-                        fire_r[y][x] = fr;
-			}
-			else
-				blendpixel(vid, nx, ny, cr, cg, cb, 255);
-		}
-		else if(t==PT_PIPE)
-		{
-			if(parts[i].ctype==2)
-			{
-				cr = 50;
-				cg = 1;
-				cb = 1;
-			}
-			else if(parts[i].ctype==3)
-			{
-				cr = 1;
-				cg = 50;
-				cb = 1;
-			}
-			else if(parts[i].ctype==4)
-			{
-				cr = 1;
-				cg = 1;
-				cb = 50;
-			}
-			else if(parts[i].temp<272.15&&parts[i].ctype!=1)
-			    {
-				    if(parts[i].temp>173.25&&parts[i].temp<273.15)
-				    {
-					cr = 50;
-					cg = 1;
-					cb = 1;
-				    }
-				    if(parts[i].temp>73.25&&parts[i].temp<=173.15)
-				    {
-					cr = 1;
-					cg = 50;
-					cb = 1;
-				    }
-				    if(parts[i].temp>=0&&parts[i].temp<=73.15)
-				    {
-					cr = 1;
-					cg = 1;
-					cb = 50;
-				    }
-			    }
-			else
-			{
-				cr = PIXR(ptypes[t].pcolors);
-				cg = PIXG(ptypes[t].pcolors);
-				cb = PIXB(ptypes[t].pcolors);
-			}
-			if(parts[i].tmp)
-			{
-				cr = PIXR(ptypes[parts[i].tmp].pcolors);
-				cg = PIXG(ptypes[parts[i].tmp].pcolors);
-				cb = PIXB(ptypes[parts[i].tmp].pcolors);
-			}
-			blendpixel(vid, nx, ny, cr, cg, cb, 255);
-			
-			
-			
-		}
-		else if(t==PT_INVIS && (pv[ny/CELL][nx/CELL]>4.0f ||pv[ny/CELL][nx/CELL]<-4.0f))
-		{
-			blendpixel(vid, nx, ny, 15, 0, 150, 100);
-		}
-                else if(t==PT_ACID)
-                {
-                    if(parts[i].life>75) parts[i].life = 75;
-                    if(parts[i].life<49) parts[i].life = 49;
-                    s = (parts[i].life-49)*3;
-                    if(s==0) s = 1;
-					cr = 0x86 + s*4;
-					cg = 0x36 + s*1;
-					cb = 0x90 + s*2;
-					
-					if(cr>=255)
-						cr = 255;
-					if(cg>=255)
-						cg = 255;
-					if(cb>=255)
-						cb = 255;
-					
-					blendpixel(vid, nx, ny, cr, cg, cb, 255);
-
-                    if(cmode==CM_BLOB)
-                    {
-                        blendpixel(vid, nx+1, ny, cr, cg, cb, 223);
-                        blendpixel(vid, nx-1, ny, cr, cg, cb, 223);
-                        blendpixel(vid, nx, ny+1, cr, cg, cb, 223);
-                        blendpixel(vid, nx, ny-1, cr, cg, cb, 223);
-
-                        blendpixel(vid, nx+1, ny-1, cr, cg, cb, 112);
-                        blendpixel(vid, nx-1, ny-1, cr, cg, cb, 112);
-                        blendpixel(vid, nx+1, ny+1, cr, cg, cb, 112);
-                        blendpixel(vid, nx-1, ny+1, cr, cg, cb, 112);
-                    }
-                }
-                else if(t==PT_NEUT)
-                {
-                    if(cmode == CM_FIRE||cmode==CM_BLOB || cmode==CM_FANCY)
-                    {
-                        vid[ny*(XRES+BARSIZE)+nx] = ptypes[t].pcolors;
-                        cg = 8;
-                        cb = 12;
-                        x = nx/CELL;
-                        y = ny/CELL;
-                        cg += fire_g[y][x];
-                        if(cg > 255) cg = 255;
-                        fire_g[y][x] = cg;
-                        cb += fire_b[y][x];
-                        if(cb > 255) cb = 255;
-                        fire_b[y][x] = cb;
-                    }
-                    else
-                    {
-                        cr = 0x20;
-                        cg = 0xE0;
-                        cb = 0xFF;
-                        blendpixel(vid, nx, ny, cr, cg, cb, 192);
-                        blendpixel(vid, nx+1, ny, cr, cg, cb, 96);
-                        blendpixel(vid, nx-1, ny, cr, cg, cb, 96);
-                        blendpixel(vid, nx, ny+1, cr, cg, cb, 96);
-                        blendpixel(vid, nx, ny-1, cr, cg, cb, 96);
-                        blendpixel(vid, nx+1, ny-1, cr, cg, cb, 32);
-                        blendpixel(vid, nx-1, ny+1, cr, cg, cb, 32);
-                        blendpixel(vid, nx+1, ny+1, cr, cg, cb, 32);
-                        blendpixel(vid, nx-1, ny-1, cr, cg, cb, 32);
-                    }
-                }
-		else if(t==PT_FILT)
-		{
-			int temp_bin = (int)((parts[i].temp-273.0f)*0.025f);
-			if(temp_bin < 0) temp_bin = 0;
-			if(temp_bin > 25) temp_bin = 25;
-			parts[i].ctype = 0x1F << temp_bin;
-			cg = 0;
-			cb = 0;
-			cr = 0;
-			for(x=0; x<12; x++) {
-				cr += (parts[i].ctype >> (x+18)) & 1;
-				cb += (parts[i].ctype >>  x)     & 1;
-			}
-			for(x=0; x<14; x++)
-				cg += (parts[i].ctype >> (x+9))  & 1;
-			x = 624/(cr+cg+cb+1);
-			cr *= x;
-			cg *= x;
-			cb *= x;
-			cr = cr>255?255:cr;
-			cg = cg>255?255:cg;
-			cb = cb>255?255:cb;
-			blendpixel(vid, nx, ny, cr, cg, cb, 127);
-		}
-		else if(t==PT_BRAY && parts[i].tmp==0)
-		{
-			int trans = parts[i].life * 7;
-			if(parts[i].ctype){
-				cg = 0;
-				cb = 0;
-				cr = 0;
-				for(x=0; x<12; x++) {
-					cr += (parts[i].ctype >> (x+18)) & 1;
-					cb += (parts[i].ctype >>  x)     & 1;
-				}
-				for(x=0; x<14; x++)
-					cg += (parts[i].ctype >> (x+9))  & 1;
-				x = 624/(cr+cg+cb+1);
-				cr *= x;
-				cg *= x;
-				cb *= x;
-				cr = cr>255?255:cr;
-				cg = cg>255?255:cg;
-				cb = cb>255?255:cb;
-				blendpixel(vid, nx, ny, cr, cg, cb, trans);
-			}else
-				blendpixel(vid, nx, ny, PIXR(ptypes[t].pcolors), PIXG(ptypes[t].pcolors), PIXB(ptypes[t].pcolors), trans);
-		}
-		else if(t==PT_BRAY && parts[i].tmp==1)
-		{
-			int trans = parts[i].life/4;
-			if(parts[i].ctype){
-				cg = 0;
-				cb = 0;
-				cr = 0;
-				for(x=0; x<12; x++) {
-					cr += (parts[i].ctype >> (x+18)) & 1;
-					cb += (parts[i].ctype >>  x)     & 1;
-				}
-				for(x=0; x<14; x++)
-					cg += (parts[i].ctype >> (x+9))  & 1;
-				x = 624/(cr+cg+cb+1);
-				cr *= x;
-				cg *= x;
-				cb *= x;
-				cr = cr>255?255:cr;
-				cg = cg>255?255:cg;
-				cb = cb>255?255:cb;
-				blendpixel(vid, nx, ny, cr, cg, cb, trans);
-			}else
-				blendpixel(vid, nx, ny, PIXR(ptypes[t].pcolors), PIXG(ptypes[t].pcolors), PIXB(ptypes[t].pcolors), trans);
-		}
-		else if(t==PT_BRAY && parts[i].tmp==2)
-		{
-			int trans = parts[i].life*100;
-			blendpixel(vid, nx, ny, 255, 150, 50, trans);
-		}
-                else if(t==PT_PHOT)
-                {
-                    if(cmode == CM_FIRE||cmode==CM_BLOB || cmode==CM_FANCY)
-                    {
-                        cg = 0;
-                        cb = 0;
-                        cr = 0;
-                        for(x=0; x<12; x++) {
-                            cr += (parts[i].ctype >> (x+18)) & 1;
-                            cb += (parts[i].ctype >>  x)     & 1;
-                        }
-                        for(x=0; x<14; x++)
-                            cg += (parts[i].ctype >> (x+9))  & 1;
-                        x = 624/(cr+cg+cb+1);
-                        cr *= x;
-                        cg *= x;
-                        cb *= x;
-                        vid[ny*(XRES+BARSIZE)+nx] = PIXRGB(cr>255?255:cr,cg>255?255:cg,cb>255?255:cb);
-                        cr >>= 4;
-                        cg >>= 4;
-                        cb >>= 4;
-                        x = nx/CELL;
-                        y = ny/CELL;
-                        cg += fire_g[y][x];
-                        if(cg > 255) cg = 255;
-                        fire_g[y][x] = cg;
-                        cb += fire_b[y][x];
-                        if(cb > 255) cb = 255;
-                        fire_b[y][x] = cb;
-                        cr += fire_r[y][x];
-                        if(cr > 255) cr = 255;
-                        fire_r[y][x] = cr;
-                    }
-                    else
-                    {
-                        cg = 0;
-                        cb = 0;
-                        cr = 0;
-                        for(x=0; x<12; x++) {
-                            cr += (parts[i].ctype >> (x+18)) & 1;
-                            cb += (parts[i].ctype >>  x)     & 1;
-                        }
-                        for(x=0; x<14; x++)
-                            cg += (parts[i].ctype >> (x+9))  & 1;
-                        x = 624/(cr+cg+cb+1);
-                        cr *= x;
-                        cg *= x;
-                        cb *= x;
-                        cr = cr>255?255:cr;
-                        cg = cg>255?255:cg;
-                        cb = cb>255?255:cb;
-                        blendpixel(vid, nx, ny, cr, cg, cb, 192);
-                        blendpixel(vid, nx+1, ny, cr, cg, cb, 96);
-                        blendpixel(vid, nx-1, ny, cr, cg, cb, 96);
-                        blendpixel(vid, nx, ny+1, cr, cg, cb, 96);
-                        blendpixel(vid, nx, ny-1, cr, cg, cb, 96);
-                        blendpixel(vid, nx+1, ny-1, cr, cg, cb, 32);
-                        blendpixel(vid, nx-1, ny+1, cr, cg, cb, 32);
-                        blendpixel(vid, nx+1, ny+1, cr, cg, cb, 32);
-                        blendpixel(vid, nx-1, ny-1, cr, cg, cb, 32);
-                    }
-                }
-                //Life can be 11 too, so don't just check for 10
-                else if(t==PT_SWCH && parts[i].life >= 10)
-                {
-                    x = nx;
-                    y = ny;
-                    blendpixel(vid,x,y,17,217,24,255);
-                }
-                else if(t==PT_SMKE)
-                {
-                    if(cmode == CM_FIRE||cmode==CM_BLOB || cmode==CM_FANCY)
-                    {
-                        x = nx/CELL;
-                        y = ny/CELL;
-                        cg = 10;
-                        cb = 10;
-                        cr = 10;
-                        cg += fire_g[y][x];
-                        if(cg > 50) cg = 50;
-                        fire_g[y][x] = cg;
-                        cb += fire_b[y][x];
-                        if(cb > 50) cb = 50;
-                        fire_b[y][x] = cb;
-                        cr += fire_r[y][x];
-                        if(cr > 50) cr = 50;
-                        fire_r[y][x] = cr;
-                    }
-                    else
-                    {
-                        for(x=-3; x<4; x++)
-                        {
-                            for(y=-3; y<4; y++)
-                            {
-                                if (abs(x)+abs(y) <2 && !(abs(x)==2||abs(y)==2))
-                                    blendpixel(vid,x+nx,y+ny,100,100,100,30);
-                                if(abs(x)+abs(y) <=3 && abs(x)+abs(y))
-                                    blendpixel(vid,x+nx,y+ny,100,100,100,10);
-                                if (abs(x)+abs(y) == 2)
-                                    blendpixel(vid,x+nx,y+ny,100,100,100,20);
-                            }
-                        }
-                    }
-                }
-                else if(t==PT_WTRV)
-                {
-                    if(cmode == CM_FIRE||cmode==CM_BLOB || cmode==CM_FANCY)
-                    {
-                        x = nx/CELL;
-                        y = ny/CELL;
-                        cg = PIXG(ptypes[t].pcolors)/3;
-                        cb = PIXB(ptypes[t].pcolors)/3;
-                        cr = PIXR(ptypes[t].pcolors)/3;
-                        cg += fire_g[y][x];
-                        if(cg > PIXG(ptypes[t].pcolors)/2) cg = PIXG(ptypes[t].pcolors)/2;
-                        fire_g[y][x] = cg;
-                        cb += fire_b[y][x];
-                        if(cb > PIXB(ptypes[t].pcolors)/2) cb = PIXB(ptypes[t].pcolors)/2;
-                        fire_b[y][x] = cb;
-                        cr += fire_r[y][x];
-                        if(cr > PIXR(ptypes[t].pcolors)/2) cr = PIXR(ptypes[t].pcolors)/2;
-                        fire_r[y][x] = cr;
-                    }
-                    else
-                    {
-                        for(x=-3; x<4; x++)
-                        {
-                            for(y=-3; y<4; y++)
-                            {
-                                if (abs(x)+abs(y) <2 && !(abs(x)==2||abs(y)==2))
-                                    blendpixel(vid,x+nx,y+ny, PIXR(ptypes[t].pcolors)/1.6, PIXG(ptypes[t].pcolors)/1.6, PIXB(ptypes[t].pcolors)/1.6, 30);
-                                if(abs(x)+abs(y) <=3 && abs(x)+abs(y))
-                                    blendpixel(vid,x+nx,y+ny, PIXR(ptypes[t].pcolors)/1.6, PIXG(ptypes[t].pcolors)/1.6, PIXB(ptypes[t].pcolors)/1.6, 10);
-                                if (abs(x)+abs(y) == 2)
-                                    blendpixel(vid,x+nx,y+ny, PIXR(ptypes[t].pcolors)/1.6, PIXG(ptypes[t].pcolors)/1.6, PIXB(ptypes[t].pcolors)/1.6, 20);
-                            }
-                        }
-                    }
-                }
-                else if(t==PT_THDR)
-                {
-                    if(cmode == CM_FIRE||cmode==CM_BLOB || cmode==CM_FANCY)
-                    {
-                        vid[ny*(XRES+BARSIZE)+nx] = ptypes[t].pcolors;
-                        cg = 16;
-                        cb = 20;
-                        cr = 12;
-                        x = nx/CELL;
-                        y = ny/CELL;
-                        cg += fire_g[y][x];
-                        if(cg > 255) cg = 255;
-                        fire_g[y][x] = cg;
-                        cb += fire_b[y][x];
-                        if(cb > 255) cb = 255;
-                        fire_b[y][x] = cb;
-                        cr += fire_r[y][x];
-                        if(cr > 255) cr = 255;
-                        fire_r[y][x] = cr;
-                    }
-                    else
-                    {
-                        cr = 0xFF;
-                        cg = 0xFF;
-                        cb = 0xA0;
-                        blendpixel(vid, nx, ny, cr, cg, cb, 192);
-                        blendpixel(vid, nx+1, ny, cr, cg, cb, 96);
-                        blendpixel(vid, nx-1, ny, cr, cg, cb, 96);
-                        blendpixel(vid, nx, ny+1, cr, cg, cb, 96);
-                        blendpixel(vid, nx, ny-1, cr, cg, cb, 96);
-                        blendpixel(vid, nx+1, ny-1, cr, cg, cb, 32);
-                        blendpixel(vid, nx-1, ny+1, cr, cg, cb, 32);
-                        blendpixel(vid, nx+1, ny+1, cr, cg, cb, 32);
-                        blendpixel(vid, nx-1, ny-1, cr, cg, cb, 32);
-                    }
-                }
-                else if(t==PT_GLOW)
-                {
-                    fg = 0;
-                    fb = 0;
-                    fr = 0;
-                    if(pv[ny/CELL][nx/CELL]>0) {
-                        fg = 6 * pv[ny/CELL][nx/CELL];
-                        fb = 4 * pv[ny/CELL][nx/CELL];
-                        fr = 2 * pv[ny/CELL][nx/CELL];
-                    }
-                    vid[ny*(XRES+BARSIZE)+nx] = PIXRGB((int)restrict_flt(0x44 + fr*8, 0, 255), (int)restrict_flt(0x88 + fg*8, 0, 255), (int)restrict_flt(0x44 + fb*8, 0, 255));
-                    if(cmode == CM_FIRE||cmode==CM_BLOB || cmode==CM_FANCY)
-                    {
-                        x = nx/CELL;
-                        y = ny/CELL;
-                        fg += fire_g[y][x];
-                        if(fg > 255) fg = 255;
-                        fire_g[y][x] = fg;
-                        fb += fire_b[y][x];
-                        if(fb > 255) fb = 255;
-                        fire_b[y][x] = fb;
-                        fr += fire_r[y][x];
-                        if(fr > 255) fr = 255;
-                        fire_r[y][x] = fr;
-                    }
-                    if(cmode == CM_BLOB) {
-                        uint8 R = (int)restrict_flt(0x44 + fr*8, 0, 255);
-                        uint8 G = (int)restrict_flt(0x88 + fg*8, 0, 255);
-                        uint8 B = (int)restrict_flt(0x44 + fb*8, 0, 255);
-
-                        blendpixel(vid, nx+1, ny, R, G, B, 223);
-                        blendpixel(vid, nx-1, ny, R, G, B, 223);
-                        blendpixel(vid, nx, ny+1, R, G, B, 223);
-                        blendpixel(vid, nx, ny-1, R, G, B, 223);
-
-                        blendpixel(vid, nx+1, ny-1, R, G, B, 112);
-                        blendpixel(vid, nx-1, ny-1, R, G, B, 112);
-                        blendpixel(vid, nx+1, ny+1, R, G, B, 112);
-                        blendpixel(vid, nx-1, ny+1, R, G, B, 112);
-                    }
-                }
-                else if(t==PT_LCRY)
-                {
-                    uint8 GR = 0x50+(parts[i].life*10);
-                    vid[ny*(XRES+BARSIZE)+nx] = PIXRGB(GR, GR, GR);
-                    if(cmode == CM_BLOB) {
-                        blendpixel(vid, nx+1, ny, GR, GR, GR, 223);
-                        blendpixel(vid, nx-1, ny, GR, GR, GR, 223);
-                        blendpixel(vid, nx, ny+1, GR, GR, GR, 223);
-                        blendpixel(vid, nx, ny-1, GR, GR, GR, 223);
-
-                        blendpixel(vid, nx+1, ny-1, GR, GR, GR, 112);
-                        blendpixel(vid, nx-1, ny-1, GR, GR, GR, 112);
-                        blendpixel(vid, nx+1, ny+1, GR, GR, GR, 112);
-                        blendpixel(vid, nx-1, ny+1, GR, GR, GR, 112);
-                    }
-                }
-                else if(t==PT_PCLN)
-                {
-                    uint8 GR = 0x3B+(parts[i].life*19);
-                    vid[ny*(XRES+BARSIZE)+nx] = PIXRGB(GR, GR, 10);
-                    if(cmode == CM_BLOB) {
-                        blendpixel(vid, nx+1, ny, GR, GR, 10, 223);
-                        blendpixel(vid, nx-1, ny, GR, GR, 10, 223);
-                        blendpixel(vid, nx, ny+1, GR, GR, 10, 223);
-                        blendpixel(vid, nx, ny-1, GR, GR, 10, 223);
-
-                        blendpixel(vid, nx+1, ny-1, GR, GR, 10, 112);
-                        blendpixel(vid, nx-1, ny-1, GR, GR, 10, 112);
-                        blendpixel(vid, nx+1, ny+1, GR, GR, 10, 112);
-                        blendpixel(vid, nx-1, ny+1, GR, GR, 10, 112);
-                    }
-                }
-                else if(t==PT_HSWC)
-                {
-                    uint8 GR = 0x3B+(parts[i].life*19);
-                    vid[ny*(XRES+BARSIZE)+nx] = PIXRGB(GR, 10, 10);
-                    if(cmode == CM_BLOB) {
-                        blendpixel(vid, nx+1, ny, GR, 10, 10, 223);
-                        blendpixel(vid, nx-1, ny, GR, 10, 10, 223);
-                        blendpixel(vid, nx, ny+1, GR, 10, 10, 223);
-                        blendpixel(vid, nx, ny-1, GR, 10, 10, 223);
-
-                        blendpixel(vid, nx+1, ny-1, GR, 10, 10, 112);
-                        blendpixel(vid, nx-1, ny-1, GR, 10, 10, 112);
-                        blendpixel(vid, nx+1, ny+1, GR, 10, 10, 112);
-                        blendpixel(vid, nx-1, ny+1, GR, 10, 10, 112);
-                    }
-                }
-		else if(t==PT_PUMP)
-                {
-                    uint8 GR = 0x3B+(parts[i].life*19);
-                    vid[ny*(XRES+BARSIZE)+nx] = PIXRGB(10, 10, GR);
-                    if(cmode == CM_BLOB) {
-                        blendpixel(vid, nx+1, ny, 10, 10, GR, 223);
-                        blendpixel(vid, nx-1, ny, 10, 10, GR, 223);
-                        blendpixel(vid, nx, ny+1, 10, 10, GR, 223);
-                        blendpixel(vid, nx, ny-1, 10, 10, GR, 223);
-
-                        blendpixel(vid, nx+1, ny-1, 10, 10, GR, 112);
-                        blendpixel(vid, nx-1, ny-1, 10, 10, GR, 112);
-                        blendpixel(vid, nx+1, ny+1, 10, 10, GR, 112);
-                        blendpixel(vid, nx-1, ny+1, 10, 10, GR, 112);
-                    }
-                }
-                else if(t==PT_PLSM)
-                {
-                    float ttemp = (float)parts[i].life;
-                    int caddress = restrict_flt(restrict_flt(ttemp, 0.0f, 200.0f)*3, 0.0f, (200.0f*3)-3);
-                    uint8 R = plasma_data[caddress];
-                    uint8 G = plasma_data[caddress+1];
-                    uint8 B = plasma_data[caddress+2];
-                    if(cmode == CM_FIRE||cmode==CM_BLOB || cmode==CM_FANCY)
-                    {
-                        cr = R/8;
-                        cg = G/8;
-                        cb = B/8;
-                        x = nx/CELL;
-                        y = ny/CELL;
-                        cg += fire_g[y][x];
-                        if(cg > 255) cg = 255;
-                        fire_g[y][x] = cg;
-                        cb += fire_b[y][x];
-                        if(cb > 255) cb = 255;
-                        fire_b[y][x] = cb;
-                        cr += fire_r[y][x];
-                        if(cr > 255) cr = 255;
-                        fire_r[y][x] = cr;
-                    }
-                    else
-                    {
-                        cr = R;
-                        cg = G;
-                        cb = B;
-                        blendpixel(vid, nx, ny, cr, cg, cb, 192);
-                        blendpixel(vid, nx+1, ny, cr, cg, cb, 96);
-                        blendpixel(vid, nx-1, ny, cr, cg, cb, 96);
-                        blendpixel(vid, nx, ny+1, cr, cg, cb, 96);
-                        blendpixel(vid, nx, ny-1, cr, cg, cb, 96);
-                        blendpixel(vid, nx+1, ny-1, cr, cg, cb, 32);
-                        blendpixel(vid, nx-1, ny+1, cr, cg, cb, 32);
-                        blendpixel(vid, nx+1, ny+1, cr, cg, cb, 32);
-                        blendpixel(vid, nx-1, ny-1, cr, cg, cb, 32);
-                    }
-                } else if(t==PT_HFLM)
-                {
-                    float ttemp = (float)parts[i].life;
-                    int caddress = restrict_flt(restrict_flt(ttemp, 0.0f, 200.0f)*3, 0.0f, (200.0f*3)-3);
-                    uint8 R = hflm_data[caddress];
-                    uint8 G = hflm_data[caddress+1];
-                    uint8 B = hflm_data[caddress+2];
-                    if(cmode == CM_FIRE||cmode==CM_BLOB || cmode==CM_FANCY)
-                    {
-                        cr = R/8;
-                        cg = G/8;
-                        cb = B/8;
-                        x = nx/CELL;
-                        y = ny/CELL;
-                        cg += fire_g[y][x];
-                        if(cg > 255) cg = 255;
-                        fire_g[y][x] = cg;
-                        cb += fire_b[y][x];
-                        if(cb > 255) cb = 255;
-                        fire_b[y][x] = cb;
-                        cr += fire_r[y][x];
-                        if(cr > 255) cr = 255;
-                        fire_r[y][x] = cr;
-                    }
-                    else
-                    {
-                        cr = R;
-                        cg = G;
-                        cb = B;
-                        blendpixel(vid, nx, ny, cr, cg, cb, 192);
-                        blendpixel(vid, nx+1, ny, cr, cg, cb, 96);
-                        blendpixel(vid, nx-1, ny, cr, cg, cb, 96);
-                        blendpixel(vid, nx, ny+1, cr, cg, cb, 96);
-                        blendpixel(vid, nx, ny-1, cr, cg, cb, 96);
-                        blendpixel(vid, nx+1, ny-1, cr, cg, cb, 32);
-                        blendpixel(vid, nx-1, ny+1, cr, cg, cb, 32);
-                        blendpixel(vid, nx+1, ny+1, cr, cg, cb, 32);
-                        blendpixel(vid, nx-1, ny-1, cr, cg, cb, 32);
-                    }
-                } else if(t==PT_FIRW&&parts[i].tmp>=3)
-                {
-                    float ttemp = (float)parts[i].tmp-4;
-                    int caddress = restrict_flt(restrict_flt(ttemp, 0.0f, 200.0f)*3, 0.0f, (200.0f*3)-3);
-                    uint8 R = firw_data[caddress];
-                    uint8 G = firw_data[caddress+1];
-                    uint8 B = firw_data[caddress+2];
-                    if(cmode == CM_FIRE||cmode==CM_BLOB || cmode==CM_FANCY)
-                    {
-                        cr = R/2;
-                        cg = G/2;
-                        cb = B/2;
-                        x = nx/CELL;
-                        y = ny/CELL;
-                        cg += fire_g[y][x];
-                        if(cg > 255) cg = 255;
-                        fire_g[y][x] = cg;
-                        cb += fire_b[y][x];
-                        if(cb > 255) cb = 255;
-                        fire_b[y][x] = cb;
-                        cr += fire_r[y][x];
-                        if(cr > 255) cr = 255;
-                        fire_r[y][x] = cr;
-                    }
-                    else
-                    {
-                        cr = R;
-                        cg = G;
-                        cb = B;
-                        blendpixel(vid, nx, ny, cr, cg, cb, 192);
-                        blendpixel(vid, nx+1, ny, cr, cg, cb, 96);
-                        blendpixel(vid, nx-1, ny, cr, cg, cb, 96);
-                        blendpixel(vid, nx, ny+1, cr, cg, cb, 96);
-                        blendpixel(vid, nx, ny-1, cr, cg, cb, 96);
-                        blendpixel(vid, nx+1, ny-1, cr, cg, cb, 32);
-                        blendpixel(vid, nx-1, ny+1, cr, cg, cb, 32);
-                        blendpixel(vid, nx+1, ny+1, cr, cg, cb, 32);
-                        blendpixel(vid, nx-1, ny-1, cr, cg, cb, 32);
-                    }
-                }
-				else if(t==PT_BOMB)
-				{
-					if(parts[i].tmp==0){
->>>>>>> 2d79fa5c
 						cr = PIXR(ptypes[t].pcolors);
 						cg = PIXG(ptypes[t].pcolors);
 						cb = PIXB(ptypes[t].pcolors);
@@ -4297,20 +3416,12 @@
 	//glFlush ();
 #else
 #ifdef PIX16
-<<<<<<< HEAD
 	if (kiosk_enable)
-=======
-	if(kiosk_enable)
->>>>>>> 2d79fa5c
 		sdl_scrn=SDL_SetVideoMode(XRES*sdl_scale + BARSIZE*sdl_scale,YRES*sdl_scale + MENUSIZE*sdl_scale,16,SDL_FULLSCREEN|SDL_SWSURFACE);
 	else
 		sdl_scrn=SDL_SetVideoMode(XRES*sdl_scale + BARSIZE*sdl_scale,YRES*sdl_scale + MENUSIZE*sdl_scale,16,SDL_SWSURFACE);
 #else
-<<<<<<< HEAD
 	if (kiosk_enable)
-=======
-	if(kiosk_enable)
->>>>>>> 2d79fa5c
 		sdl_scrn=SDL_SetVideoMode(XRES*sdl_scale + BARSIZE*sdl_scale,YRES*sdl_scale + MENUSIZE*sdl_scale,32,SDL_FULLSCREEN|SDL_SWSURFACE);
 	else
 		sdl_scrn=SDL_SetVideoMode(XRES*sdl_scale + BARSIZE*sdl_scale,YRES*sdl_scale + MENUSIZE*sdl_scale,32,SDL_SWSURFACE);
