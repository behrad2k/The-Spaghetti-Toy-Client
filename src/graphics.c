--- conflicted
+++ resolved
@@ -1456,13 +1456,8 @@
                	cb = PIXB(ptypes[t].pcolors);
                 blendpixel(vid, nx, ny, cr, cg, cb, 255);
 			}
-<<<<<<< HEAD
 		}
 		else if(cmode==CM_GRAD)//forgot to put else, broke nothing view
-=======
-	    	}
-		else if(cmode==CM_GRAD)
->>>>>>> ee4bb843
 		{
 			if((t==PT_METL||t==PT_BRMT||t==PT_BMTL)&&parts[i].temp>473&&parts[i].temp<1370)
 			{
