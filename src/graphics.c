--- conflicted
+++ resolved
@@ -1714,8 +1714,6 @@
 					blendpixel(vid, nx, ny, cr, cg, cb, 255);
 
 				}
-<<<<<<< HEAD
-=======
 				else if(t==PT_LOTE)
 				{
 					if(parts[i].tmp==2)
@@ -1759,7 +1757,6 @@
 					else
 						blendpixel(vid, nx, ny, 255, 255, 0, 255);
 				}
->>>>>>> 4b5337c0
 				else if (t==PT_DEUT)
 				{
 
