#include <math.h>
#include <SDL/SDL.h>
#include <bzlib.h>

#ifdef OpenGL
#ifdef MACOSX
#include <OpenGL/gl.h>
#include <OpenGL/glu.h>
#else
#include <GL/gl.h>
#include <GL/glu.h>
#endif
#endif

#include <defines.h>
#include <air.h>
#include <powder.h>
#include <graphics.h>
#define INCLUDE_FONTDATA
#include <font.h>
#include <misc.h>


unsigned cmode = CM_FIRE;
SDL_Surface *sdl_scrn;
int sdl_scale = 1;

unsigned char fire_r[YRES/CELL][XRES/CELL];
unsigned char fire_g[YRES/CELL][XRES/CELL];
unsigned char fire_b[YRES/CELL][XRES/CELL];

unsigned int fire_alpha[CELL*3][CELL*3];
pixel *fire_bg;

pixel *rescale_img(pixel *src, int sw, int sh, int *qw, int *qh, int f)
{
	int i,j,x,y,w,h,r,g,b,c;
	pixel p, *q;
	w = (sw+f-1)/f;
	h = (sh+f-1)/f;
	q = malloc(w*h*PIXELSIZE);
	for (y=0; y<h; y++)
		for (x=0; x<w; x++)
		{
			r = g = b = c = 0;
			for (j=0; j<f; j++)
				for (i=0; i<f; i++)
					if (x*f+i<sw && y*f+j<sh)
					{
						p = src[(y*f+j)*sw + (x*f+i)];
						if (p)
						{
							r += PIXR(p);
							g += PIXG(p);
							b += PIXB(p);
							c ++;
						}
					}
			if (c>1)
			{
				r = (r+c/2)/c;
				g = (g+c/2)/c;
				b = (b+c/2)/c;
			}
			q[y*w+x] = PIXRGB(r, g, b);
		}
	*qw = w;
	*qh = h;
	return q;
}

void sdl_blit_1(int x, int y, int w, int h, pixel *src, int pitch)
{
	pixel *dst;
	int j;
	if (SDL_MUSTLOCK(sdl_scrn))
		if (SDL_LockSurface(sdl_scrn)<0)
			return;
	dst=(pixel *)sdl_scrn->pixels+y*sdl_scrn->pitch/PIXELSIZE+x;
	for (j=0; j<h; j++)
	{
		memcpy(dst, src, w*PIXELSIZE);
		dst+=sdl_scrn->pitch/PIXELSIZE;
		src+=pitch;
	}
	if (SDL_MUSTLOCK(sdl_scrn))
		SDL_UnlockSurface(sdl_scrn);
	SDL_UpdateRect(sdl_scrn,0,0,0,0);
}

void sdl_blit_2(int x, int y, int w, int h, pixel *src, int pitch)
{
	pixel *dst;
	int j;
	int i,k;
	if (SDL_MUSTLOCK(sdl_scrn))
		if (SDL_LockSurface(sdl_scrn)<0)
			return;
	dst=(pixel *)sdl_scrn->pixels+y*sdl_scrn->pitch/PIXELSIZE+x;
	for (j=0; j<h; j++)
	{
		for (k=0; k<sdl_scale; k++)
		{
			for (i=0; i<w; i++)
			{
				dst[i*2]=src[i];
				dst[i*2+1]=src[i];
			}
			dst+=sdl_scrn->pitch/PIXELSIZE;
		}
		src+=pitch;
	}
	if (SDL_MUSTLOCK(sdl_scrn))
		SDL_UnlockSurface(sdl_scrn);
	SDL_UpdateRect(sdl_scrn,0,0,0,0);
}

void sdl_blit(int x, int y, int w, int h, pixel *src, int pitch)
{
#ifdef OpenGL
	RenderScene();
#else
	if (sdl_scale == 2)
		sdl_blit_2(x, y, w, h, src, pitch);
	else
		sdl_blit_1(x, y, w, h, src, pitch);
#endif
}

void drawblob(pixel *vid, int x, int y, unsigned char cr, unsigned char cg, unsigned char cb)
{
	blendpixel(vid, x+1, y, cr, cg, cb, 112);
	blendpixel(vid, x-1, y, cr, cg, cb, 112);
	blendpixel(vid, x, y+1, cr, cg, cb, 112);
	blendpixel(vid, x, y-1, cr, cg, cb, 112);

	blendpixel(vid, x+1, y-1, cr, cg, cb, 64);
	blendpixel(vid, x-1, y-1, cr, cg, cb, 64);
	blendpixel(vid, x+1, y+1, cr, cg, cb, 64);
	blendpixel(vid, x-1, y+1, cr, cg, cb, 64);
}

void draw_tool(pixel *vid_buf, int b, int sl, int sr, unsigned pc, unsigned iswall)
{
	int x, y, i, j, c;
	int bo = b;
	if (iswall==1)
	{
		b = b-100;
		x = (2+32*((b-22)/1));
		y = YRES+2+40;
		switch (b)
		{
		case WL_WALLELEC:
			for (j=1; j<15; j++)
			{
				for (i=1; i<27; i++)
				{
					if (!(i%2) && !(j%2))
					{
						vid_buf[(XRES+BARSIZE)*(y+j)+(x+i)] = pc;
					}
					else
					{
						vid_buf[(XRES+BARSIZE)*(y+j)+(x+i)] = PIXPACK(0x808080);
					}
				}
			}
			break;
		case 23:
			for (j=1; j<15; j++)
			{
				for (i=1; i<6+j; i++)
				{
					if (!(i&j&1))
					{
						vid_buf[(XRES+BARSIZE)*(y+j)+(x+i)] = pc;
					}
				}
				for (; i<27; i++)
				{
					if (i&j&1)
					{
						vid_buf[(XRES+BARSIZE)*(y+j)+(x+i)] = pc;
					}
				}
			}
			break;
		case 24:
			for (j=1; j<15; j+=2)
			{
				for (i=1+(1&(j>>1)); i<27; i+=2)
				{
					vid_buf[(XRES+BARSIZE)*(y+j)+(x+i)] = pc;
				}
			}
			break;
		case 25:
			for (j=1; j<15; j++)
			{
<<<<<<< HEAD
				cr = PIXR(ptypes[t].pcolors);
                cg = PIXG(ptypes[t].pcolors);
               	cb = PIXB(ptypes[t].pcolors);
                blendpixel(vid, nx, ny, cr, cg, cb, 255);
			}
		}
		else if(cmode==CM_GRAD)//forgot to put else, broke nothing view
		{
			float frequency = 0.05;
			int q = parts[i].temp-40;
			cr = sin(frequency*q) * 16 + PIXR(ptypes[t].pcolors);
			cg = sin(frequency*q) * 16 + PIXG(ptypes[t].pcolors);
			cb = sin(frequency*q) * 16 + PIXB(ptypes[t].pcolors);
			if(cr>=255)
				cr = 255;
			if(cg>=255)
				cg = 255;
			if(cb>=255)
				cb = 255;
			if(cr<=0)
				cr = 0;
			if(cg<=0)
				cg = 0;
			if(cb<=0)
				cb = 0;
			blendpixel(vid, nx, ny, cr, cg, cb, 255);
		}
		else if(cmode==CM_FANCY &&
				t!=PT_FIRE && t!=PT_PLSM &&	t!=PT_WTRV &&
				t!=PT_HFLM && t!=PT_SPRK && t!=PT_FIRW &&
				t!=PT_DUST && t!=PT_FIRW && t!=PT_FWRK &&
				t!=PT_NEUT && t!=PT_LAVA && t!=PT_BOMB &&
				t!=PT_PHOT && t!=PT_THDR && t!=PT_SMKE)
		{
			if(ptypes[parts[i].type].properties&TYPE_LIQUID)
=======
				for (i=1; i<27; i++)
				{
					vid_buf[(XRES+BARSIZE)*(y+j)+(x+i)] = i==1||i==26||j==1||j==14 ? PIXPACK(0xA0A0A0) : PIXPACK(0x000000);
					drawtext(vid_buf, x+4, y+3, "\x8D", 255, 255, 255, 255);
				}
			}
			for (i=9; i<27; i++)
			{
				drawpixel(vid_buf, x+i, y+8+(int)(3.9f*cos(i*0.3f)), 255, 255, 255, 255);
			}
			break;
		case 26:
			for (j=1; j<15; j++)
>>>>>>> 58a700fb
			{
				for (i=1; i<27; i++)
				{
					vid_buf[(XRES+BARSIZE)*(y+j)+(x+i)] = i==1||i==26||j==1||j==14 ? PIXPACK(0xA0A0A0) : PIXPACK(0x000000);
				}
			}
			drawtext(vid_buf, x+9, y+3, "\xA1", 32, 64, 128, 255);
			drawtext(vid_buf, x+9, y+3, "\xA0", 255, 255, 255, 255);
			break;
		case 27:
			for (j=1; j<15; j+=2)
			{
				for (i=1+(1&(j>>1)); i<27; i+=2)
				{
					vid_buf[(XRES+BARSIZE)*(y+j)+(x+i)] = pc;
				}
			}
			break;
		case 28:
			for (j=1; j<15; j++)
			{
				for (i=1; i<27; i++)
				{
					if (!(i%2) && !(j%2))
					{
						vid_buf[(XRES+BARSIZE)*(y+j)+(x+i)] = pc;
					}
				}
			}
			break;
		case 29:
			for (j=1; j<15; j+=2)
			{
				for (i=1+(1&(j>>1)); i<27; i+=2)
				{
					vid_buf[(XRES+BARSIZE)*(y+j)+(x+i)] = pc;
				}
			}
			break;
		case 30:
			for (j=1; j<15; j+=2)
			{
				for (i=1+(1&(j>>1)); i<13; i+=2)
				{
					vid_buf[(XRES+BARSIZE)*(y+j)+(x+i)] = pc;
				}
			}
			for (j=1; j<15; j++)
			{
				for (i=14; i<27; i++)
				{
					vid_buf[(XRES+BARSIZE)*(y+j)+(x+i)] = pc;
				}
			}
			break;
		case 32:
			for (j=1; j<15; j+=2)
			{
				for (i=1+(1&(j>>1)); i<27; i+=2)
				{
					vid_buf[(XRES+BARSIZE)*(y+j)+(x+i)] = pc;
				}
			}
			break;
		case 33:
			for (j=1; j<15; j+=2)
			{
				for (i=1+(1&(j>>1)); i<27; i+=2)
				{
					vid_buf[(XRES+BARSIZE)*(y+j)+(x+i)] = pc;
				}
			}
			break;
		case 34:
			for (j=1; j<15; j++)
			{
				for (i=1; i<27; i++)
				{
					if (!(i%2) && !(j%2))
					{
						vid_buf[(XRES+BARSIZE)*(y+j)+(x+i)] = pc;
					}
				}
			}
			break;
		case 36:
			for (j=1; j<15; j++)
			{
				for (i=1; i<27; i++)
				{
					vid_buf[(XRES+BARSIZE)*(y+j)+(x+i)] = pc;
				}
			}
			c = PIXR(pc) + 3*PIXG(pc) + 2*PIXB(pc);
			if (c<544)
			{
				c = 255;
			}
			else
			{
				c = 0;
			}
			drawtext(vid_buf, x+14-textwidth("AIR")/2, y+4, "AIR", c, c, c, 255);
			break;
		case 37:
			for (j=1; j<15; j++)
			{
				for (i=1; i<27; i++)
				{
					vid_buf[(XRES+BARSIZE)*(y+j)+(x+i)] = pc;
				}
			}
			c = PIXR(pc) + 3*PIXG(pc) + 2*PIXB(pc);
			if (c<544)
			{
				c = 255;
			}
			else
			{
				c = 0;
			}
			drawtext(vid_buf, x+14-textwidth("HEAT")/2, y+4, "HEAT", c, c, c, 255);
			break;
		case 38:
			for (j=1; j<15; j++)
			{
				for (i=1; i<27; i++)
				{
					vid_buf[(XRES+BARSIZE)*(y+j)+(x+i)] = pc;
				}
			}
			c = PIXR(pc) + 3*PIXG(pc) + 2*PIXB(pc);
			if (c<544)
			{
				c = 255;
			}
			else
			{
				c = 0;
			}
			drawtext(vid_buf, x+14-textwidth("COOL")/2, y+4, "COOL", c, c, c, 255);
			break;
		case 39:
			for (j=1; j<15; j++)
			{
				for (i=1; i<27; i++)
				{
					vid_buf[(XRES+BARSIZE)*(y+j)+(x+i)] = pc;
				}
			}
			c = PIXR(pc) + 3*PIXG(pc) + 2*PIXB(pc);
			if (c<544)
			{
				c = 255;
			}
			else
			{
				c = 0;
			}
			drawtext(vid_buf, x+14-textwidth("VAC")/2, y+4, "VAC", c, c, c, 255);
			break;
		default:
			for (j=1; j<15; j++)
			{
				for (i=1; i<27; i++)
				{
					vid_buf[(XRES+BARSIZE)*(y+j)+(x+i)] = pc;
				}
			}
		}
		if (b==30)
		{
			for (j=4; j<12; j++)
			{
				vid_buf[(XRES+BARSIZE)*(y+j)+(x+j+6)] = PIXPACK(0xFF0000);
				vid_buf[(XRES+BARSIZE)*(y+j)+(x+j+7)] = PIXPACK(0xFF0000);
				vid_buf[(XRES+BARSIZE)*(y+j)+(x-j+21)] = PIXPACK(0xFF0000);
				vid_buf[(XRES+BARSIZE)*(y+j)+(x-j+22)] = PIXPACK(0xFF0000);
			}
		}
	}
	else
	{
		x = 2+32*(b/2);
		y = YRES+2+20*(b%2);
		for (j=1; j<15; j++)
		{
			for (i=1; i<27; i++)
			{
				vid_buf[(XRES+BARSIZE)*(y+j)+(x+i)] = pc;
			}
		}
		if (b==0)
		{
			for (j=4; j<12; j++)
			{
				vid_buf[(XRES+BARSIZE)*(y+j)+(x+j+6)] = PIXPACK(0xFF0000);
				vid_buf[(XRES+BARSIZE)*(y+j)+(x+j+7)] = PIXPACK(0xFF0000);
				vid_buf[(XRES+BARSIZE)*(y+j)+(x-j+21)] = PIXPACK(0xFF0000);
				vid_buf[(XRES+BARSIZE)*(y+j)+(x-j+22)] = PIXPACK(0xFF0000);
			}
		}
		c = PIXB(ptypes[b].pcolors) + 3*PIXG(ptypes[b].pcolors) + 2*PIXR(ptypes[b].pcolors);
		if (c<544)
		{
			c = 255;
		}
		else
		{
			c = 0;
		}
		drawtext(vid_buf, x+14-textwidth((char *)ptypes[b].name)/2, y+4, (char *)ptypes[b].name, c, c, c, 255);
	}
	if (bo==sl || bo==sr)
	{
		c = 0;
		if (bo==sl)
			c |= PIXPACK(0xFF0000);
		if (bo==sr)
			c |= PIXPACK(0x0000FF);
		for (i=0; i<30; i++)
		{
			vid_buf[(XRES+BARSIZE)*(y-1)+(x+i-1)] = c;
			vid_buf[(XRES+BARSIZE)*(y+16)+(x+i-1)] = c;
		}
		for (j=0; j<18; j++)
		{
			vid_buf[(XRES+BARSIZE)*(y+j-1)+(x-1)] = c;
			vid_buf[(XRES+BARSIZE)*(y+j-1)+(x+28)] = c;
		}
	}
}

int draw_tool_xy(pixel *vid_buf, int x, int y, int b, unsigned pc)
{
	int i, j, c;
	if (b>=UI_WALLSTART)
	{
		b = b-100;
		//x = (2+32*((b-22)/1));
		//y = YRES+2+40;
		switch (b)
		{
		case WL_WALLELEC:
			for (j=1; j<15; j++)
			{
				for (i=1; i<27; i++)
				{
					if (!(i%2) && !(j%2))
					{
						vid_buf[(XRES+BARSIZE)*(y+j)+(x+i)] = pc;
					}
					else
					{
						vid_buf[(XRES+BARSIZE)*(y+j)+(x+i)] = PIXPACK(0x808080);
					}
				}
			}
			break;
		case WL_EWALL:
			for (j=1; j<15; j++)
			{
				for (i=1; i<6+j; i++)
				{
					if (!(i&j&1))
					{
						vid_buf[(XRES+BARSIZE)*(y+j)+(x+i)] = pc;
					}
				}
				for (; i<27; i++)
				{
					if (i&j&1)
					{
						vid_buf[(XRES+BARSIZE)*(y+j)+(x+i)] = pc;
					}
				}
			}
			break;
		case WL_DETECT:
			for (j=1; j<15; j+=2)
			{
				for (i=1+(1&(j>>1)); i<27; i+=2)
				{
					vid_buf[(XRES+BARSIZE)*(y+j)+(x+i)] = pc;
				}
			}
			break;
		case WL_STREAM:
			for (j=1; j<15; j++)
			{
				for (i=1; i<27; i++)
				{
					vid_buf[(XRES+BARSIZE)*(y+j)+(x+i)] = i==1||i==26||j==1||j==14 ? PIXPACK(0xA0A0A0) : PIXPACK(0x000000);
					drawtext(vid_buf, x+4, y+3, "\x8D", 255, 255, 255, 255);
				}
			}
			for (i=9; i<27; i++)
			{
				drawpixel(vid_buf, x+i, y+8+(int)(3.9f*cos(i*0.3f)), 255, 255, 255, 255);
			}
			break;
		case WL_SIGN:
			for (j=1; j<15; j++)
			{
				for (i=1; i<27; i++)
				{
					vid_buf[(XRES+BARSIZE)*(y+j)+(x+i)] = i==1||i==26||j==1||j==14 ? PIXPACK(0xA0A0A0) : PIXPACK(0x000000);
				}
			}
			drawtext(vid_buf, x+9, y+3, "\xA1", 32, 64, 128, 255);
			drawtext(vid_buf, x+9, y+3, "\xA0", 255, 255, 255, 255);
			break;
		case WL_FAN:
			for (j=1; j<15; j+=2)
			{
				for (i=1+(1&(j>>1)); i<27; i+=2)
				{
					vid_buf[(XRES+BARSIZE)*(y+j)+(x+i)] = pc;
				}
			}
			break;
		case WL_ALLOWLIQUID:
			for (j=1; j<15; j++)
			{
				for (i=1; i<27; i++)
				{
					if (!(i%2) && !(j%2))
					{
						vid_buf[(XRES+BARSIZE)*(y+j)+(x+i)] = pc;
					}
				}
			}
			break;
		case WL_DESTROYALL:
			for (j=1; j<15; j+=2)
			{
				for (i=1+(1&(j>>1)); i<27; i+=2)
				{
					vid_buf[(XRES+BARSIZE)*(y+j)+(x+i)] = pc;
				}
			}
			break;
		case WL_ERASE:
			for (j=1; j<15; j+=2)
			{
				for (i=1+(1&(j>>1)); i<13; i+=2)
				{
					vid_buf[(XRES+BARSIZE)*(y+j)+(x+i)] = pc;
				}
			}
			for (j=1; j<15; j++)
			{
				for (i=14; i<27; i++)
				{
					vid_buf[(XRES+BARSIZE)*(y+j)+(x+i)] = pc;
				}
			}
			break;
		case WL_ALLOWAIR:
			for (j=1; j<15; j+=2)
			{
				for (i=1+(1&(j>>1)); i<27; i+=2)
				{
					vid_buf[(XRES+BARSIZE)*(y+j)+(x+i)] = pc;
				}
			}
			break;
		case WL_ALLOWSOLID:
			for (j=1; j<15; j+=2)
			{
				for (i=1+(1&(j>>1)); i<27; i+=2)
				{
					vid_buf[(XRES+BARSIZE)*(y+j)+(x+i)] = pc;
				}
			}
			break;
		case WL_ALLOWALLELEC:
			for (j=1; j<15; j++)
			{
				for (i=1; i<27; i++)
				{
					if (!(i%2) && !(j%2))
					{
						vid_buf[(XRES+BARSIZE)*(y+j)+(x+i)] = pc;
					}
				}
			}
			break;
		case SPC_AIR-100:
			for (j=1; j<15; j++)
			{
				for (i=1; i<27; i++)
				{
					vid_buf[(XRES+BARSIZE)*(y+j)+(x+i)] = pc;
				}
			}
			c = PIXR(pc) + 3*PIXG(pc) + 2*PIXB(pc);
			if (c<544)
			{
				c = 255;
			}
			else
			{
				c = 0;
			}
			drawtext(vid_buf, x+14-textwidth("AIR")/2, y+4, "AIR", c, c, c, 255);
			break;
		case SPC_HEAT-100:
			for (j=1; j<15; j++)
			{
				for (i=1; i<27; i++)
				{
					vid_buf[(XRES+BARSIZE)*(y+j)+(x+i)] = pc;
				}
			}
			c = PIXR(pc) + 3*PIXG(pc) + 2*PIXB(pc);
			if (c<544)
			{
				c = 255;
			}
			else
			{
				c = 0;
			}
			drawtext(vid_buf, x+14-textwidth("HEAT")/2, y+4, "HEAT", c, c, c, 255);
			break;
		case SPC_COOL-100:
			for (j=1; j<15; j++)
			{
				for (i=1; i<27; i++)
				{
					vid_buf[(XRES+BARSIZE)*(y+j)+(x+i)] = pc;
				}
			}
			c = PIXR(pc) + 3*PIXG(pc) + 2*PIXB(pc);
			if (c<544)
			{
				c = 255;
			}
			else
			{
				c = 0;
			}
			drawtext(vid_buf, x+14-textwidth("COOL")/2, y+4, "COOL", c, c, c, 255);
			break;
		case SPC_VACUUM-100:
			for (j=1; j<15; j++)
			{
				for (i=1; i<27; i++)
				{
					vid_buf[(XRES+BARSIZE)*(y+j)+(x+i)] = pc;
				}
			}
			c = PIXR(pc) + 3*PIXG(pc) + 2*PIXB(pc);
			if (c<544)
			{
				c = 255;
			}
			else
			{
				c = 0;
			}
			drawtext(vid_buf, x+14-textwidth("VAC")/2, y+4, "VAC", c, c, c, 255);
			break;
		case WL_ALLOWGAS:
			for (j=1; j<15; j+=2)
			{
				for (i=1+(1&(j>>1)); i<27; i+=2)
				{
					vid_buf[(XRES+BARSIZE)*(y+j)+(x+i)] = pc;
				}
			}
			break;
		default:
			for (j=1; j<15; j++)
			{
				for (i=1; i<27; i++)
				{
					vid_buf[(XRES+BARSIZE)*(y+j)+(x+i)] = pc;
				}
			}
		}
		if (b==WL_ERASE)
		{
			for (j=4; j<12; j++)
			{
				vid_buf[(XRES+BARSIZE)*(y+j)+(x+j+6)] = PIXPACK(0xFF0000);
				vid_buf[(XRES+BARSIZE)*(y+j)+(x+j+7)] = PIXPACK(0xFF0000);
				vid_buf[(XRES+BARSIZE)*(y+j)+(x-j+21)] = PIXPACK(0xFF0000);
				vid_buf[(XRES+BARSIZE)*(y+j)+(x-j+22)] = PIXPACK(0xFF0000);
			}
		}
	}
	else
	{
		//x = 2+32*(b/2);
		//y = YRES+2+20*(b%2);
#ifdef OpenGL
		fillrect(vid_buf, x, y, 28, 16, PIXR(pc), PIXG(pc), PIXB(pc), 255);
#else
		for (j=1; j<15; j++)
		{
			for (i=1; i<27; i++)
			{
				vid_buf[(XRES+BARSIZE)*(y+j)+(x+i)] = pc;
			}
		}
#endif
		if (b==0)
		{
			for (j=4; j<12; j++)
			{
				vid_buf[(XRES+BARSIZE)*(y+j)+(x+j+6)] = PIXPACK(0xFF0000);
				vid_buf[(XRES+BARSIZE)*(y+j)+(x+j+7)] = PIXPACK(0xFF0000);
				vid_buf[(XRES+BARSIZE)*(y+j)+(x-j+21)] = PIXPACK(0xFF0000);
				vid_buf[(XRES+BARSIZE)*(y+j)+(x-j+22)] = PIXPACK(0xFF0000);
			}
		}
		c = PIXB(ptypes[b].pcolors) + 3*PIXG(ptypes[b].pcolors) + 2*PIXR(ptypes[b].pcolors);
		if (c<544)
		{
			c = 255;
		}
		else
		{
			c = 0;
		}
		drawtext(vid_buf, x+14-textwidth((char *)ptypes[b].name)/2, y+4, (char *)ptypes[b].name, c, c, c, 255);
	}
	return 26;
}

void draw_menu(pixel *vid_buf, int i, int hover)
{
	if (i==SEC&&SEC!=0)
		drawrect(vid_buf, (XRES+BARSIZE)-16, (i*16)+YRES+MENUSIZE-16-(SC_TOTAL*16), 14, 14, 0, 255, 255, 255);
	else
		drawrect(vid_buf, (XRES+BARSIZE)-16, (i*16)+YRES+MENUSIZE-16-(SC_TOTAL*16), 14, 14, 255, 255, 255, 255);
	if (hover==i)
	{
		fillrect(vid_buf, (XRES+BARSIZE)-16, (i*16)+YRES+MENUSIZE-16-(SC_TOTAL*16), 14, 14, 255, 255, 255, 255);
		drawtext(vid_buf, (XRES+BARSIZE)-13, (i*16)+YRES+MENUSIZE-14-(SC_TOTAL*16), msections[i].icon, 0, 0, 0, 255);
	}
	else
	{
		drawtext(vid_buf, (XRES+BARSIZE)-13, (i*16)+YRES+MENUSIZE-14-(SC_TOTAL*16), msections[i].icon, 255, 255, 255, 255);
	}
}

#if defined(WIN32) && !defined(__GNUC__)
_inline void drawpixel(pixel *vid, int x, int y, int r, int g, int b, int a)
#else
inline void drawpixel(pixel *vid, int x, int y, int r, int g, int b, int a)
#endif
{
	pixel t;
	if (x<0 || y<0 || x>=XRES+BARSIZE || y>=YRES+MENUSIZE)
		return;
	if (a!=255)
	{
		t = vid[y*(XRES+BARSIZE)+x];
		r = (a*r + (255-a)*PIXR(t)) >> 8;
		g = (a*g + (255-a)*PIXG(t)) >> 8;
		b = (a*b + (255-a)*PIXB(t)) >> 8;
	}
	vid[y*(XRES+BARSIZE)+x] = PIXRGB(r,g,b);
}

#if defined(WIN32) && !defined(__GNUC__)
_inline int drawchar(pixel *vid, int x, int y, int c, int r, int g, int b, int a)
#else
inline int drawchar(pixel *vid, int x, int y, int c, int r, int g, int b, int a)
#endif
{
	int i, j, w, bn = 0, ba = 0;
	char *rp = font_data + font_ptrs[c];
	w = *(rp++);
	for (j=0; j<FONT_H; j++)
		for (i=0; i<w; i++)
		{
			if (!bn)
			{
				ba = *(rp++);
				bn = 8;
			}
			drawpixel(vid, x+i, y+j, r, g, b, ((ba&3)*a)/3);
			ba >>= 2;
			bn -= 2;
		}
	return x + w;
}

int drawtext(pixel *vid, int x, int y, const char *s, int r, int g, int b, int a)
{
#ifdef OpenGL
#else
	int sx = x;
	for (; *s; s++)
	{
		if (*s == '\n')
		{
			x = sx;
			y += FONT_H+2;
		}
		else if (*s == '\b')
		{
			switch (s[1])
			{
			case 'w':
				r = g = b = 255;
				break;
			case 'g':
				r = g = b = 192;
				break;
			case 'o':
				r = 255;
				g = 216;
				b = 32;
				break;
			case 'r':
				r = 255;
				g = b = 0;
				break;
			case 'b':
				r = g = 0;
				b = 255;
				break;
			}
			s++;
		}
		else
			x = drawchar(vid, x, y, *(unsigned char *)s, r, g, b, a);
	}
#endif
	return x;
}
int drawtextwrap(pixel *vid, int x, int y, int w, const char *s, int r, int g, int b, int a)
{
#ifdef OpenGL
#else
	int sx = x;
	int rh = 12;
	int rw = 0;
	int cw = x;
	for (; *s; s++)
	{
		if (*s == '\n')
		{
			x = sx;
			rw = 0;
			y += FONT_H+2;
		}
		else if (*s == '\b')
		{
			switch (s[1])
			{
			case 'w':
				r = g = b = 255;
				break;
			case 'g':
				r = g = b = 192;
				break;
			case 'o':
				r = 255;
				g = 216;
				b = 32;
				break;
			case 'r':
				r = 255;
				g = b = 0;
				break;
			case 'b':
				r = g = 0;
				b = 255;
				break;
			}
			s++;
		}
		else
		{
			if (x-cw>=w) {
				x = sx;
				rw = 0;
				y+=FONT_H+2;
				rh+=FONT_H+2;
			}
			x = drawchar(vid, x, y, *(unsigned char *)s, r, g, b, a);
		}
	}
#endif
	return rh;
}

void drawrect(pixel *vid, int x, int y, int w, int h, int r, int g, int b, int a)
{
#ifdef OpenGL
	glBegin(GL_LINE_LOOP);
	glColor4ub(r, g, b, a);
	glVertex2i(x, y);
	glVertex2i(x+w, y);
	glVertex2i(x+w, y+h);
	glVertex2i(x, y+h);
	glEnd();
#else
	int i;
	for (i=0; i<=w; i++)
	{
		drawpixel(vid, x+i, y, r, g, b, a);
		drawpixel(vid, x+i, y+h, r, g, b, a);
	}
	for (i=1; i<h; i++)
	{
		drawpixel(vid, x, y+i, r, g, b, a);
		drawpixel(vid, x+w, y+i, r, g, b, a);
	}
#endif
}

void fillrect(pixel *vid, int x, int y, int w, int h, int r, int g, int b, int a)
{
#ifdef OpenGL
	glBegin(GL_QUADS);
	glColor4ub(r, g, b, a);
	glVertex2i(x, y);
	glVertex2i(x+w, y);
	glVertex2i(x+w, y+h);
	glVertex2i(x, y+h);
	glEnd();
#else
	int i,j;
	for (j=1; j<h; j++)
		for (i=1; i<w; i++)
			drawpixel(vid, x+i, y+j, r, g, b, a);
#endif // OpenGL
}

void clearrect(pixel *vid, int x, int y, int w, int h)
{
	int i;
	for (i=1; i<h; i++)
		memset(vid+(x+1+(XRES+BARSIZE)*(y+i)), 0, PIXELSIZE*(w-1));
}
void drawdots(pixel *vid, int x, int y, int h, int r, int g, int b, int a)
{
#ifdef OpenGL
	int i;
	glBegin(GL_QUADS);
	glColor4ub(r, g, b, a);
	for (i = 0; i <= h; i +=2)
		glVertex2i(x, y+i);
	glEnd();
#else
	int i;
	for (i=0; i<=h; i+=2)
		drawpixel(vid, x, y+i, r, g, b, a);
#endif //OpenGL
}

int textwidth(char *s)
{
	int x = 0;
	for (; *s; s++)
		x += font_data[font_ptrs[(int)(*(unsigned char *)s)]];
	return x-1;
}

int drawtextmax(pixel *vid, int x, int y, int w, char *s, int r, int g, int b, int a)
{
	int i;
	w += x-5;
	for (; *s; s++)
	{
		if (x+font_data[font_ptrs[(int)(*(unsigned char *)s)]]>=w && x+textwidth(s)>=w+5)
			break;
		x = drawchar(vid, x, y, *(unsigned char *)s, r, g, b, a);
	}
	if (*s)
		for (i=0; i<3; i++)
			x = drawchar(vid, x, y, '.', r, g, b, a);
	return x;
}

int textnwidth(char *s, int n)
{
	int x = 0;
	for (; *s; s++)
	{
		if (!n)
			break;
		x += font_data[font_ptrs[(int)(*(unsigned char *)s)]];
		n--;
	}
	return x-1;
}
void textnpos(char *s, int n, int w, int *cx, int *cy)
{
	int x = 0;
	int y = 0;
	//TODO: Implement Textnheight for wrapped text
	for (; *s; s++)
	{
		if (!n) {
			break;
		}
		x += font_data[font_ptrs[(int)(*(unsigned char *)s)]];
		if (x>=w) {
			x = 0;
			y += FONT_H+2;
		}
		n--;
	}
	*cx = x-1;
	*cy = y;
}

int textwidthx(char *s, int w)
{
	int x=0,n=0,cw;
	for (; *s; s++)
	{
		cw = font_data[font_ptrs[(int)(*(unsigned char *)s)]];
		if (x+(cw/2) >= w)
			break;
		x += cw;
		n++;
	}
	return n;
}
int textposxy(char *s, int width, int w, int h)
{
	int x=0,y=0,n=0,cw;
	for (; *s; s++)
	{
		cw = font_data[font_ptrs[(int)(*(unsigned char *)s)]];
		if (x+(cw/2) >= w && y+6 >= h)
			break;
		x += cw;
		if (x>=width) {
			x = 0;
			y += FONT_H+2;
		}
		n++;
	}
	return n;
}

#if defined(WIN32) && !defined(__GNUC__)
_inline void blendpixel(pixel *vid, int x, int y, int r, int g, int b, int a)
#else
inline void blendpixel(pixel *vid, int x, int y, int r, int g, int b, int a)
#endif
{
#ifdef OpenGL
	if (x<0 || y<0 || x>=XRES || r>=YRES)
		return;
	if (a!=255)
	{
		glBegin (GL_QUADS);
		glColor4ub(r,g,b,a);
		glVertex2i(x, y);
	}
	vid[y*(XRES+BARSIZE)+x] = PIXRGB(r,g,b);
#else
	pixel t;
	if (x<0 || y<0 || x>=XRES || y>=YRES)
		return;
	if (a!=255)
	{
		t = vid[y*(XRES+BARSIZE)+x];
		r = (a*r + (255-a)*PIXR(t)) >> 8;
		g = (a*g + (255-a)*PIXG(t)) >> 8;
		b = (a*b + (255-a)*PIXB(t)) >> 8;
	}
	vid[y*(XRES+BARSIZE)+x] = PIXRGB(r,g,b);
#endif //OpenGL
}

void draw_icon(pixel *vid_buf, int x, int y, char ch, int flag)
{
	char t[2];
	t[0] = ch;
	t[1] = 0;
	if (flag)
	{
		fillrect(vid_buf, x-1, y-1, 17, 17, 255, 255, 255, 255);
		drawtext(vid_buf, x+3, y+2, t, 0, 0, 0, 255);
	}
	else
	{
		drawrect(vid_buf, x, y, 15, 15, 255, 255, 255, 255);
		drawtext(vid_buf, x+3, y+2, t, 255, 255, 255, 255);
	}
}

void draw_air(pixel *vid)
{
	int x, y, i, j;
	pixel c;

	if (cmode == CM_PERS)
		return;

	for (y=0; y<YRES/CELL; y++)
		for (x=0; x<XRES/CELL; x++)
		{
			if (cmode == CM_PRESS)
			{
				if (pv[y][x] > 0.0f)
					c  = PIXRGB(clamp_flt(pv[y][x], 0.0f, 8.0f), 0, 0);
				else
					c  = PIXRGB(0, 0, clamp_flt(-pv[y][x], 0.0f, 8.0f));
			}
			else if (cmode == CM_VEL)
			{
				c  = PIXRGB(clamp_flt(fabsf(vx[y][x]), 0.0f, 8.0f),
				            clamp_flt(pv[y][x], 0.0f, 8.0f),
				            clamp_flt(fabsf(vy[y][x]), 0.0f, 8.0f));
			}
			else if (cmode == CM_CRACK)
			{
				int r;
				int g;
				int b;
				r = clamp_flt(fabsf(vx[y][x]), 0.0f, 24.0f) + clamp_flt(fabsf(vy[y][x]), 0.0f, 20.0f);
				g = clamp_flt(fabsf(vx[y][x]), 0.0f, 20.0f) + clamp_flt(fabsf(vy[y][x]), 0.0f, 24.0f);
				b = clamp_flt(fabsf(vx[y][x]), 0.0f, 24.0f) + clamp_flt(fabsf(vy[y][x]), 0.0f, 20.0f);
				if (pv[y][x] > 0.0f)
				{
					r += clamp_flt(pv[y][x], 0.0f, 16.0f);
					if (r>255)
						r=255;
					if (g>255)
						g=255;
					if (b>255)
						b=255;
					c  = PIXRGB(r, g, b);
				}
				else
				{
					b += clamp_flt(-pv[y][x], 0.0f, 16.0f);
					if (r>255)
						r=255;
					if (g>255)
						g=255;
					if (b>255)
						b=255;
					c  = PIXRGB(r, g, b);
				}
			}
			for (j=0; j<CELL; j++)
				for (i=0; i<CELL; i++)
					vid[(x*CELL+i) + (y*CELL+j)*(XRES+BARSIZE)] = c;
		}
}

void draw_line(pixel *vid, int x1, int y1, int x2, int y2, int r, int g, int b, int a)  //Draws a line
{
	int dx, dy, i, sx, sy, check, e, x, y;

	dx = abs(x1-x2);
	dy = abs(y1-y2);
	sx = isign(x2-x1);
	sy = isign(y2-y1);
	x = x1;
	y = y1;
	check = 0;

	if (dy>dx)
	{
		dx = dx+dy;
		dy = dx-dy;
		dx = dx-dy;
		check = 1;
	}

	e = (dy<<2)-dx;
	for (i=0; i<=dx; i++)
	{
		vid[x+y*a] =PIXRGB(r, g, b);
		if (e>=0)
		{
			if (check==1)
				x = x+sx;
			else
				y = y+sy;
			e = e-(dx<<2);
		}
		if (check==1)
			y = y+sy;
		else
			x = x+sx;
		e = e+(dy<<2);
	}
}

void addpixel(pixel *vid, int x, int y, int r, int g, int b, int a)
{
	pixel t;
	if (x<0 || y<0 || x>=XRES || y>=YRES)
		return;
	t = vid[y*(XRES+BARSIZE)+x];
	r = (a*r + 255*PIXR(t)) >> 8;
	g = (a*g + 255*PIXG(t)) >> 8;
	b = (a*b + 255*PIXB(t)) >> 8;
	if (r>255)
		r = 255;
	if (g>255)
		g = 255;
	if (b>255)
		b = 255;
	vid[y*(XRES+BARSIZE)+x] = PIXRGB(r,g,b);
}

void xor_pixel(int x, int y, pixel *vid)
{
	int c;
	if (x<0 || y<0 || x>=XRES || y>=YRES)
		return;
	c = vid[y*(XRES+BARSIZE)+x];
	c = PIXB(c) + 3*PIXG(c) + 2*PIXR(c);
	if (c<512)
		vid[y*(XRES+BARSIZE)+x] = PIXPACK(0xC0C0C0);
	else
		vid[y*(XRES+BARSIZE)+x] = PIXPACK(0x404040);
}

void xor_line(int x1, int y1, int x2, int y2, pixel *vid)
{
	int cp=abs(y2-y1)>abs(x2-x1), x, y, dx, dy, sy;
	float e, de;
	if (cp)
	{
		y = x1;
		x1 = y1;
		y1 = y;
		y = x2;
		x2 = y2;
		y2 = y;
	}
	if (x1 > x2)
	{
		y = x1;
		x1 = x2;
		x2 = y;
		y = y1;
		y1 = y2;
		y2 = y;
	}
	dx = x2 - x1;
	dy = abs(y2 - y1);
	e = 0.0f;
	if (dx)
		de = dy/(float)dx;
	else
		de = 0.0f;
	y = y1;
	sy = (y1<y2) ? 1 : -1;
	for (x=x1; x<=x2; x++)
	{
		if (cp)
			xor_pixel(y, x, vid);
		else
			xor_pixel(x, y, vid);
		e += de;
		if (e >= 0.5f)
		{
			y += sy;
			e -= 1.0f;
		}
	}
}

void xor_rect(pixel *vid, int x, int y, int w, int h)
{
	int i;
	for (i=0; i<w; i+=2)
	{
		xor_pixel(x+i, y, vid);
		xor_pixel(x+i, y+h-1, vid);
	}
	for (i=2; i<h; i+=2)
	{
		xor_pixel(x, y+i, vid);
		xor_pixel(x+w-1, y+i, vid);
	}
}

void draw_parts(pixel *vid)
{
	int i, x, y, t, nx, ny, r, s;
	int cr, cg, cb;
	float fr, fg, fb;
	float pt = R_TEMP;
	if (GRID_MODE)
	{
		for (ny=0; ny<YRES; ny++)
			for (nx=0; nx<XRES; nx++)
			{
				if (ny%(4*GRID_MODE)==0)
					blendpixel(vid, nx, ny, 100, 100, 100, 80);
				if (nx%(4*GRID_MODE)==0)
					blendpixel(vid, nx, ny, 100, 100, 100, 80);
			}
	}
	for (i = 0; i<NPART; i++) {
#ifdef OpenGL
		if (cmode == CM_FANCY) //If fancy mode
		{

			if (t==PT_MWAX)
			{
				for (x=-1; x<=1; x++)
				{
					for (y=-1; y<=1; y++)
					{
						if ((abs(x) == 0) && (abs(y) == 0))
							blendpixel(vid,x+nx,y+ny,224,224,170,255);
						else if (abs(y) != 0 && abs(x) != 0)
							blendpixel(vid,x+nx,y+ny,224,224,170,20);
						else
							blendpixel(vid,x+nx,y+ny,224,224,170,40);
					}
				}

			}

			else if (t==PT_PLUT)
			{
				int tempx;
				int tempy;
				cr = 0x40;
				cg = 0x70;
				cb = 0x20;
				blendpixel(vid, nx, ny, cr, cg, cb, 192);
				blendpixel(vid, nx+1, ny, cr, cg, cb, 96);
				blendpixel(vid, nx-1, ny, cr, cg, cb, 96);
				blendpixel(vid, nx, ny+1, cr, cg, cb, 96);
				blendpixel(vid, nx, ny-1, cr, cg, cb, 96);
				for (tempx = 2; tempx < 10; tempx++) {
					for (tempy = 2; tempy < 10; tempy++) {
						blendpixel(vid, nx+tempx, ny-tempy, cr, cg, cb, 5);
						blendpixel(vid, nx-tempx, ny+tempy, cr, cg, cb, 5);
						blendpixel(vid, nx+tempx, ny+tempy, cr, cg, cb, 5);
						blendpixel(vid, nx-tempx, ny-tempy, cr, cg, cb, 5);
					}
				}
			}
		}
		if (parts[i].type) {
			//Do nothing
			t = parts[i].type;
			nx = (int)(parts[i].x+0.5f);
			ny = (int)(parts[i].y+0.5f);
			glBegin (GL_POINTS);
			glColor3ub (PIXR(ptypes[t].pcolors), PIXG(ptypes[t].pcolors), PIXB(ptypes[t].pcolors));
			glVertex2d (nx, ny);
			glEnd ();
		}
#else
		if (parts[i].type) {
			t = parts[i].type;

			nx = (int)(parts[i].x+0.5f);
			ny = (int)(parts[i].y+0.5f);
			if (cmode!=CM_HEAT)
			{
				if (t==PT_STKM) //Just draw head here
				{
					char buff[10];  //Buffer for HP

					if (mousex>(nx-3) && mousex<(nx+3) && mousey<(ny+3) && mousey>(ny-3)) //If mous is in the head
					{
						sprintf(buff, "%3d", parts[i].life);  //Show HP
						drawtext(vid, mousex-8-2*(parts[i].life<100)-2*(parts[i].life<10), mousey-12, buff, 255, 255, 255, 255);
					}

					for (r=-2; r<=1; r++) //Here I use r variable not as I should, but I think you will excuse me :-p
					{
						s = XRES+BARSIZE;
						vid[(ny-2)*s+nx+r] = ptypes[(int)player[2]].pcolors;
						vid[(ny+2)*s+nx+r+1] = ptypes[(int)player[2]].pcolors;
						vid[(ny+r+1)*s+nx-2] = ptypes[(int)player[2]].pcolors;
						vid[(ny+r)*s+nx+2] = ptypes[(int)player[2]].pcolors;
					}
					draw_line(vid , nx, ny+3, player[3], player[4], 255, 255, 255, s);
					draw_line(vid , player[3], player[4], player[7], player[8], 255, 255, 255, s);
					draw_line(vid , nx, ny+3, player[11], player[12], 255, 255, 255, s);
					draw_line(vid , player[11], player[12], player[15], player[16], 255, 255, 255, s);

					isplayer = 1;  //It's a secret. Tssss...
				}
				else if (t==PT_STKM2) //Just draw head here
				{
					char buff[10];  //Buffer for HP

					if (mousex>(nx-3) && mousex<(nx+3) && mousey<(ny+3) && mousey>(ny-3)) //If mous is in the head
					{
						sprintf(buff, "%3d", parts[i].life);  //Show HP
						drawtext(vid, mousex-8-2*(parts[i].life<100)-2*(parts[i].life<10), mousey-12, buff, 255, 255, 255, 255);
					}

					for (r=-2; r<=1; r++) //Here I use r variable not as I should, but I think you will excuse me :-p
					{
						s = XRES+BARSIZE;
						vid[(ny-2)*s+nx+r] = ptypes[(int)player2[2]].pcolors;
						vid[(ny+2)*s+nx+r+1] = ptypes[(int)player2[2]].pcolors;
						vid[(ny+r+1)*s+nx-2] = ptypes[(int)player2[2]].pcolors;
						vid[(ny+r)*s+nx+2] = ptypes[(int)player2[2]].pcolors;
					}
					draw_line(vid , nx, ny+3, player2[3], player2[4], 100, 100, 255, s);
					draw_line(vid , player2[3], player2[4], player2[7], player2[8], 100, 100, 255, s);
					draw_line(vid , nx, ny+3, player2[11], player2[12], 100, 100, 255, s);
					draw_line(vid , player2[11], player2[12], player2[15], player2[16], 100, 100, 255, s);

					isplayer2 = 1;  //It's a secret. Tssss...
				}
				if (cmode==CM_NOTHING && t!=PT_PIPE && t!=PT_SWCH && t!=PT_LCRY && t!=PT_PUMP && t!=PT_FILT && t!=PT_HSWC && t!=PT_PCLN && t!=PT_DEUT && t!=PT_WIFI)//nothing display but show needed color changes
				{
					if (t==PT_PHOT)
					{
						cg = 0;
						cb = 0;
						cr = 0;
						for (x=0; x<12; x++) {
							cr += (parts[i].ctype >> (x+18)) & 1;
							cb += (parts[i].ctype >>  x)     & 1;
						}
						for (x=0; x<14; x++)
							cg += (parts[i].ctype >> (x+9))  & 1;
						x = 624/(cr+cg+cb+1);
						cr *= x;
						cg *= x;
						cb *= x;
						cr = cr>255?255:cr;
						cg = cg>255?255:cg;
						cb = cb>255?255:cb;
						blendpixel(vid, nx, ny, cr, cg, cb, 255);
					}
					else
					{
						cr = PIXR(ptypes[t].pcolors);
						cg = PIXG(ptypes[t].pcolors);
						cb = PIXB(ptypes[t].pcolors);
						blendpixel(vid, nx, ny, cr, cg, cb, 255);
					}
				}
				else if (cmode==CM_GRAD)//forgot to put else, broke nothing view
				{
					float frequency = 0.05;
					int q = parts[i].temp-40;
					cr = sin(frequency*q) * 16 + PIXR(ptypes[t].pcolors);
					cg = sin(frequency*q) * 16 + PIXG(ptypes[t].pcolors);
					cb = sin(frequency*q) * 16 + PIXB(ptypes[t].pcolors);
					if (cr>=255)
						cr = 255;
					if (cg>=255)
						cg = 255;
					if (cb>=255)
						cb = 255;
					if (cr<=0)
						cr = 0;
					if (cg<=0)
						cg = 0;
					if (cb<=0)
						cb = 0;
					blendpixel(vid, nx, ny, cr, cg, cb, 255);
				}
				else if (cmode==CM_FANCY &&
				         t!=PT_FIRE && t!=PT_PLSM &&	t!=PT_WTRV &&
				         t!=PT_HFLM && t!=PT_SPRK && t!=PT_FIRW &&
				         t!=PT_DUST && t!=PT_FIRW && t!=PT_FWRK &&
				         t!=PT_NEUT && t!=PT_LAVA && t!=PT_BOMB &&
				         t!=PT_PHOT && t!=PT_THDR && t!=PT_SMKE)
				{
					if (ptypes[parts[i].type].properties&TYPE_LIQUID)
					{
						if (parts[i].type==PT_DEUT)
						{
							cr = PIXR(ptypes[t].pcolors) + parts[i].life*1;
							cg = PIXG(ptypes[t].pcolors) + parts[i].life*2;
							cb = PIXB(ptypes[t].pcolors) + parts[i].life*4;
							if (cr>=255)
								cr = 255;
							if (cg>=255)
								cg = 255;
							if (cb>=255)
								cb = 255;
							blendpixel(vid, nx, ny, cr, cg, cb, 255);
							for (x=-1; x<=1; x++)
							{
								for (y=-1; y<=1; y++)
								{
									if ((abs(x) == 0) && (abs(y) == 0))
										blendpixel(vid,x+nx,y+ny,cr,cg,cb,100);
									else if (abs(y) != 0 || abs(x) != 0)
										blendpixel(vid,x+nx,y+ny,cr,cg,cb,50);
								}
							}
						}
						else if (parts[i].type==PT_LAVA && parts[i].life)
						{
							cr = parts[i].life * 2 + 0xE0;
							cg = parts[i].life * 1 + 0x50;
							cb = parts[i].life/2 + 0x10;
							if (cr>255) cr = 255;
							if (cg>192) cg = 192;
							if (cb>128) cb = 128;
							for (x=-1; x<=1; x++)
							{
								for (y=-1; y<=1; y++)
								{
									if ((abs(x) == 0) && (abs(y) == 0))
										blendpixel(vid,x+nx,y+ny,cr,cg,cb,100);
									else if (abs(y) != 0 || abs(x) != 0)
										blendpixel(vid,x+nx,y+ny,cr,cg,cb,50);
								}
							}
						}
						else if (parts[i].type==PT_GLOW)
						{
							fg = 0;
							fb = 0;
							fr = 0;
							if (pv[ny/CELL][nx/CELL]>0) {
								fg = 6 * pv[ny/CELL][nx/CELL];
								fb = 4 * pv[ny/CELL][nx/CELL];
								fr = 2 * pv[ny/CELL][nx/CELL];
							}
							vid[ny*(XRES+BARSIZE)+nx] = PIXRGB((int)restrict_flt(0x44 + fr*8, 0, 255), (int)restrict_flt(0x88 + fg*8, 0, 255), (int)restrict_flt(0x44 + fb*8, 0, 255));

							/*x = nx/CELL;
							y = ny/CELL;
							fg += fire_g[y][x];
							if(fg > 255) fg = 255;
								fire_g[y][x] = fg;
							fb += fire_b[y][x];
							if(fb > 255) fb = 255;
								fire_b[y][x] = fb;
							fr += fire_r[y][x];
							if(fr > 255) fr = 255;
								fire_r[y][x] = fr;*/

							cr = (int)restrict_flt(0x44 + fr*8, 0, 255);
							cg = (int)restrict_flt(0x88 + fg*8, 0, 255);
							cb = (int)restrict_flt(0x44 + fb*8, 0, 255);
							for (x=-1; x<=1; x++)
							{
								for (y=-1; y<=1; y++)
								{
									if ((abs(x) == 0) && (abs(y) == 0))
										blendpixel(vid,x+nx,y+ny,cr,cg,cb,100);
									else if (abs(y) != 0 || abs(x) != 0)
										blendpixel(vid,x+nx,y+ny,cr,cg,cb,50);
								}
							}
						}
						else
						{
							cr = PIXR(ptypes[t].pcolors);
							cg = PIXG(ptypes[t].pcolors);
							cb = PIXB(ptypes[t].pcolors);
							for (x=-1; x<=1; x++)
							{
								for (y=-1; y<=1; y++)
								{
									if ((abs(x) == 0) && (abs(y) == 0))
										blendpixel(vid,x+nx,y+ny,cr,cg,cb,100);
									else if (abs(y) != 0 || abs(x) != 0)
										blendpixel(vid,x+nx,y+ny,cr,cg,cb,50);
								}
							}
						}
					}
					else if (ptypes[parts[i].type].properties&TYPE_GAS)
					{
						//if(parts[i].type!=PT_FIRE&&parts[i].type!=PT_SMKE&&parts[i].type!=PT_PLSM&&parts[i].type!=PT_WTRV)
						{
							cr = PIXR(ptypes[t].pcolors);
							cg = PIXG(ptypes[t].pcolors);
							cb = PIXB(ptypes[t].pcolors);
							for (x=-1; x<=1; x++)
							{
								for (y=-1; y<=1; y++)
								{
									if ((abs(x) == 0) && (abs(y) == 0))
										blendpixel(vid,x+nx,y+ny,cr,cg,cb,180);
									else if (abs(y) != 0 && abs(x) != 0)
										blendpixel(vid,x+nx,y+ny,cr,cg,cb,50);
									else
										blendpixel(vid,x+nx,y+ny,cr,cg,cb,80);
								}
							}
						}
					}
					else if (ptypes[parts[i].type].properties&PROP_RADIOACTIVE)
					{
						int tempx = 0;
						int tempy = 0;
						cr = PIXR(ptypes[t].pcolors);
						cg = PIXG(ptypes[t].pcolors);
						cb = PIXB(ptypes[t].pcolors);
						//blendpixel(vid, nx, ny, cr, cg, cb, 192);
						//blendpixel(vid, nx+1, ny, cr, cg, cb, 96);
						//blendpixel(vid, nx-1, ny, cr, cg, cb, 96);
						//blendpixel(vid, nx, ny+1, cr, cg, cb, 96);
						//blendpixel(vid, nx, ny-1, cr, cg, cb, 96);
						addpixel(vid, nx, ny, cr, cg, cb, 192);
						addpixel(vid, nx+1, ny, cr, cg, cb, 96);
						addpixel(vid, nx-1, ny, cr, cg, cb, 96);
						addpixel(vid, nx, ny+1, cr, cg, cb, 96);
						addpixel(vid, nx, ny-1, cr, cg, cb, 96);
						for (tempx = 2; tempx < 7; tempx++) {
							for (tempy = 2; tempy < 7; tempy++) {
								addpixel(vid, nx+tempx, ny-tempy, cr, cg, cb, 5);
								addpixel(vid, nx-tempx, ny+tempy, cr, cg, cb, 5);
								addpixel(vid, nx+tempx, ny+tempy, cr, cg, cb, 5);
								addpixel(vid, nx-tempx, ny-tempy, cr, cg, cb, 5);
								//blendpixel(vid, nx+tempx, ny-tempy, cr, cg, cb, 5);
								//blendpixel(vid, nx-tempx, ny+tempy, cr, cg, cb, 5);
								//blendpixel(vid, nx+tempx, ny+tempy, cr, cg, cb, 5);
								//blendpixel(vid, nx-tempx, ny-tempy, cr, cg, cb, 5);
							}
						}
					}
					else
					{
						vid[ny*(XRES+BARSIZE)+nx] = ptypes[t].pcolors;
					}
				}
				else if (cmode==CM_LIFE)
				{
					float frequency = 0.4;
					int q;
					if (!(parts[i].life<5))
						q = sqrt(parts[i].life);
					else
						q = parts[i].life;
					cr = sin(frequency*q) * 100 + 128;
					cg = sin(frequency*q) * 100 + 128;
					cb = sin(frequency*q) * 100 + 128;
					if (cr>=255)
						cr = 255;
					if (cg>=255)
						cg = 255;
					if (cb>=255)
						cb = 255;
					if (cr<=0)
						cr = 0;
					if (cg<=0)
						cg = 0;
					if (cb<=0)
						cb = 0;
					blendpixel(vid, nx, ny, cr, cg, cb, 255);
				}
				else if (t==PT_QRTZ || t==PT_PQRT)
				{
					int z = parts[i].tmp - 5;
					if (parts[i].temp>(ptransitions[t].thv-800.0f))
					{
						float frequency = 3.1415/(2*ptransitions[t].thv-(ptransitions[t].thv-800.0f));
						int q = (parts[i].temp>ptransitions[t].thv)?ptransitions[t].thv-(ptransitions[t].thv-800.0f):parts[i].temp-(ptransitions[t].thv-800.0f);
						cr = sin(frequency*q) * 226 + (z * 16 + PIXR(ptypes[t].pcolors));
						cg = sin(frequency*q*4.55 +3.14) * 34 + (z * 16 + PIXR(ptypes[t].pcolors));
						cb = sin(frequency*q*2.22 +3.14) * 64 + (z * 16 + PIXR(ptypes[t].pcolors));
						if (cr>=255)
							cr = 255;
						if (cg>=255)
							cg = 255;
						if (cb>=255)
							cb = 255;
						if (cr<=0)
							cr = 0;
						if (cg<=0)
							cg = 0;
						if (cb<=0)
							cb = 0;
						blendpixel(vid, nx, ny, cr, cg, cb, 255);
					}
					else
					{
						cr = z * 16 + PIXR(ptypes[t].pcolors);
						cg = z * 16 + PIXG(ptypes[t].pcolors);
						cb = z * 16 + PIXB(ptypes[t].pcolors);
						cr = cr>255?255:cr;
						cg = cg>255?255:cg;
						cb = cb>255?255:cb;
						blendpixel(vid, nx, ny, cr, cg, cb, 255);
					}
				}
				else if (t==PT_SPNG)
				{
					cr = PIXR(ptypes[t].pcolors) - parts[i].life*15;
					cg = PIXG(ptypes[t].pcolors) - parts[i].life*15;
					cb = PIXB(ptypes[t].pcolors) - parts[i].life*15;
					if (cr<=50)
						cr = 50;
					if (cg<=50)
						cg = 50;
					if (cb<=20)
						cb = 20;
					blendpixel(vid, nx, ny, cr, cg, cb, 255);

				}
				else if (t==PT_DEUT)
				{

					if (parts[i].life>=700&&(cmode == CM_FIRE||cmode==CM_BLOB || cmode==CM_FANCY))
					{
						x = nx/CELL;
						y = ny/CELL;
						cr = 20;
						cg = 20;
						cb = 20;
						cg += fire_g[y][x];
						if (cg > 255) cg = 255;
						fire_g[y][x] = cg;
						cb += fire_b[y][x];
						if (cb > 255) cb = 255;
						fire_b[y][x] = cb;
						cr += fire_r[y][x];
						if (cr > 255) cr = 255;
						fire_r[y][x] = cr;
					}
					else
					{
						cr = PIXR(ptypes[t].pcolors) + parts[i].life*1;
						cg = PIXG(ptypes[t].pcolors) + parts[i].life*2;
						cb = PIXB(ptypes[t].pcolors) + parts[i].life*4;
						if (cr>=255)
							cr = 255;
						if (cg>=255)
							cg = 255;
						if (cb>=255)
							cb = 255;
						blendpixel(vid, nx, ny, cr, cg, cb, 255);

					}

				}
				else if (t==PT_DUST && parts[i].life >= 1)
				{
					x = nx;
					y = ny;
					if (cmode == CM_FIRE||cmode==CM_BLOB || cmode==CM_FANCY)
					{
						vid[ny*(XRES+BARSIZE)+nx] = PIXRGB(parts[i].tmp,parts[i].ctype,parts[i].flags);
						cg = parts[i].tmp/4;
						cb = parts[i].ctype/4;
						cr = parts[i].flags/4;
						x = nx/CELL;
						y = ny/CELL;
						cg += fire_g[y][x];
						if (cg > 255) cg = 255;
						fire_g[y][x] = cg;
						cb += fire_b[y][x];
						if (cb > 255) cb = 255;
						fire_b[y][x] = cb;
						cr += fire_r[y][x];
						if (cr > 255) cr = 255;
						fire_r[y][x] = cr;
					}
					else
						blendpixel(vid,x,y,parts[i].tmp,parts[i].ctype,parts[i].flags,255);
				}
				else if (t==PT_GRAV)
				{
					cr = 20;
					cg = 20;
					cb = 20;
					if (parts[i].vx>0)
					{
						cr += (parts[i].vx)*GRAV_R;
						cg += (parts[i].vx)*GRAV_G;
						cb += (parts[i].vx)*GRAV_B;
					}
					if (parts[i].vy>0)
					{
						cr += (parts[i].vy)*GRAV_G;
						cg += (parts[i].vy)*GRAV_B;
						cb += (parts[i].vy)*GRAV_R;

					}
					if (parts[i].vx<0)
					{
						cr -= (parts[i].vx)*GRAV_B;
						cg -= (parts[i].vx)*GRAV_R;
						cb -= (parts[i].vx)*GRAV_G;

					}
					if (parts[i].vy<0)
					{
						cr -= (parts[i].vy)*GRAV_R2;
						cg -= (parts[i].vy)*GRAV_G2;
						cb -= (parts[i].vy)*GRAV_B2;
					}
					if (cr>255)
						cr=255;
					if (cg>255)
						cg=255;
					if (cb>255)
						cb=255;
					blendpixel(vid, nx, ny, cr, cg, cb, 255);
				}
				else if (t==PT_WIFI)
				{
					float frequency = 0.0628;
					int q = parts[i].tmp;
					cr = sin(frequency*q + 0) * 127 + 128;
					cg = sin(frequency*q + 2) * 127 + 128;
					cb = sin(frequency*q + 4) * 127 + 128;
					blendpixel(vid, nx, ny, cr, cg, cb, 255);
					if (mousex==(nx) && mousey==(ny) && DEBUG_MODE)
					{
						int z;
						for (z = 0; z<NPART; z++) {
							if (parts[z].type)
							{
								if (parts[z].type==PT_WIFI&&parts[z].tmp==parts[i].tmp)
									xor_line(nx,ny,(int)(parts[z].x+0.5f),(int)(parts[z].y+0.5f),vid);
							}
						}
					}
				}
				else if (t==PT_PRTI && DEBUG_MODE)
				{
					blendpixel(vid,nx,ny, PIXR(ptypes[t].pcolors), PIXG(ptypes[t].pcolors), PIXB(ptypes[t].pcolors),255);
					if (mousex==(nx) && mousey==(ny))
					{
						int z;
						for (z = 0; z<NPART; z++) {
							if (parts[z].type)
							{
								if (parts[z].type==PT_PRTO&&parts[z].tmp==parts[i].tmp)
									xor_line(nx,ny,(int)(parts[z].x+0.5f),(int)(parts[z].y+0.5f),vid);
							}
						}
					}
				}
				else if (t==PT_PRTO && DEBUG_MODE)
				{
					blendpixel(vid,nx,ny, PIXR(ptypes[t].pcolors), PIXG(ptypes[t].pcolors), PIXB(ptypes[t].pcolors),255);
					if (mousex==(nx) && mousey==(ny))
					{
						int z;
						for (z = 0; z<NPART; z++) {
							if (parts[z].type)
							{
								if (parts[z].type==PT_PRTI&&parts[z].tmp==parts[i].tmp)
									xor_line(nx,ny,(int)(parts[z].x+0.5f),(int)(parts[z].y+0.5f),vid);
							}
						}
					}
				}
				else if ((t==PT_BIZR||t==PT_BIZRG)&&parts[i].ctype)
				{
					cg = 0;
					cb = 0;
					cr = 0;
					for (x=0; x<12; x++) {
						cr += (parts[i].ctype >> (x+18)) & 1;
						cb += (parts[i].ctype >>  x)     & 1;
					}
					for (x=0; x<14; x++)
						cg += (parts[i].ctype >> (x+9))  & 1;
					x = 624/(cr+cg+cb+1);
					cr *= x;
					cg *= x;
					cb *= x;
					cr = cr>255?255:cr;
					cg = cg>255?255:cg;
					cb = cb>255?255:cb;
					if (fabs(parts[i].vx)+fabs(parts[i].vy)>0 &&(cmode == CM_FIRE||cmode==CM_BLOB || cmode==CM_FANCY)) {
						fg = 0;
						fb = 0;
						fr = 0;
						fg = cg/40 * fabs(parts[i].vx)+fabs(parts[i].vy);
						fb = cb/40 * fabs(parts[i].vx)+fabs(parts[i].vy);
						fr = cr/40 * fabs(parts[i].vx)+fabs(parts[i].vy);
						vid[ny*(XRES+BARSIZE)+nx] = PIXRGB((int)restrict_flt(cr, 0, 255), (int)restrict_flt(cg, 0, 255), (int)restrict_flt(cb, 0, 255));
						x = nx/CELL;
						y = ny/CELL;
						fg += fire_g[y][x];
						if (fg > 255) fg = 255;
						fire_g[y][x] = fg;
						fb += fire_b[y][x];
						if (fb > 255) fb = 255;
						fire_b[y][x] = fb;
						fr += fire_r[y][x];
						if (fr > 255) fr = 255;
						fire_r[y][x] = fr;
					}
					else
						blendpixel(vid, nx, ny, cr, cg, cb, 255);
				}
				else if (t==PT_PIPE)
				{
					if (parts[i].ctype==2)
					{
						cr = 50;
						cg = 1;
						cb = 1;
					}
					else if (parts[i].ctype==3)
					{
						cr = 1;
						cg = 50;
						cb = 1;
					}
					else if (parts[i].ctype==4)
					{
						cr = 1;
						cg = 1;
						cb = 50;
					}
					else if (parts[i].temp<272.15&&parts[i].ctype!=1)
					{
						if (parts[i].temp>173.25&&parts[i].temp<273.15)
						{
							cr = 50;
							cg = 1;
							cb = 1;
						}
						if (parts[i].temp>73.25&&parts[i].temp<=173.15)
						{
							cr = 1;
							cg = 50;
							cb = 1;
						}
						if (parts[i].temp>=0&&parts[i].temp<=73.15)
						{
							cr = 1;
							cg = 1;
							cb = 50;
						}
					}
					else
					{
						cr = PIXR(ptypes[t].pcolors);
						cg = PIXG(ptypes[t].pcolors);
						cb = PIXB(ptypes[t].pcolors);
					}
					if (parts[i].tmp)
					{
						cr = PIXR(ptypes[parts[i].tmp].pcolors);
						cg = PIXG(ptypes[parts[i].tmp].pcolors);
						cb = PIXB(ptypes[parts[i].tmp].pcolors);
					}
					blendpixel(vid, nx, ny, cr, cg, cb, 255);



				}
				else if (t==PT_INVIS && (pv[ny/CELL][nx/CELL]>4.0f ||pv[ny/CELL][nx/CELL]<-4.0f))
				{
					blendpixel(vid, nx, ny, 15, 0, 150, 100);
				}
				else if (t==PT_ACID)
				{
					if (parts[i].life>75) parts[i].life = 75;
					if (parts[i].life<49) parts[i].life = 49;
					s = (parts[i].life-49)*3;
					if (s==0) s = 1;
					cr = 0x86 + s*4;
					cg = 0x36 + s*1;
					cb = 0x90 + s*2;

					if (cr>=255)
						cr = 255;
					if (cg>=255)
						cg = 255;
					if (cb>=255)
						cb = 255;

					blendpixel(vid, nx, ny, cr, cg, cb, 255);

					if (cmode==CM_BLOB)
					{
						blendpixel(vid, nx+1, ny, cr, cg, cb, 223);
						blendpixel(vid, nx-1, ny, cr, cg, cb, 223);
						blendpixel(vid, nx, ny+1, cr, cg, cb, 223);
						blendpixel(vid, nx, ny-1, cr, cg, cb, 223);

						blendpixel(vid, nx+1, ny-1, cr, cg, cb, 112);
						blendpixel(vid, nx-1, ny-1, cr, cg, cb, 112);
						blendpixel(vid, nx+1, ny+1, cr, cg, cb, 112);
						blendpixel(vid, nx-1, ny+1, cr, cg, cb, 112);
					}
				}
				else if (t==PT_NEUT)
				{
					if (cmode == CM_FIRE||cmode==CM_BLOB || cmode==CM_FANCY)
					{
						vid[ny*(XRES+BARSIZE)+nx] = ptypes[t].pcolors;
						cg = 8;
						cb = 12;
						x = nx/CELL;
						y = ny/CELL;
						cg += fire_g[y][x];
						if (cg > 255) cg = 255;
						fire_g[y][x] = cg;
						cb += fire_b[y][x];
						if (cb > 255) cb = 255;
						fire_b[y][x] = cb;
					}
					else
					{
						cr = 0x20;
						cg = 0xE0;
						cb = 0xFF;
						blendpixel(vid, nx, ny, cr, cg, cb, 192);
						blendpixel(vid, nx+1, ny, cr, cg, cb, 96);
						blendpixel(vid, nx-1, ny, cr, cg, cb, 96);
						blendpixel(vid, nx, ny+1, cr, cg, cb, 96);
						blendpixel(vid, nx, ny-1, cr, cg, cb, 96);
						blendpixel(vid, nx+1, ny-1, cr, cg, cb, 32);
						blendpixel(vid, nx-1, ny+1, cr, cg, cb, 32);
						blendpixel(vid, nx+1, ny+1, cr, cg, cb, 32);
						blendpixel(vid, nx-1, ny-1, cr, cg, cb, 32);
					}
				}
				else if (t==PT_FILT)
				{
					int temp_bin = (int)((parts[i].temp-273.0f)*0.025f);
					if (temp_bin < 0) temp_bin = 0;
					if (temp_bin > 25) temp_bin = 25;
					parts[i].ctype = 0x1F << temp_bin;
					cg = 0;
					cb = 0;
					cr = 0;
					for (x=0; x<12; x++) {
						cr += (parts[i].ctype >> (x+18)) & 1;
						cb += (parts[i].ctype >>  x)     & 1;
					}
					for (x=0; x<14; x++)
						cg += (parts[i].ctype >> (x+9))  & 1;
					x = 624/(cr+cg+cb+1);
					cr *= x;
					cg *= x;
					cb *= x;
					cr = cr>255?255:cr;
					cg = cg>255?255:cg;
					cb = cb>255?255:cb;
					blendpixel(vid, nx, ny, cr, cg, cb, 127);
				}
				else if (t==PT_BRAY && parts[i].tmp==0)
				{
					int trans = parts[i].life * 7;
					if (parts[i].ctype) {
						cg = 0;
						cb = 0;
						cr = 0;
						for (x=0; x<12; x++) {
							cr += (parts[i].ctype >> (x+18)) & 1;
							cb += (parts[i].ctype >>  x)     & 1;
						}
						for (x=0; x<14; x++)
							cg += (parts[i].ctype >> (x+9))  & 1;
						x = 624/(cr+cg+cb+1);
						cr *= x;
						cg *= x;
						cb *= x;
						cr = cr>255?255:cr;
						cg = cg>255?255:cg;
						cb = cb>255?255:cb;
						blendpixel(vid, nx, ny, cr, cg, cb, trans);
					} else
						blendpixel(vid, nx, ny, PIXR(ptypes[t].pcolors), PIXG(ptypes[t].pcolors), PIXB(ptypes[t].pcolors), trans);
				}
				else if (t==PT_BRAY && parts[i].tmp==1)
				{
					int trans = parts[i].life/4;
					if (parts[i].ctype) {
						cg = 0;
						cb = 0;
						cr = 0;
						for (x=0; x<12; x++) {
							cr += (parts[i].ctype >> (x+18)) & 1;
							cb += (parts[i].ctype >>  x)     & 1;
						}
						for (x=0; x<14; x++)
							cg += (parts[i].ctype >> (x+9))  & 1;
						x = 624/(cr+cg+cb+1);
						cr *= x;
						cg *= x;
						cb *= x;
						cr = cr>255?255:cr;
						cg = cg>255?255:cg;
						cb = cb>255?255:cb;
						blendpixel(vid, nx, ny, cr, cg, cb, trans);
					} else
						blendpixel(vid, nx, ny, PIXR(ptypes[t].pcolors), PIXG(ptypes[t].pcolors), PIXB(ptypes[t].pcolors), trans);
				}
				else if (t==PT_BRAY && parts[i].tmp==2)
				{
					int trans = parts[i].life*100;
					blendpixel(vid, nx, ny, 255, 150, 50, trans);
				}
				else if (t==PT_PHOT)
				{
					if (cmode == CM_FIRE||cmode==CM_BLOB || cmode==CM_FANCY)
					{
						cg = 0;
						cb = 0;
						cr = 0;
						for (x=0; x<12; x++) {
							cr += (parts[i].ctype >> (x+18)) & 1;
							cb += (parts[i].ctype >>  x)     & 1;
						}
						for (x=0; x<14; x++)
							cg += (parts[i].ctype >> (x+9))  & 1;
						x = 624/(cr+cg+cb+1);
						cr *= x;
						cg *= x;
						cb *= x;
						vid[ny*(XRES+BARSIZE)+nx] = PIXRGB(cr>255?255:cr,cg>255?255:cg,cb>255?255:cb);
						cr >>= 4;
						cg >>= 4;
						cb >>= 4;
						x = nx/CELL;
						y = ny/CELL;
						cg += fire_g[y][x];
						if (cg > 255) cg = 255;
						fire_g[y][x] = cg;
						cb += fire_b[y][x];
						if (cb > 255) cb = 255;
						fire_b[y][x] = cb;
						cr += fire_r[y][x];
						if (cr > 255) cr = 255;
						fire_r[y][x] = cr;
					}
					else
					{
						cg = 0;
						cb = 0;
						cr = 0;
						for (x=0; x<12; x++) {
							cr += (parts[i].ctype >> (x+18)) & 1;
							cb += (parts[i].ctype >>  x)     & 1;
						}
						for (x=0; x<14; x++)
							cg += (parts[i].ctype >> (x+9))  & 1;
						x = 624/(cr+cg+cb+1);
						cr *= x;
						cg *= x;
						cb *= x;
						cr = cr>255?255:cr;
						cg = cg>255?255:cg;
						cb = cb>255?255:cb;
						blendpixel(vid, nx, ny, cr, cg, cb, 192);
						blendpixel(vid, nx+1, ny, cr, cg, cb, 96);
						blendpixel(vid, nx-1, ny, cr, cg, cb, 96);
						blendpixel(vid, nx, ny+1, cr, cg, cb, 96);
						blendpixel(vid, nx, ny-1, cr, cg, cb, 96);
						blendpixel(vid, nx+1, ny-1, cr, cg, cb, 32);
						blendpixel(vid, nx-1, ny+1, cr, cg, cb, 32);
						blendpixel(vid, nx+1, ny+1, cr, cg, cb, 32);
						blendpixel(vid, nx-1, ny-1, cr, cg, cb, 32);
					}
				}
				//Life can be 11 too, so don't just check for 10
				else if (t==PT_SWCH && parts[i].life >= 10)
				{
					x = nx;
					y = ny;
					blendpixel(vid,x,y,17,217,24,255);
				}
				else if (t==PT_SMKE)
				{
					if (cmode == CM_FIRE||cmode==CM_BLOB || cmode==CM_FANCY)
					{
						x = nx/CELL;
						y = ny/CELL;
						cg = 10;
						cb = 10;
						cr = 10;
						cg += fire_g[y][x];
						if (cg > 50) cg = 50;
						fire_g[y][x] = cg;
						cb += fire_b[y][x];
						if (cb > 50) cb = 50;
						fire_b[y][x] = cb;
						cr += fire_r[y][x];
						if (cr > 50) cr = 50;
						fire_r[y][x] = cr;
					}
					else
					{
						for (x=-3; x<4; x++)
						{
							for (y=-3; y<4; y++)
							{
								if (abs(x)+abs(y) <2 && !(abs(x)==2||abs(y)==2))
									blendpixel(vid,x+nx,y+ny,100,100,100,30);
								if (abs(x)+abs(y) <=3 && abs(x)+abs(y))
									blendpixel(vid,x+nx,y+ny,100,100,100,10);
								if (abs(x)+abs(y) == 2)
									blendpixel(vid,x+nx,y+ny,100,100,100,20);
							}
						}
					}
				}
				else if (t==PT_WTRV)
				{
					if (cmode == CM_FIRE||cmode==CM_BLOB || cmode==CM_FANCY)
					{
						x = nx/CELL;
						y = ny/CELL;
						cg = PIXG(ptypes[t].pcolors)/3;
						cb = PIXB(ptypes[t].pcolors)/3;
						cr = PIXR(ptypes[t].pcolors)/3;
						cg += fire_g[y][x];
						if (cg > PIXG(ptypes[t].pcolors)/2) cg = PIXG(ptypes[t].pcolors)/2;
						fire_g[y][x] = cg;
						cb += fire_b[y][x];
						if (cb > PIXB(ptypes[t].pcolors)/2) cb = PIXB(ptypes[t].pcolors)/2;
						fire_b[y][x] = cb;
						cr += fire_r[y][x];
						if (cr > PIXR(ptypes[t].pcolors)/2) cr = PIXR(ptypes[t].pcolors)/2;
						fire_r[y][x] = cr;
					}
					else
					{
						for (x=-3; x<4; x++)
						{
							for (y=-3; y<4; y++)
							{
								if (abs(x)+abs(y) <2 && !(abs(x)==2||abs(y)==2))
									blendpixel(vid,x+nx,y+ny, PIXR(ptypes[t].pcolors)/1.6, PIXG(ptypes[t].pcolors)/1.6, PIXB(ptypes[t].pcolors)/1.6, 30);
								if (abs(x)+abs(y) <=3 && abs(x)+abs(y))
									blendpixel(vid,x+nx,y+ny, PIXR(ptypes[t].pcolors)/1.6, PIXG(ptypes[t].pcolors)/1.6, PIXB(ptypes[t].pcolors)/1.6, 10);
								if (abs(x)+abs(y) == 2)
									blendpixel(vid,x+nx,y+ny, PIXR(ptypes[t].pcolors)/1.6, PIXG(ptypes[t].pcolors)/1.6, PIXB(ptypes[t].pcolors)/1.6, 20);
							}
						}
					}
				}
				else if (t==PT_THDR)
				{
					if (cmode == CM_FIRE||cmode==CM_BLOB || cmode==CM_FANCY)
					{
						vid[ny*(XRES+BARSIZE)+nx] = ptypes[t].pcolors;
						cg = 16;
						cb = 20;
						cr = 12;
						x = nx/CELL;
						y = ny/CELL;
						cg += fire_g[y][x];
						if (cg > 255) cg = 255;
						fire_g[y][x] = cg;
						cb += fire_b[y][x];
						if (cb > 255) cb = 255;
						fire_b[y][x] = cb;
						cr += fire_r[y][x];
						if (cr > 255) cr = 255;
						fire_r[y][x] = cr;
					}
					else
					{
						cr = 0xFF;
						cg = 0xFF;
						cb = 0xA0;
						blendpixel(vid, nx, ny, cr, cg, cb, 192);
						blendpixel(vid, nx+1, ny, cr, cg, cb, 96);
						blendpixel(vid, nx-1, ny, cr, cg, cb, 96);
						blendpixel(vid, nx, ny+1, cr, cg, cb, 96);
						blendpixel(vid, nx, ny-1, cr, cg, cb, 96);
						blendpixel(vid, nx+1, ny-1, cr, cg, cb, 32);
						blendpixel(vid, nx-1, ny+1, cr, cg, cb, 32);
						blendpixel(vid, nx+1, ny+1, cr, cg, cb, 32);
						blendpixel(vid, nx-1, ny-1, cr, cg, cb, 32);
					}
				}
				else if (t==PT_GLOW)
				{
					fg = 0;
					fb = 0;
					fr = 0;
					if (pv[ny/CELL][nx/CELL]>0) {
						fg = 6 * pv[ny/CELL][nx/CELL];
						fb = 4 * pv[ny/CELL][nx/CELL];
						fr = 2 * pv[ny/CELL][nx/CELL];
					}
					vid[ny*(XRES+BARSIZE)+nx] = PIXRGB((int)restrict_flt(0x44 + fr*8, 0, 255), (int)restrict_flt(0x88 + fg*8, 0, 255), (int)restrict_flt(0x44 + fb*8, 0, 255));
					if (cmode == CM_FIRE||cmode==CM_BLOB || cmode==CM_FANCY)
					{
						x = nx/CELL;
						y = ny/CELL;
						fg += fire_g[y][x];
						if (fg > 255) fg = 255;
						fire_g[y][x] = fg;
						fb += fire_b[y][x];
						if (fb > 255) fb = 255;
						fire_b[y][x] = fb;
						fr += fire_r[y][x];
						if (fr > 255) fr = 255;
						fire_r[y][x] = fr;
					}
					if (cmode == CM_BLOB) {
						uint8 R = (int)restrict_flt(0x44 + fr*8, 0, 255);
						uint8 G = (int)restrict_flt(0x88 + fg*8, 0, 255);
						uint8 B = (int)restrict_flt(0x44 + fb*8, 0, 255);

						blendpixel(vid, nx+1, ny, R, G, B, 223);
						blendpixel(vid, nx-1, ny, R, G, B, 223);
						blendpixel(vid, nx, ny+1, R, G, B, 223);
						blendpixel(vid, nx, ny-1, R, G, B, 223);

						blendpixel(vid, nx+1, ny-1, R, G, B, 112);
						blendpixel(vid, nx-1, ny-1, R, G, B, 112);
						blendpixel(vid, nx+1, ny+1, R, G, B, 112);
						blendpixel(vid, nx-1, ny+1, R, G, B, 112);
					}
				}
				else if (t==PT_LCRY)
				{
					uint8 GR = 0x50+(parts[i].life*10);
					vid[ny*(XRES+BARSIZE)+nx] = PIXRGB(GR, GR, GR);
					if (cmode == CM_BLOB) {
						blendpixel(vid, nx+1, ny, GR, GR, GR, 223);
						blendpixel(vid, nx-1, ny, GR, GR, GR, 223);
						blendpixel(vid, nx, ny+1, GR, GR, GR, 223);
						blendpixel(vid, nx, ny-1, GR, GR, GR, 223);

						blendpixel(vid, nx+1, ny-1, GR, GR, GR, 112);
						blendpixel(vid, nx-1, ny-1, GR, GR, GR, 112);
						blendpixel(vid, nx+1, ny+1, GR, GR, GR, 112);
						blendpixel(vid, nx-1, ny+1, GR, GR, GR, 112);
					}
				}
				else if (t==PT_PCLN)
				{
					uint8 GR = 0x3B+(parts[i].life*19);
					vid[ny*(XRES+BARSIZE)+nx] = PIXRGB(GR, GR, 10);
					if (cmode == CM_BLOB) {
						blendpixel(vid, nx+1, ny, GR, GR, 10, 223);
						blendpixel(vid, nx-1, ny, GR, GR, 10, 223);
						blendpixel(vid, nx, ny+1, GR, GR, 10, 223);
						blendpixel(vid, nx, ny-1, GR, GR, 10, 223);

						blendpixel(vid, nx+1, ny-1, GR, GR, 10, 112);
						blendpixel(vid, nx-1, ny-1, GR, GR, 10, 112);
						blendpixel(vid, nx+1, ny+1, GR, GR, 10, 112);
						blendpixel(vid, nx-1, ny+1, GR, GR, 10, 112);
					}
				}
				else if (t==PT_HSWC)
				{
					uint8 GR = 0x3B+(parts[i].life*19);
					vid[ny*(XRES+BARSIZE)+nx] = PIXRGB(GR, 10, 10);
					if (cmode == CM_BLOB) {
						blendpixel(vid, nx+1, ny, GR, 10, 10, 223);
						blendpixel(vid, nx-1, ny, GR, 10, 10, 223);
						blendpixel(vid, nx, ny+1, GR, 10, 10, 223);
						blendpixel(vid, nx, ny-1, GR, 10, 10, 223);

						blendpixel(vid, nx+1, ny-1, GR, 10, 10, 112);
						blendpixel(vid, nx-1, ny-1, GR, 10, 10, 112);
						blendpixel(vid, nx+1, ny+1, GR, 10, 10, 112);
						blendpixel(vid, nx-1, ny+1, GR, 10, 10, 112);
					}
				}
				else if (t==PT_PUMP)
				{
					uint8 GR = 0x3B+(parts[i].life*19);
					vid[ny*(XRES+BARSIZE)+nx] = PIXRGB(10, 10, GR);
					if (cmode == CM_BLOB) {
						blendpixel(vid, nx+1, ny, 10, 10, GR, 223);
						blendpixel(vid, nx-1, ny, 10, 10, GR, 223);
						blendpixel(vid, nx, ny+1, 10, 10, GR, 223);
						blendpixel(vid, nx, ny-1, 10, 10, GR, 223);

						blendpixel(vid, nx+1, ny-1, 10, 10, GR, 112);
						blendpixel(vid, nx-1, ny-1, 10, 10, GR, 112);
						blendpixel(vid, nx+1, ny+1, 10, 10, GR, 112);
						blendpixel(vid, nx-1, ny+1, 10, 10, GR, 112);
					}
				}
				else if (t==PT_PLSM)
				{
					float ttemp = (float)parts[i].life;
					int caddress = restrict_flt(restrict_flt(ttemp, 0.0f, 200.0f)*3, 0.0f, (200.0f*3)-3);
					uint8 R = plasma_data[caddress];
					uint8 G = plasma_data[caddress+1];
					uint8 B = plasma_data[caddress+2];
					if (cmode == CM_FIRE||cmode==CM_BLOB || cmode==CM_FANCY)
					{
						cr = R/8;
						cg = G/8;
						cb = B/8;
						x = nx/CELL;
						y = ny/CELL;
						cg += fire_g[y][x];
						if (cg > 255) cg = 255;
						fire_g[y][x] = cg;
						cb += fire_b[y][x];
						if (cb > 255) cb = 255;
						fire_b[y][x] = cb;
						cr += fire_r[y][x];
						if (cr > 255) cr = 255;
						fire_r[y][x] = cr;
					}
					else
					{
						cr = R;
						cg = G;
						cb = B;
						blendpixel(vid, nx, ny, cr, cg, cb, 192);
						blendpixel(vid, nx+1, ny, cr, cg, cb, 96);
						blendpixel(vid, nx-1, ny, cr, cg, cb, 96);
						blendpixel(vid, nx, ny+1, cr, cg, cb, 96);
						blendpixel(vid, nx, ny-1, cr, cg, cb, 96);
						blendpixel(vid, nx+1, ny-1, cr, cg, cb, 32);
						blendpixel(vid, nx-1, ny+1, cr, cg, cb, 32);
						blendpixel(vid, nx+1, ny+1, cr, cg, cb, 32);
						blendpixel(vid, nx-1, ny-1, cr, cg, cb, 32);
					}
				} else if (t==PT_HFLM)
				{
					float ttemp = (float)parts[i].life;
					int caddress = restrict_flt(restrict_flt(ttemp, 0.0f, 200.0f)*3, 0.0f, (200.0f*3)-3);
					uint8 R = hflm_data[caddress];
					uint8 G = hflm_data[caddress+1];
					uint8 B = hflm_data[caddress+2];
					if (cmode == CM_FIRE||cmode==CM_BLOB || cmode==CM_FANCY)
					{
						cr = R/8;
						cg = G/8;
						cb = B/8;
						x = nx/CELL;
						y = ny/CELL;
						cg += fire_g[y][x];
						if (cg > 255) cg = 255;
						fire_g[y][x] = cg;
						cb += fire_b[y][x];
						if (cb > 255) cb = 255;
						fire_b[y][x] = cb;
						cr += fire_r[y][x];
						if (cr > 255) cr = 255;
						fire_r[y][x] = cr;
					}
					else
					{
						cr = R;
						cg = G;
						cb = B;
						blendpixel(vid, nx, ny, cr, cg, cb, 192);
						blendpixel(vid, nx+1, ny, cr, cg, cb, 96);
						blendpixel(vid, nx-1, ny, cr, cg, cb, 96);
						blendpixel(vid, nx, ny+1, cr, cg, cb, 96);
						blendpixel(vid, nx, ny-1, cr, cg, cb, 96);
						blendpixel(vid, nx+1, ny-1, cr, cg, cb, 32);
						blendpixel(vid, nx-1, ny+1, cr, cg, cb, 32);
						blendpixel(vid, nx+1, ny+1, cr, cg, cb, 32);
						blendpixel(vid, nx-1, ny-1, cr, cg, cb, 32);
					}
				} else if (t==PT_FIRW&&parts[i].tmp>=3)
				{
					float ttemp = (float)parts[i].tmp-4;
					int caddress = restrict_flt(restrict_flt(ttemp, 0.0f, 200.0f)*3, 0.0f, (200.0f*3)-3);
					uint8 R = firw_data[caddress];
					uint8 G = firw_data[caddress+1];
					uint8 B = firw_data[caddress+2];
					if (cmode == CM_FIRE||cmode==CM_BLOB || cmode==CM_FANCY)
					{
						cr = R/2;
						cg = G/2;
						cb = B/2;
						x = nx/CELL;
						y = ny/CELL;
						cg += fire_g[y][x];
						if (cg > 255) cg = 255;
						fire_g[y][x] = cg;
						cb += fire_b[y][x];
						if (cb > 255) cb = 255;
						fire_b[y][x] = cb;
						cr += fire_r[y][x];
						if (cr > 255) cr = 255;
						fire_r[y][x] = cr;
					}
					else
					{
						cr = R;
						cg = G;
						cb = B;
						blendpixel(vid, nx, ny, cr, cg, cb, 192);
						blendpixel(vid, nx+1, ny, cr, cg, cb, 96);
						blendpixel(vid, nx-1, ny, cr, cg, cb, 96);
						blendpixel(vid, nx, ny+1, cr, cg, cb, 96);
						blendpixel(vid, nx, ny-1, cr, cg, cb, 96);
						blendpixel(vid, nx+1, ny-1, cr, cg, cb, 32);
						blendpixel(vid, nx-1, ny+1, cr, cg, cb, 32);
						blendpixel(vid, nx+1, ny+1, cr, cg, cb, 32);
						blendpixel(vid, nx-1, ny-1, cr, cg, cb, 32);
					}
				}
<<<<<<< HEAD
			}
			else 
			{
				vid[ny*(XRES+BARSIZE)+nx] = ptypes[t].pcolors;
			}
		}
		else if(cmode==CM_LIFE)
		{
			float frequency = 0.4;
			int q;
			if(!(parts[i].life<5))
				q = sqrt(parts[i].life);
			else 
				q = parts[i].life;
			cr = sin(frequency*q) * 100 + 128;
			cg = sin(frequency*q) * 100 + 128;
			cb = sin(frequency*q) * 100 + 128;
			if(cr>=255)
				cr = 255;
			if(cg>=255)
				cg = 255;
			if(cb>=255)
				cb = 255;
			if(cr<=0)
				cr = 0;
			if(cg<=0)
				cg = 0;
			if(cb<=0)
				cb = 0;
			blendpixel(vid, nx, ny, cr, cg, cb, 255);
		}
		else if(t==PT_QRTZ || t==PT_PQRT)
		{
			int z = parts[i].tmp - 5;
			if(parts[i].temp>(pstates[t].ltemp-800.0f))
			{
				float frequency = 3.1415/(2*pstates[t].ltemp-(pstates[t].ltemp-800.0f));
				int q = (parts[i].temp>pstates[t].ltemp)?pstates[t].ltemp-(pstates[t].ltemp-800.0f):parts[i].temp-(pstates[t].ltemp-800.0f);
				cr = sin(frequency*q) * 226 + (z * 16 + PIXR(ptypes[t].pcolors));
				cg = sin(frequency*q*4.55 +3.14) * 34 + (z * 16 + PIXR(ptypes[t].pcolors));
				cb = sin(frequency*q*2.22 +3.14) * 64 + (z * 16 + PIXR(ptypes[t].pcolors));
				if(cr>=255)
					cr = 255;
				if(cg>=255)
					cg = 255;
				if(cb>=255)
					cb = 255;
				if(cr<=0)
					cr = 0;
				if(cg<=0)
					cg = 0;
				if(cb<=0)
					cb = 0;
				blendpixel(vid, nx, ny, cr, cg, cb, 255);
			}
			else
			{
				cr = z * 16 + PIXR(ptypes[t].pcolors);
				cg = z * 16 + PIXG(ptypes[t].pcolors);
				cb = z * 16 + PIXB(ptypes[t].pcolors);
				cr = cr>255?255:cr;
				cg = cg>255?255:cg;
				cb = cb>255?255:cb;
				blendpixel(vid, nx, ny, cr, cg, cb, 255);
			}
		}
		else if(t==PT_SPNG)
		{
                    cr = PIXR(ptypes[t].pcolors) - parts[i].life*15;
                    cg = PIXG(ptypes[t].pcolors) - parts[i].life*15;
                    cb = PIXB(ptypes[t].pcolors) - parts[i].life*15;
		if(cr<=50)
			cr = 50;
		if(cg<=50)
			cg = 50;
		if(cb<=20)
			cb = 20;
                blendpixel(vid, nx, ny, cr, cg, cb, 255);

		}
		else if(t==PT_TEST)
		{
			if(parts[i].tmp==2)
				blendpixel(vid, nx, ny, 255, 128, 0, 255);
			else if(parts[i].tmp==1)
				blendpixel(vid, nx, ny, 255, 255, 0, 255);
			else
				blendpixel(vid, nx, ny, 255, 0, 0, 255);
		}
		else if(t==PT_TEST2)
		{
			if(parts[i].tmp==2)
				blendpixel(vid, nx, ny, 0, 100, 50, 255);
			else
				blendpixel(vid, nx, ny, 0, 255, 90, 255);
		}
		else if(t==PT_TEST3)
		{
			if(parts[i].tmp==4)
				blendpixel(vid, nx, ny, 0, 0, 128, 255);
			else if(parts[i].tmp==3)
				blendpixel(vid, nx, ny, 0, 0, 150, 255);
			else if(parts[i].tmp==2)
				blendpixel(vid, nx, ny, 0, 0, 190, 255);
			else if(parts[i].tmp==1)
				blendpixel(vid, nx, ny, 0, 0, 230, 255);
			else
				blendpixel(vid, nx, ny, 0, 0, 70, 255);
		}
		else if(t==PT_FROG)
		{
			if(parts[i].tmp==2)
				blendpixel(vid, nx, ny, 0, 100, 0, 255);
			else
				blendpixel(vid, nx, ny, 0, 255, 0, 255);
		}
		else if(t==PT_BRAN)
		{
			if(parts[i].tmp==1)
				blendpixel(vid, nx, ny, 150, 150, 0, 255);
			else
				blendpixel(vid, nx, ny, 255, 255, 0, 255);
		}
		else if(t==PT_DEUT)
		{
                   
			if(parts[i].life>=700&&(cmode == CM_FIRE||cmode==CM_BLOB || cmode==CM_FANCY))
			{
						x = nx/CELL;
                        y = ny/CELL;
						cr = 20;
						cg = 20;
						cb = 20;
                        cg += fire_g[y][x];
                        if(cg > 255) cg = 255;
                        fire_g[y][x] = cg;
                        cb += fire_b[y][x];
                        if(cb > 255) cb = 255;
                        fire_b[y][x] = cb;
                        cr += fire_r[y][x];
                        if(cr > 255) cr = 255;
                        fire_r[y][x] = cr;
			}
			else
			{
				cr = PIXR(ptypes[t].pcolors) + parts[i].life*1;
				cg = PIXG(ptypes[t].pcolors) + parts[i].life*2;
				cb = PIXB(ptypes[t].pcolors) + parts[i].life*4;
				if(cr>=255)
					cr = 255;
				if(cg>=255)
					cg = 255;
				if(cb>=255)
					cb = 255;
				blendpixel(vid, nx, ny, cr, cg, cb, 255);
				
			}

		}
		else if(t==PT_DUST && parts[i].life >= 1)
                {
                    x = nx;
                    y = ny;
		    if(cmode == CM_FIRE||cmode==CM_BLOB || cmode==CM_FANCY)
                    {
                        vid[ny*(XRES+BARSIZE)+nx] = PIXRGB(parts[i].tmp,parts[i].ctype,parts[i].flags);
                        cg = parts[i].tmp/4;
                        cb = parts[i].ctype/4;
                        cr = parts[i].flags/4;
                        x = nx/CELL;
                        y = ny/CELL;
                        cg += fire_g[y][x];
                        if(cg > 255) cg = 255;
                        fire_g[y][x] = cg;
                        cb += fire_b[y][x];
                        if(cb > 255) cb = 255;
                        fire_b[y][x] = cb;
                        cr += fire_r[y][x];
                        if(cr > 255) cr = 255;
                        fire_r[y][x] = cr;
                    }
		    else
			blendpixel(vid,x,y,parts[i].tmp,parts[i].ctype,parts[i].flags,255);
                }
		else if(t==PT_GRAV)
		{
			cr = 20;
			cg = 20;
			cb = 20;
			if(parts[i].vx>0)
			{
				cr += (parts[i].vx)*GRAV_R;
				cg += (parts[i].vx)*GRAV_G;
				cb += (parts[i].vx)*GRAV_B;
			}
			if(parts[i].vy>0)
			{
				cr += (parts[i].vy)*GRAV_G;
				cg += (parts[i].vy)*GRAV_B;
				cb += (parts[i].vy)*GRAV_R;
				
			}
			if(parts[i].vx<0)
			{
				cr -= (parts[i].vx)*GRAV_B;
				cg -= (parts[i].vx)*GRAV_R;
				cb -= (parts[i].vx)*GRAV_G;
				
			}
			if(parts[i].vy<0)
			{
				cr -= (parts[i].vy)*GRAV_R2;
				cg -= (parts[i].vy)*GRAV_G2;
				cb -= (parts[i].vy)*GRAV_B2;
			}
			if(cr>255)
				cr=255;
			if(cg>255)
				cg=255;
			if(cb>255)
				cb=255;
			blendpixel(vid, nx, ny, cr, cg, cb, 255);
		}
		else if(t==PT_WIFI)
		{
			float frequency = 0.0628;
			int q = parts[i].tmp;
			cr = sin(frequency*q + 0) * 127 + 128;
			cg = sin(frequency*q + 2) * 127 + 128;
			cb = sin(frequency*q + 4) * 127 + 128;
			blendpixel(vid, nx, ny, cr, cg, cb, 255);	
			if(mousex==(nx) && mousey==(ny) && DEBUG_MODE)
                    {
			int z;
                        for(z = 0; z<NPART; z++) {
				if(parts[z].type)
				{	
					if(parts[z].type==PT_WIFI&&parts[z].tmp==parts[i].tmp)
						xor_line(nx,ny,(int)(parts[z].x+0.5f),(int)(parts[z].y+0.5f),vid);					
				}
			}
                    }
		}
		else if(t==PT_PRTI && DEBUG_MODE)
		{
		    blendpixel(vid,nx,ny, PIXR(ptypes[t].pcolors), PIXG(ptypes[t].pcolors), PIXB(ptypes[t].pcolors),255);
		    if(mousex==(nx) && mousey==(ny))
                    {
			int z;
                        for(z = 0; z<NPART; z++) {
				if(parts[z].type)
				{	
					if(parts[z].type==PT_PRTO&&parts[z].tmp==parts[i].tmp)
						xor_line(nx,ny,(int)(parts[z].x+0.5f),(int)(parts[z].y+0.5f),vid);					
				}
			}
                    }
		}
		else if(t==PT_PRTO && DEBUG_MODE)
		{
		    blendpixel(vid,nx,ny, PIXR(ptypes[t].pcolors), PIXG(ptypes[t].pcolors), PIXB(ptypes[t].pcolors),255);
		    if(mousex==(nx) && mousey==(ny))
                    {
			int z;
                        for(z = 0; z<NPART; z++) {
				if(parts[z].type)
				{	
					if(parts[z].type==PT_PRTI&&parts[z].tmp==parts[i].tmp)
						xor_line(nx,ny,(int)(parts[z].x+0.5f),(int)(parts[z].y+0.5f),vid);					
				}
			}
                    }
		}
		else if((t==PT_BIZR||t==PT_BIZRG)&&parts[i].ctype)
		{
			cg = 0;
			cb = 0;
			cr = 0;
			for(x=0; x<12; x++) {
			cr += (parts[i].ctype >> (x+18)) & 1;
			cb += (parts[i].ctype >>  x)     & 1;
			}
			for(x=0; x<14; x++)
			cg += (parts[i].ctype >> (x+9))  & 1;
			x = 624/(cr+cg+cb+1);
			cr *= x;
			cg *= x;
			cb *= x;
			cr = cr>255?255:cr;
			cg = cg>255?255:cg;
			cb = cb>255?255:cb;
			 if(fabs(parts[i].vx)+fabs(parts[i].vy)>0 &&(cmode == CM_FIRE||cmode==CM_BLOB || cmode==CM_FANCY)) {
			fg = 0;
			fb = 0;
			fr = 0;
                        fg = cg/40 * fabs(parts[i].vx)+fabs(parts[i].vy);
                        fb = cb/40 * fabs(parts[i].vx)+fabs(parts[i].vy);
                        fr = cr/40 * fabs(parts[i].vx)+fabs(parts[i].vy);
			vid[ny*(XRES+BARSIZE)+nx] = PIXRGB((int)restrict_flt(cr, 0, 255), (int)restrict_flt(cg, 0, 255), (int)restrict_flt(cb, 0, 255));
                        x = nx/CELL;
                        y = ny/CELL;
                        fg += fire_g[y][x];
                        if(fg > 255) fg = 255;
                        fire_g[y][x] = fg;
                        fb += fire_b[y][x];
                        if(fb > 255) fb = 255;
                        fire_b[y][x] = fb;
                        fr += fire_r[y][x];
                        if(fr > 255) fr = 255;
                        fire_r[y][x] = fr;
			}
			else
				blendpixel(vid, nx, ny, cr, cg, cb, 255);
		}
		else if(t==PT_PIPE)
		{
			if(parts[i].ctype==2)
			{
				cr = 50;
				cg = 1;
				cb = 1;
			}
			else if(parts[i].ctype==3)
			{
				cr = 1;
				cg = 50;
				cb = 1;
			}
			else if(parts[i].ctype==4)
			{
				cr = 1;
				cg = 1;
				cb = 50;
			}
			else if(parts[i].temp<272.15&&parts[i].ctype!=1)
			    {
				    if(parts[i].temp>173.25&&parts[i].temp<273.15)
				    {
					cr = 50;
					cg = 1;
					cb = 1;
				    }
				    if(parts[i].temp>73.25&&parts[i].temp<=173.15)
				    {
					cr = 1;
					cg = 50;
					cb = 1;
				    }
				    if(parts[i].temp>=0&&parts[i].temp<=73.15)
				    {
					cr = 1;
					cg = 1;
					cb = 50;
				    }
			    }
			else
			{
				cr = PIXR(ptypes[t].pcolors);
				cg = PIXG(ptypes[t].pcolors);
				cb = PIXB(ptypes[t].pcolors);
			}
			if(parts[i].tmp)
			{
				cr = PIXR(ptypes[parts[i].tmp].pcolors);
				cg = PIXG(ptypes[parts[i].tmp].pcolors);
				cb = PIXB(ptypes[parts[i].tmp].pcolors);
			}
			blendpixel(vid, nx, ny, cr, cg, cb, 255);
			
			
			
		}
		else if(t==PT_INVIS && (pv[ny/CELL][nx/CELL]>4.0f ||pv[ny/CELL][nx/CELL]<-4.0f))
		{
			blendpixel(vid, nx, ny, 15, 0, 150, 100);
		}
                else if(t==PT_ACID)
                {
                    if(parts[i].life>75) parts[i].life = 75;
                    if(parts[i].life<49) parts[i].life = 49;
                    s = (parts[i].life-49)*3;
                    if(s==0) s = 1;
					cr = 0x86 + s*4;
					cg = 0x36 + s*1;
					cb = 0x90 + s*2;
					
					if(cr>=255)
						cr = 255;
					if(cg>=255)
						cg = 255;
					if(cb>=255)
						cb = 255;
					
					blendpixel(vid, nx, ny, cr, cg, cb, 255);

                    if(cmode==CM_BLOB)
                    {
                        blendpixel(vid, nx+1, ny, cr, cg, cb, 223);
                        blendpixel(vid, nx-1, ny, cr, cg, cb, 223);
                        blendpixel(vid, nx, ny+1, cr, cg, cb, 223);
                        blendpixel(vid, nx, ny-1, cr, cg, cb, 223);

                        blendpixel(vid, nx+1, ny-1, cr, cg, cb, 112);
                        blendpixel(vid, nx-1, ny-1, cr, cg, cb, 112);
                        blendpixel(vid, nx+1, ny+1, cr, cg, cb, 112);
                        blendpixel(vid, nx-1, ny+1, cr, cg, cb, 112);
                    }
                }
                else if(t==PT_NEUT)
                {
                    if(cmode == CM_FIRE||cmode==CM_BLOB || cmode==CM_FANCY)
                    {
                        vid[ny*(XRES+BARSIZE)+nx] = ptypes[t].pcolors;
                        cg = 8;
                        cb = 12;
                        x = nx/CELL;
                        y = ny/CELL;
                        cg += fire_g[y][x];
                        if(cg > 255) cg = 255;
                        fire_g[y][x] = cg;
                        cb += fire_b[y][x];
                        if(cb > 255) cb = 255;
                        fire_b[y][x] = cb;
                    }
                    else
                    {
                        cr = 0x20;
                        cg = 0xE0;
                        cb = 0xFF;
                        blendpixel(vid, nx, ny, cr, cg, cb, 192);
                        blendpixel(vid, nx+1, ny, cr, cg, cb, 96);
                        blendpixel(vid, nx-1, ny, cr, cg, cb, 96);
                        blendpixel(vid, nx, ny+1, cr, cg, cb, 96);
                        blendpixel(vid, nx, ny-1, cr, cg, cb, 96);
                        blendpixel(vid, nx+1, ny-1, cr, cg, cb, 32);
                        blendpixel(vid, nx-1, ny+1, cr, cg, cb, 32);
                        blendpixel(vid, nx+1, ny+1, cr, cg, cb, 32);
                        blendpixel(vid, nx-1, ny-1, cr, cg, cb, 32);
                    }
			}
		else if(t==PT_FILT)
		{
			int temp_bin = (int)((parts[i].temp-273.0f)*0.025f);
			if(temp_bin < 0) temp_bin = 0;
			if(temp_bin > 25) temp_bin = 25;
			parts[i].ctype = 0x1F << temp_bin;
			cg = 0;
			cb = 0;
			cr = 0;
			for(x=0; x<12; x++) {
				cr += (parts[i].ctype >> (x+18)) & 1;
				cb += (parts[i].ctype >>  x)     & 1;
			}
			for(x=0; x<14; x++)
				cg += (parts[i].ctype >> (x+9))  & 1;
			x = 624/(cr+cg+cb+1);
			cr *= x;
			cg *= x;
			cb *= x;
			cr = cr>255?255:cr;
			cg = cg>255?255:cg;
			cb = cb>255?255:cb;
			blendpixel(vid, nx, ny, cr, cg, cb, 127);
		}
		else if(t==PT_BRAY && parts[i].tmp==0)
		{
			int trans = parts[i].life * 7;
			if(parts[i].ctype){
				cg = 0;
				cb = 0;
				cr = 0;
				for(x=0; x<12; x++) {
					cr += (parts[i].ctype >> (x+18)) & 1;
					cb += (parts[i].ctype >>  x)     & 1;
				}
				for(x=0; x<14; x++)
					cg += (parts[i].ctype >> (x+9))  & 1;
				x = 624/(cr+cg+cb+1);
				cr *= x;
				cg *= x;
				cb *= x;
				cr = cr>255?255:cr;
				cg = cg>255?255:cg;
				cb = cb>255?255:cb;
				blendpixel(vid, nx, ny, cr, cg, cb, trans);
			}else
				blendpixel(vid, nx, ny, PIXR(ptypes[t].pcolors), PIXG(ptypes[t].pcolors), PIXB(ptypes[t].pcolors), trans);
		}
		else if(t==PT_BRAY && parts[i].tmp==1)
		{
			int trans = parts[i].life/4;
			if(parts[i].ctype){
				cg = 0;
				cb = 0;
				cr = 0;
				for(x=0; x<12; x++) {
					cr += (parts[i].ctype >> (x+18)) & 1;
					cb += (parts[i].ctype >>  x)     & 1;
				}
				for(x=0; x<14; x++)
					cg += (parts[i].ctype >> (x+9))  & 1;
				x = 624/(cr+cg+cb+1);
				cr *= x;
				cg *= x;
				cb *= x;
				cr = cr>255?255:cr;
				cg = cg>255?255:cg;
				cb = cb>255?255:cb;
				blendpixel(vid, nx, ny, cr, cg, cb, trans);
			}else
				blendpixel(vid, nx, ny, PIXR(ptypes[t].pcolors), PIXG(ptypes[t].pcolors), PIXB(ptypes[t].pcolors), trans);
		}
		else if(t==PT_BRAY && parts[i].tmp==2)
		{
			int trans = parts[i].life*100;
			blendpixel(vid, nx, ny, 255, 150, 50, trans);
		}
                else if(t==PT_PHOT)
                {
                    if(cmode == CM_FIRE||cmode==CM_BLOB || cmode==CM_FANCY)
                    {
                        cg = 0;
                        cb = 0;
                        cr = 0;
                        for(x=0; x<12; x++) {
                            cr += (parts[i].ctype >> (x+18)) & 1;
                            cb += (parts[i].ctype >>  x)     & 1;
                        }
                        for(x=0; x<14; x++)
                            cg += (parts[i].ctype >> (x+9))  & 1;
                        x = 624/(cr+cg+cb+1);
                        cr *= x;
                        cg *= x;
                        cb *= x;
                        vid[ny*(XRES+BARSIZE)+nx] = PIXRGB(cr>255?255:cr,cg>255?255:cg,cb>255?255:cb);
                        cr >>= 4;
                        cg >>= 4;
                        cb >>= 4;
                        x = nx/CELL;
                        y = ny/CELL;
                        cg += fire_g[y][x];
                        if(cg > 255) cg = 255;
                        fire_g[y][x] = cg;
                        cb += fire_b[y][x];
                        if(cb > 255) cb = 255;
                        fire_b[y][x] = cb;
                        cr += fire_r[y][x];
                        if(cr > 255) cr = 255;
                        fire_r[y][x] = cr;
                    }
                    else
                    {
                        cg = 0;
                        cb = 0;
                        cr = 0;
                        for(x=0; x<12; x++) {
                            cr += (parts[i].ctype >> (x+18)) & 1;
                            cb += (parts[i].ctype >>  x)     & 1;
                        }
                        for(x=0; x<14; x++)
                            cg += (parts[i].ctype >> (x+9))  & 1;
                        x = 624/(cr+cg+cb+1);
                        cr *= x;
                        cg *= x;
                        cb *= x;
                        cr = cr>255?255:cr;
                        cg = cg>255?255:cg;
                        cb = cb>255?255:cb;
                        blendpixel(vid, nx, ny, cr, cg, cb, 192);
                        blendpixel(vid, nx+1, ny, cr, cg, cb, 96);
                        blendpixel(vid, nx-1, ny, cr, cg, cb, 96);
                        blendpixel(vid, nx, ny+1, cr, cg, cb, 96);
                        blendpixel(vid, nx, ny-1, cr, cg, cb, 96);
                        blendpixel(vid, nx+1, ny-1, cr, cg, cb, 32);
                        blendpixel(vid, nx-1, ny+1, cr, cg, cb, 32);
                        blendpixel(vid, nx+1, ny+1, cr, cg, cb, 32);
                        blendpixel(vid, nx-1, ny-1, cr, cg, cb, 32);
                    }
                }
                //Life can be 11 too, so don't just check for 10
                else if(t==PT_SWCH && parts[i].life >= 10)
                {
                    x = nx;
                    y = ny;
                    blendpixel(vid,x,y,17,217,24,255);
                }
                else if(t==PT_SMKE)
                {
                    if(cmode == CM_FIRE||cmode==CM_BLOB || cmode==CM_FANCY)
                    {
                        x = nx/CELL;
                        y = ny/CELL;
                        cg = 10;
                        cb = 10;
                        cr = 10;
                        cg += fire_g[y][x];
                        if(cg > 50) cg = 50;
                        fire_g[y][x] = cg;
                        cb += fire_b[y][x];
                        if(cb > 50) cb = 50;
                        fire_b[y][x] = cb;
                        cr += fire_r[y][x];
                        if(cr > 50) cr = 50;
                        fire_r[y][x] = cr;
                    }
                    else
                    {
                        for(x=-3; x<4; x++)
                        {
                            for(y=-3; y<4; y++)
                            {
                                if (abs(x)+abs(y) <2 && !(abs(x)==2||abs(y)==2))
                                    blendpixel(vid,x+nx,y+ny,100,100,100,30);
                                if(abs(x)+abs(y) <=3 && abs(x)+abs(y))
                                    blendpixel(vid,x+nx,y+ny,100,100,100,10);
                                if (abs(x)+abs(y) == 2)
                                    blendpixel(vid,x+nx,y+ny,100,100,100,20);
                            }
                        }
                    }
                }
                else if(t==PT_WTRV)
                {
                    if(cmode == CM_FIRE||cmode==CM_BLOB || cmode==CM_FANCY)
                    {
                        x = nx/CELL;
                        y = ny/CELL;
                        cg = PIXG(ptypes[t].pcolors)/3;
                        cb = PIXB(ptypes[t].pcolors)/3;
                        cr = PIXR(ptypes[t].pcolors)/3;
                        cg += fire_g[y][x];
                        if(cg > PIXG(ptypes[t].pcolors)/2) cg = PIXG(ptypes[t].pcolors)/2;
                        fire_g[y][x] = cg;
                        cb += fire_b[y][x];
                        if(cb > PIXB(ptypes[t].pcolors)/2) cb = PIXB(ptypes[t].pcolors)/2;
                        fire_b[y][x] = cb;
                        cr += fire_r[y][x];
                        if(cr > PIXR(ptypes[t].pcolors)/2) cr = PIXR(ptypes[t].pcolors)/2;
                        fire_r[y][x] = cr;
                    }
                    else
                    {
                        for(x=-3; x<4; x++)
                        {
                            for(y=-3; y<4; y++)
                            {
                                if (abs(x)+abs(y) <2 && !(abs(x)==2||abs(y)==2))
                                    blendpixel(vid,x+nx,y+ny, PIXR(ptypes[t].pcolors)/1.6, PIXG(ptypes[t].pcolors)/1.6, PIXB(ptypes[t].pcolors)/1.6, 30);
                                if(abs(x)+abs(y) <=3 && abs(x)+abs(y))
                                    blendpixel(vid,x+nx,y+ny, PIXR(ptypes[t].pcolors)/1.6, PIXG(ptypes[t].pcolors)/1.6, PIXB(ptypes[t].pcolors)/1.6, 10);
                                if (abs(x)+abs(y) == 2)
                                    blendpixel(vid,x+nx,y+ny, PIXR(ptypes[t].pcolors)/1.6, PIXG(ptypes[t].pcolors)/1.6, PIXB(ptypes[t].pcolors)/1.6, 20);
                            }
                        }
                    }
                }
                else if(t==PT_THDR)
                {
                    if(cmode == CM_FIRE||cmode==CM_BLOB || cmode==CM_FANCY)
                    {
                        vid[ny*(XRES+BARSIZE)+nx] = ptypes[t].pcolors;
                        cg = 16;
                        cb = 20;
                        cr = 12;
                        x = nx/CELL;
                        y = ny/CELL;
                        cg += fire_g[y][x];
                        if(cg > 255) cg = 255;
                        fire_g[y][x] = cg;
                        cb += fire_b[y][x];
                        if(cb > 255) cb = 255;
                        fire_b[y][x] = cb;
                        cr += fire_r[y][x];
                        if(cr > 255) cr = 255;
                        fire_r[y][x] = cr;
                    }
                    else
                    {
                        cr = 0xFF;
                        cg = 0xFF;
                        cb = 0xA0;
                        blendpixel(vid, nx, ny, cr, cg, cb, 192);
                        blendpixel(vid, nx+1, ny, cr, cg, cb, 96);
                        blendpixel(vid, nx-1, ny, cr, cg, cb, 96);
                        blendpixel(vid, nx, ny+1, cr, cg, cb, 96);
                        blendpixel(vid, nx, ny-1, cr, cg, cb, 96);
                        blendpixel(vid, nx+1, ny-1, cr, cg, cb, 32);
                        blendpixel(vid, nx-1, ny+1, cr, cg, cb, 32);
                        blendpixel(vid, nx+1, ny+1, cr, cg, cb, 32);
                        blendpixel(vid, nx-1, ny-1, cr, cg, cb, 32);
                    }
                }
                else if(t==PT_GLOW)
                {
                    fg = 0;
                    fb = 0;
                    fr = 0;
                    if(pv[ny/CELL][nx/CELL]>0) {
                        fg = 6 * pv[ny/CELL][nx/CELL];
                        fb = 4 * pv[ny/CELL][nx/CELL];
                        fr = 2 * pv[ny/CELL][nx/CELL];
                    }
                    vid[ny*(XRES+BARSIZE)+nx] = PIXRGB((int)restrict_flt(0x44 + fr*8, 0, 255), (int)restrict_flt(0x88 + fg*8, 0, 255), (int)restrict_flt(0x44 + fb*8, 0, 255));
                    if(cmode == CM_FIRE||cmode==CM_BLOB || cmode==CM_FANCY)
                    {
                        x = nx/CELL;
                        y = ny/CELL;
                        fg += fire_g[y][x];
                        if(fg > 255) fg = 255;
                        fire_g[y][x] = fg;
                        fb += fire_b[y][x];
                        if(fb > 255) fb = 255;
                        fire_b[y][x] = fb;
                        fr += fire_r[y][x];
                        if(fr > 255) fr = 255;
                        fire_r[y][x] = fr;
                    }
                    if(cmode == CM_BLOB) {
                        uint8 R = (int)restrict_flt(0x44 + fr*8, 0, 255);
                        uint8 G = (int)restrict_flt(0x88 + fg*8, 0, 255);
                        uint8 B = (int)restrict_flt(0x44 + fb*8, 0, 255);

                        blendpixel(vid, nx+1, ny, R, G, B, 223);
                        blendpixel(vid, nx-1, ny, R, G, B, 223);
                        blendpixel(vid, nx, ny+1, R, G, B, 223);
                        blendpixel(vid, nx, ny-1, R, G, B, 223);

                        blendpixel(vid, nx+1, ny-1, R, G, B, 112);
                        blendpixel(vid, nx-1, ny-1, R, G, B, 112);
                        blendpixel(vid, nx+1, ny+1, R, G, B, 112);
                        blendpixel(vid, nx-1, ny+1, R, G, B, 112);
                    }
                }
                else if(t==PT_LCRY)
                {
                    uint8 GR = 0x50+(parts[i].life*10);
                    vid[ny*(XRES+BARSIZE)+nx] = PIXRGB(GR, GR, GR);
                    if(cmode == CM_BLOB) {
                        blendpixel(vid, nx+1, ny, GR, GR, GR, 223);
                        blendpixel(vid, nx-1, ny, GR, GR, GR, 223);
                        blendpixel(vid, nx, ny+1, GR, GR, GR, 223);
                        blendpixel(vid, nx, ny-1, GR, GR, GR, 223);

                        blendpixel(vid, nx+1, ny-1, GR, GR, GR, 112);
                        blendpixel(vid, nx-1, ny-1, GR, GR, GR, 112);
                        blendpixel(vid, nx+1, ny+1, GR, GR, GR, 112);
                        blendpixel(vid, nx-1, ny+1, GR, GR, GR, 112);
                    }
                }
                else if(t==PT_PCLN)
                {
                    uint8 GR = 0x3B+(parts[i].life*19);
                    vid[ny*(XRES+BARSIZE)+nx] = PIXRGB(GR, GR, 10);
                    if(cmode == CM_BLOB) {
                        blendpixel(vid, nx+1, ny, GR, GR, 10, 223);
                        blendpixel(vid, nx-1, ny, GR, GR, 10, 223);
                        blendpixel(vid, nx, ny+1, GR, GR, 10, 223);
                        blendpixel(vid, nx, ny-1, GR, GR, 10, 223);

                        blendpixel(vid, nx+1, ny-1, GR, GR, 10, 112);
                        blendpixel(vid, nx-1, ny-1, GR, GR, 10, 112);
                        blendpixel(vid, nx+1, ny+1, GR, GR, 10, 112);
                        blendpixel(vid, nx-1, ny+1, GR, GR, 10, 112);
                    }
                }
                else if(t==PT_HSWC)
                {
                    uint8 GR = 0x3B+(parts[i].life*19);
                    vid[ny*(XRES+BARSIZE)+nx] = PIXRGB(GR, 10, 10);
                    if(cmode == CM_BLOB) {
                        blendpixel(vid, nx+1, ny, GR, 10, 10, 223);
                        blendpixel(vid, nx-1, ny, GR, 10, 10, 223);
                        blendpixel(vid, nx, ny+1, GR, 10, 10, 223);
                        blendpixel(vid, nx, ny-1, GR, 10, 10, 223);

                        blendpixel(vid, nx+1, ny-1, GR, 10, 10, 112);
                        blendpixel(vid, nx-1, ny-1, GR, 10, 10, 112);
                        blendpixel(vid, nx+1, ny+1, GR, 10, 10, 112);
                        blendpixel(vid, nx-1, ny+1, GR, 10, 10, 112);
                    }
                }
		else if(t==PT_PUMP)
                {
                    uint8 GR = 0x3B+(parts[i].life*19);
                    vid[ny*(XRES+BARSIZE)+nx] = PIXRGB(10, 10, GR);
                    if(cmode == CM_BLOB) {
                        blendpixel(vid, nx+1, ny, 10, 10, GR, 223);
                        blendpixel(vid, nx-1, ny, 10, 10, GR, 223);
                        blendpixel(vid, nx, ny+1, 10, 10, GR, 223);
                        blendpixel(vid, nx, ny-1, 10, 10, GR, 223);

                        blendpixel(vid, nx+1, ny-1, 10, 10, GR, 112);
                        blendpixel(vid, nx-1, ny-1, 10, 10, GR, 112);
                        blendpixel(vid, nx+1, ny+1, 10, 10, GR, 112);
                        blendpixel(vid, nx-1, ny+1, 10, 10, GR, 112);
                    }
                }
                else if(t==PT_PLSM)
                {
                    float ttemp = (float)parts[i].life;
                    int caddress = restrict_flt(restrict_flt(ttemp, 0.0f, 200.0f)*3, 0.0f, (200.0f*3)-3);
                    uint8 R = plasma_data[caddress];
                    uint8 G = plasma_data[caddress+1];
                    uint8 B = plasma_data[caddress+2];
                    if(cmode == CM_FIRE||cmode==CM_BLOB || cmode==CM_FANCY)
                    {
                        cr = R/8;
                        cg = G/8;
                        cb = B/8;
                        x = nx/CELL;
                        y = ny/CELL;
                        cg += fire_g[y][x];
                        if(cg > 255) cg = 255;
                        fire_g[y][x] = cg;
                        cb += fire_b[y][x];
                        if(cb > 255) cb = 255;
                        fire_b[y][x] = cb;
                        cr += fire_r[y][x];
                        if(cr > 255) cr = 255;
                        fire_r[y][x] = cr;
                    }
                    else
                    {
                        cr = R;
                        cg = G;
                        cb = B;
                        blendpixel(vid, nx, ny, cr, cg, cb, 192);
                        blendpixel(vid, nx+1, ny, cr, cg, cb, 96);
                        blendpixel(vid, nx-1, ny, cr, cg, cb, 96);
                        blendpixel(vid, nx, ny+1, cr, cg, cb, 96);
                        blendpixel(vid, nx, ny-1, cr, cg, cb, 96);
                        blendpixel(vid, nx+1, ny-1, cr, cg, cb, 32);
                        blendpixel(vid, nx-1, ny+1, cr, cg, cb, 32);
                        blendpixel(vid, nx+1, ny+1, cr, cg, cb, 32);
                        blendpixel(vid, nx-1, ny-1, cr, cg, cb, 32);
                    }
                } else if(t==PT_HFLM)
                {
                    float ttemp = (float)parts[i].life;
                    int caddress = restrict_flt(restrict_flt(ttemp, 0.0f, 200.0f)*3, 0.0f, (200.0f*3)-3);
                    uint8 R = hflm_data[caddress];
                    uint8 G = hflm_data[caddress+1];
                    uint8 B = hflm_data[caddress+2];
                    if(cmode == CM_FIRE||cmode==CM_BLOB || cmode==CM_FANCY)
                    {
                        cr = R/8;
                        cg = G/8;
                        cb = B/8;
                        x = nx/CELL;
                        y = ny/CELL;
                        cg += fire_g[y][x];
                        if(cg > 255) cg = 255;
                        fire_g[y][x] = cg;
                        cb += fire_b[y][x];
                        if(cb > 255) cb = 255;
                        fire_b[y][x] = cb;
                        cr += fire_r[y][x];
                        if(cr > 255) cr = 255;
                        fire_r[y][x] = cr;
                    }
                    else
                    {
                        cr = R;
                        cg = G;
                        cb = B;
                        blendpixel(vid, nx, ny, cr, cg, cb, 192);
                        blendpixel(vid, nx+1, ny, cr, cg, cb, 96);
                        blendpixel(vid, nx-1, ny, cr, cg, cb, 96);
                        blendpixel(vid, nx, ny+1, cr, cg, cb, 96);
                        blendpixel(vid, nx, ny-1, cr, cg, cb, 96);
                        blendpixel(vid, nx+1, ny-1, cr, cg, cb, 32);
                        blendpixel(vid, nx-1, ny+1, cr, cg, cb, 32);
                        blendpixel(vid, nx+1, ny+1, cr, cg, cb, 32);
                        blendpixel(vid, nx-1, ny-1, cr, cg, cb, 32);
                    }
                } else if(t==PT_FIRW&&parts[i].tmp>=3)
                {
                    float ttemp = (float)parts[i].tmp-4;
                    int caddress = restrict_flt(restrict_flt(ttemp, 0.0f, 200.0f)*3, 0.0f, (200.0f*3)-3);
                    uint8 R = firw_data[caddress];
                    uint8 G = firw_data[caddress+1];
                    uint8 B = firw_data[caddress+2];
                    if(cmode == CM_FIRE||cmode==CM_BLOB || cmode==CM_FANCY)
                    {
                        cr = R/2;
                        cg = G/2;
                        cb = B/2;
                        x = nx/CELL;
                        y = ny/CELL;
                        cg += fire_g[y][x];
                        if(cg > 255) cg = 255;
                        fire_g[y][x] = cg;
                        cb += fire_b[y][x];
                        if(cb > 255) cb = 255;
                        fire_b[y][x] = cb;
                        cr += fire_r[y][x];
                        if(cr > 255) cr = 255;
                        fire_r[y][x] = cr;
                    }
                    else
                    {
                        cr = R;
                        cg = G;
                        cb = B;
                        blendpixel(vid, nx, ny, cr, cg, cb, 192);
                        blendpixel(vid, nx+1, ny, cr, cg, cb, 96);
                        blendpixel(vid, nx-1, ny, cr, cg, cb, 96);
                        blendpixel(vid, nx, ny+1, cr, cg, cb, 96);
                        blendpixel(vid, nx, ny-1, cr, cg, cb, 96);
                        blendpixel(vid, nx+1, ny-1, cr, cg, cb, 32);
                        blendpixel(vid, nx-1, ny+1, cr, cg, cb, 32);
                        blendpixel(vid, nx+1, ny+1, cr, cg, cb, 32);
                        blendpixel(vid, nx-1, ny-1, cr, cg, cb, 32);
                    }
                }
				else if(t==PT_BOMB)
				{
					if(parts[i].tmp==0){
=======
				else if (t==PT_BOMB)
				{
					if (parts[i].tmp==0) {
>>>>>>> 58a700fb
						cr = PIXR(ptypes[t].pcolors);
						cg = PIXG(ptypes[t].pcolors);
						cb = PIXB(ptypes[t].pcolors);
						if (cmode != CM_CRACK) {
							int newx = 0;
							float gradv = 100;
							blendpixel(vid, nx+1, ny, cr, cg, cb, 223);
							blendpixel(vid, nx-1, ny, cr, cg, cb, 223);
							blendpixel(vid, nx, ny+1, cr, cg, cb, 223);
							blendpixel(vid, nx, ny-1, cr, cg, cb, 223);

							blendpixel(vid, nx+1, ny-1, cr, cg, cb, 112);
							blendpixel(vid, nx-1, ny-1, cr, cg, cb, 112);
							blendpixel(vid, nx+1, ny+1, cr, cg, cb, 112);
							blendpixel(vid, nx-1, ny+1, cr, cg, cb, 112);
							for (newx = 0; gradv>0.5; newx++) {
								addpixel(vid, nx+newx, ny, cr, cg, cb, gradv);
								addpixel(vid, nx-newx, ny, cr, cg, cb, gradv);

								addpixel(vid, nx, ny+newx, cr, cg, cb, gradv);
								addpixel(vid, nx, ny-newx, cr, cg, cb, gradv);
								gradv = gradv/1.1f;
							}
						} else {
							blendpixel(vid, nx, ny, cr, cg, cb, 255);
						}
					}
					else if (parts[i].tmp==1) {
						cr = PIXR(ptypes[t].pcolors);
						cg = PIXG(ptypes[t].pcolors);
						cb = PIXB(ptypes[t].pcolors);
						if (cmode != CM_CRACK) {
							int newx = 0;
							float gradv = 4*parts[i].life;
							for (newx = 0; gradv>0.5; newx++) {
								addpixel(vid, nx+newx, ny, cr, cg, cb, gradv);
								addpixel(vid, nx-newx, ny, cr, cg, cb, gradv);

								addpixel(vid, nx, ny+newx, cr, cg, cb, gradv);
								addpixel(vid, nx, ny-newx, cr, cg, cb, gradv);
								gradv = gradv/1.5f;
							}
						} else {
							blendpixel(vid, nx, ny, cr, cg, cb, 255);
						}
					}
					else {
						blendpixel(vid, nx, ny, 255, 255, 255, 255);
					}

				}
				else if (ptypes[t].properties&PROP_HOT_GLOW && parts[i].temp>(ptransitions[t].thv-800.0f))
				{
					float frequency = 3.1415/(2*ptransitions[t].thv-(ptransitions[t].thv-800.0f));
					int q = (parts[i].temp>ptransitions[t].thv)?ptransitions[t].thv-(ptransitions[t].thv-800.0f):parts[i].temp-(ptransitions[t].thv-800.0f);
					cr = sin(frequency*q) * 226 + PIXR(ptypes[t].pcolors);
					cg = sin(frequency*q*4.55 +3.14) * 34 + PIXG(ptypes[t].pcolors);
					cb = sin(frequency*q*2.22 +3.14) * 64 + PIXB(ptypes[t].pcolors);
					if (cr>=255)
						cr = 255;
					if (cg>=255)
						cg = 255;
					if (cb>=255)
						cb = 255;
					if (cr<=0)
						cr = 0;
					if (cg<=0)
						cg = 0;
					if (cb<=0)
						cb = 0;
					blendpixel(vid, nx, ny, cr, cg, cb, 255);
				}
				else if (t==PT_FIRE && parts[i].life)
				{
					float ttemp = (float)((int)(parts[i].life/2));
					int caddress = restrict_flt(restrict_flt(ttemp, 0.0f, 200.0f)*3, 0.0f, (200.0f*3)-3);
					uint8 R = flm_data[caddress];
					uint8 G = flm_data[caddress+1];
					uint8 B = flm_data[caddress+2];
					if (cmode == CM_FIRE||cmode==CM_BLOB || cmode==CM_FANCY)
					{
						cr = R/8;
						cg = G/8;
						cb = B/8;
						x = nx/CELL;
						y = ny/CELL;
						cg += fire_g[y][x];
						if (cg > 255) cg = 255;
						fire_g[y][x] = cg;
						cb += fire_b[y][x];
						if (cb > 255) cb = 255;
						fire_b[y][x] = cb;
						cr += fire_r[y][x];
						if (cr > 255) cr = 255;
						fire_r[y][x] = cr;
					}
					else
					{
						cr = parts[i].life * 8;
						cg = parts[i].life * 2;
						cb = parts[i].life;
						if (cr>255) cr = 255;
						if (cg>192) cg = 212;
						if (cb>128) cb = 192;
						blendpixel(vid, nx, ny, cr, cg, cb, 255);
						blendpixel(vid, nx+1, ny, cr, cg, cb, 96);
						blendpixel(vid, nx-1, ny, cr, cg, cb, 96);
						blendpixel(vid, nx, ny+1, cr, cg, cb, 96);
						blendpixel(vid, nx, ny-1, cr, cg, cb, 96);
						blendpixel(vid, nx+1, ny-1, cr, cg, cb, 32);
						blendpixel(vid, nx-1, ny+1, cr, cg, cb, 32);
						blendpixel(vid, nx+1, ny+1, cr, cg, cb, 32);
						blendpixel(vid, nx-1, ny-1, cr, cg, cb, 32);
					}
					// Older Code
					/*if(cmode == 3||cmode==4 || cmode==6)
					{
					    cr = parts[i].life / 4;
					    cg = parts[i].life / 16;
					    cb = parts[i].life / 32;
					    if(cr>255) cr = 255;
					    if(cg>192) cg = 212;
					    if(cb>128) cb = 192;
					    x = nx/CELL;
					    y = ny/CELL;
					    cr += fire_r[y][x];
					    if(cr > 255) cr = 255;
					    fire_r[y][x] = cr;
					    cg += fire_g[y][x];
					    if(cg > 255) cg = 255;
					    fire_g[y][x] = cg;
					    cb += fire_b[y][x];
					    if(cb > 255) cb = 255;
					    fire_b[y][x] = cb;
					}
					else
					{
					    cr = parts[i].life * 8;
					    cg = parts[i].life * 2;
					    cb = parts[i].life;
					    if(cr>255) cr = 255;
					    if(cg>192) cg = 212;
					    if(cb>128) cb = 192;
					    blendpixel(vid, nx, ny, cr, cg, cb, 255);
					    blendpixel(vid, nx+1, ny, cr, cg, cb, 96);
					    blendpixel(vid, nx-1, ny, cr, cg, cb, 96);
					    blendpixel(vid, nx, ny+1, cr, cg, cb, 96);
					    blendpixel(vid, nx, ny-1, cr, cg, cb, 96);
					    blendpixel(vid, nx+1, ny-1, cr, cg, cb, 32);
					    blendpixel(vid, nx-1, ny+1, cr, cg, cb, 32);
					    blendpixel(vid, nx+1, ny+1, cr, cg, cb, 32);
					    blendpixel(vid, nx-1, ny-1, cr, cg, cb, 32);
					}*/
				}
				else if (t==PT_LAVA && parts[i].life)
				{
					cr = parts[i].life * 2 + 0xE0;
					cg = parts[i].life * 1 + 0x50;
					cb = parts[i].life/2 + 0x10;
					if (cr>255) cr = 255;
					if (cg>192) cg = 192;
					if (cb>128) cb = 128;
					blendpixel(vid, nx, ny, cr, cg, cb, 255);
					blendpixel(vid, nx+1, ny, cr, cg, cb, 64);
					blendpixel(vid, nx-1, ny, cr, cg, cb, 64);
					blendpixel(vid, nx, ny+1, cr, cg, cb, 64);
					blendpixel(vid, nx, ny-1, cr, cg, cb, 64);
					if (cmode == CM_FIRE||cmode==CM_BLOB || cmode==CM_FANCY)
					{
						cr /= 32;
						cg /= 32;
						cb /= 32;
						x = nx/CELL;
						y = ny/CELL;
						cr += fire_r[y][x];
						if (cr > 255) cr = 255;
						fire_r[y][x] = cr;
						cg += fire_g[y][x];
						if (cg > 255) cg = 255;
						fire_g[y][x] = cg;
						cb += fire_b[y][x];
						if (cb > 255) cb = 255;
						fire_b[y][x] = cb;
					}
				}
				else if (t==PT_LAVA || t==PT_SPRK)
				{
					vid[ny*(XRES+BARSIZE)+nx] = ptypes[t].pcolors;
					if (cmode == CM_FIRE||cmode==CM_BLOB || cmode==CM_FANCY)
					{
						if (t == PT_LAVA)
						{
							cr = 3;
							cg = i%2;
							cb = 0;
						}
						else
						{
							cr = 8;
							cg = 12;
							cb = 16;
						}
						x = nx/CELL;
						y = ny/CELL;
						cr += fire_r[y][x];
						if (cr > 255) cr = 255;
						fire_r[y][x] = cr;
						cg += fire_g[y][x];
						if (cg > 255) cg = 255;
						fire_g[y][x] = cg;
						cb += fire_b[y][x];
						if (cb > 255) cb = 255;
						fire_b[y][x] = cb;
					}
				}
				else
					vid[ny*(XRES+BARSIZE)+nx] = ptypes[t].pcolors;
			}
			else
			{
				float ttemp = parts[i].temp+(-MIN_TEMP);
				int caddress = restrict_flt((int)( restrict_flt(ttemp, 0.0f, MAX_TEMP+(-MIN_TEMP)) / ((MAX_TEMP+(-MIN_TEMP))/1024) ) *3, 0.0f, (1024.0f*3)-3);
				uint8 R = color_data[caddress];
				uint8 G = color_data[caddress+1];
				uint8 B = color_data[caddress+2];

				if (t==PT_STKM) //Stick man should be visible in heat mode
				{
					char buff[10];  //Buffer for HP

					if (mousex>(nx-3) && mousex<(nx+3) && mousey<(ny+3) && mousey>(ny-3)) //If mous is in the head
					{
						sprintf(buff, "%3d", parts[i].life);  //Show HP
						drawtext(vid, mousex-8-2*(parts[i].life<100)-2*(parts[i].life<10), mousey-12, buff, 255, 255, 255, 255);
					}

					for (r=-2; r<=1; r++)
					{
						s = XRES+BARSIZE;
						vid[(ny-2)*s+nx+r] = PIXRGB (R, G, B);
						vid[(ny+2)*s+nx+r+1] =  PIXRGB (R, G, B);
						vid[(ny+r+1)*s+nx-2] =  PIXRGB (R, G, B);
						vid[(ny+r)*s+nx+2] =  PIXRGB (R, G, B);
					}
					draw_line(vid , nx, ny+3, player[3], player[4], R, G, B, s);
					draw_line(vid , player[3], player[4], player[7], player[8], R, G, B, s);
					draw_line(vid , nx, ny+3, player[11], player[12], R, G, B, s);
					draw_line(vid , player[11], player[12], player[15], player[16], R, G, B, s);

					isplayer = 1;  //It's a secret. Tssss...
				}
				else if (t==PT_STKM2) //Stick man should be visible in heat mode
				{
					char buff[10];  //Buffer for HP

					if (mousex>(nx-3) && mousex<(nx+3) && mousey<(ny+3) && mousey>(ny-3)) //If mous is in the head
					{
						sprintf(buff, "%3d", parts[i].life);  //Show HP
						drawtext(vid, mousex-8-2*(parts[i].life<100)-2*(parts[i].life<10), mousey-12, buff, 255, 255, 255, 255);
					}

					for (r=-2; r<=1; r++)
					{
						s = XRES+BARSIZE;
						vid[(ny-2)*s+nx+r] = PIXRGB (R, G, B);
						vid[(ny+2)*s+nx+r+1] =  PIXRGB (R, G, B);
						vid[(ny+r+1)*s+nx-2] =  PIXRGB (R, G, B);
						vid[(ny+r)*s+nx+2] =  PIXRGB (R, G, B);
					}
					draw_line(vid , nx, ny+3, player2[3], player2[4], R, G, B, s);
					draw_line(vid , player2[3], player2[4], player2[7], player2[8], R, G, B, s);
					draw_line(vid , nx, ny+3, player2[11], player2[12], R, G, B, s);
					draw_line(vid , player2[11], player2[12], player2[15], player2[16], R, G, B, s);

					isplayer2 = 1;  //It's a secret. Tssss...
				}
				else
				{
					vid[ny*(XRES+BARSIZE)+nx] = PIXRGB(R, G, B);
					//blendpixel(vid, nx+1, ny, R, G, B, 255);
				}
			}
			if (cmode == CM_BLOB&&t!=PT_FIRE&&t!=PT_PLSM&&t!=PT_HFLM&&t!=PT_NONE&&t!=PT_ACID&&t!=PT_LCRY&&t!=PT_GLOW&&t!=PT_SWCH&&t!=PT_SMKE&&t!=PT_WTRV&&!(t==PT_FIRW&&parts[i].tmp==3))
			{
				if (t==PT_PHOT) {
					cg = 0;
					cb = 0;
					cr = 0;
					for (x=0; x<12; x++) {
						cr += (parts[i].ctype >> (x+18)) & 1;
						cb += (parts[i].ctype >>  x)     & 1;
					}
					for (x=0; x<14; x++)
						cg += (parts[i].ctype >> (x+9))  & 1;
					x = 624/(cr+cg+cb+1);
					cr *= x;
					cg *= x;
					cb *= x;
					cr = cr>255?255:cr;
					cg = cg>255?255:cg;
					cb = cb>255?255:cb;
				} else {
					cr = PIXR(ptypes[t].pcolors);
					cg = PIXG(ptypes[t].pcolors);
					cb = PIXB(ptypes[t].pcolors);
				}

				//if(vid[(ny-1)*YRES+(nx-1)]!=0){
				//	blendpixel(vid, nx, ny-1, R, G, B, 46);
				//}

				blendpixel(vid, nx+1, ny, cr, cg, cb, 223);
				blendpixel(vid, nx-1, ny, cr, cg, cb, 223);
				blendpixel(vid, nx, ny+1, cr, cg, cb, 223);
				blendpixel(vid, nx, ny-1, cr, cg, cb, 223);

				blendpixel(vid, nx+1, ny-1, cr, cg, cb, 112);
				blendpixel(vid, nx-1, ny-1, cr, cg, cb, 112);
				blendpixel(vid, nx+1, ny+1, cr, cg, cb, 112);
				blendpixel(vid, nx-1, ny+1, cr, cg, cb, 112);
			}
		}
#endif
	}
#ifdef OpenGL
	glFlush ();
#endif

}

void render_signs(pixel *vid_buf)
{
	int i, j, x, y, w, h, dx, dy,mx,my,b=1,bq;
	char buff[30];  //Buffer
	for (i=0; i<MAXSIGNS; i++)
		if (signs[i].text[0])
		{
			get_sign_pos(i, &x, &y, &w, &h);
			clearrect(vid_buf, x, y, w, h);
			drawrect(vid_buf, x, y, w, h, 192, 192, 192, 255);

			//Displaying special information
			if (strcmp(signs[i].text, "{p}")==0)
			{
				sprintf(buff, "Pressure: %3.2f", pv[signs[i].y/CELL][signs[i].x/CELL]);  //...pressure
				drawtext(vid_buf, x+3, y+3, buff, 255, 255, 255, 255);
			}
			if (strcmp(signs[i].text, "{t}")==0)
			{
				if ((pmap[signs[i].y][signs[i].x]>>8)>0 && (pmap[signs[i].y][signs[i].x]>>8)<NPART)
					sprintf(buff, "Temp: %4.2f", parts[pmap[signs[i].y][signs[i].x]>>8].temp-273.15);  //...tempirature
				else
					sprintf(buff, "Temp: 0.00");  //...tempirature
				drawtext(vid_buf, x+3, y+3, buff, 255, 255, 255, 255);
			}

			//Usual text
			if (strcmp(signs[i].text, "{p}") && strcmp(signs[i].text, "{t}"))
				drawtext(vid_buf, x+3, y+3, signs[i].text, 255, 255, 255, 255);

			x = signs[i].x;
			y = signs[i].y;
			dx = 1 - signs[i].ju;
			dy = (signs[i].y > 18) ? -1 : 1;
			for (j=0; j<4; j++)
			{
				drawpixel(vid_buf, x, y, 192, 192, 192, 255);
				x+=dx;
				y+=dy;
			}
			if (MSIGN==i)
			{
				bq = b;
				b = SDL_GetMouseState(&mx, &my);
				mx /= sdl_scale;
				my /= sdl_scale;
				signs[i].x = mx;
				signs[i].y = my;
			}
		}
}

void render_fire(pixel *dst)
{
	int i,j,x,y,r,g,b;
	for (j=0; j<YRES/CELL; j++)
		for (i=0; i<XRES/CELL; i++)
		{
			r = fire_r[j][i];
			g = fire_g[j][i];
			b = fire_b[j][i];
			if (r || g || b)
				for (y=-CELL+1; y<2*CELL; y++)
					for (x=-CELL+1; x<2*CELL; x++)
						addpixel(dst, i*CELL+x, j*CELL+y, r, g, b, fire_alpha[y+CELL][x+CELL]);
			for (y=-1; y<2; y++)
				for (x=-1; x<2; x++)
					if (i+x>=0 && j+y>=0 && i+x<XRES/CELL && j+y<YRES/CELL && (x || y))
					{
						r += fire_r[j+y][i+x] / 8;
						g += fire_g[j+y][i+x] / 8;
						b += fire_b[j+y][i+x] / 8;
					}
			r /= 2;
			g /= 2;
			b /= 2;
			fire_r[j][i] = r>4 ? r-4 : 0;
			fire_g[j][i] = g>4 ? g-4 : 0;
			fire_b[j][i] = b>4 ? b-4 : 0;
		}
}

void prepare_alpha(void)
{
	int x,y,i,j;
	float temp[CELL*3][CELL*3];
	memset(temp, 0, sizeof(temp));
	for (x=0; x<CELL; x++)
		for (y=0; y<CELL; y++)
			for (i=-CELL; i<CELL; i++)
				for (j=-CELL; j<CELL; j++)
					temp[y+CELL+j][x+CELL+i] += expf(-0.1f*(i*i+j*j));
	for (x=0; x<CELL*3; x++)
		for (y=0; y<CELL*3; y++)
			fire_alpha[y][x] = (int)(255.0f*temp[y][x]/(CELL*CELL));
}

pixel *render_packed_rgb(void *image, int width, int height, int cmp_size)
{
	unsigned char *tmp;
	pixel *res;
	int i;

	tmp = malloc(width*height*3);
	if (!tmp)
		return NULL;
	res = malloc(width*height*PIXELSIZE);
	if (!res)
	{
		free(tmp);
		return NULL;
	}

	i = width*height*3;
	if (BZ2_bzBuffToBuffDecompress((char *)tmp, (unsigned *)&i, (char *)image, cmp_size, 0, 0))
	{
		free(res);
		free(tmp);
		return NULL;
	}

	for (i=0; i<width*height; i++)
		res[i] = PIXRGB(tmp[3*i], tmp[3*i+1], tmp[3*i+2]);

	free(tmp);
	return res;
}

void draw_image(pixel *vid, pixel *img, int x, int y, int w, int h, int a)
{
	int i, j, r, g, b;
	for (j=0; j<h; j++)
		for (i=0; i<w; i++)
		{
			r = PIXR(*img);
			g = PIXG(*img);
			b = PIXB(*img);
			drawpixel(vid, x+i, y+j, r, g, b, a);
			img++;
		}
}

void dim_copy(pixel *dst, pixel *src)
{
	int i,r,g,b;
	for (i=0; i<XRES*YRES; i++)
	{
		r = PIXR(src[i]);
		g = PIXG(src[i]);
		b = PIXB(src[i]);
		if (r>0)
			r--;
		if (g>0)
			g--;
		if (b>0)
			b--;
		dst[i] = PIXRGB(r,g,b);
	}
}

void dim_copy_pers(pixel *dst, pixel *src)
{
	int i,r,g,b;
	for (i=0; i<(XRES+BARSIZE)*YRES; i++)
	{
		r = PIXR(src[i]);
		g = PIXG(src[i]);
		b = PIXB(src[i]);
		if (r>0)
			r--;
		if (g>0)
			g--;
		if (b>0)
			b--;
		dst[i] = PIXRGB(r,g,b);
	}
}

void render_zoom(pixel *img)
{
	int x, y, i, j;
	pixel pix;
	drawrect(img, zoom_wx-2, zoom_wy-2, ZSIZE*ZFACTOR+2, ZSIZE*ZFACTOR+2, 192, 192, 192, 255);
	drawrect(img, zoom_wx-1, zoom_wy-1, ZSIZE*ZFACTOR, ZSIZE*ZFACTOR, 0, 0, 0, 255);
	clearrect(img, zoom_wx, zoom_wy, ZSIZE*ZFACTOR, ZSIZE*ZFACTOR);
	for (j=0; j<ZSIZE; j++)
		for (i=0; i<ZSIZE; i++)
		{
			pix = img[(j+zoom_y)*(XRES+BARSIZE)+(i+zoom_x)];
			for (y=0; y<ZFACTOR-1; y++)
				for (x=0; x<ZFACTOR-1; x++)
					img[(j*ZFACTOR+y+zoom_wy)*(XRES+BARSIZE)+(i*ZFACTOR+x+zoom_wx)] = pix;
		}
	if (zoom_en)
	{
		for (j=-1; j<=ZSIZE; j++)
		{
			xor_pixel(zoom_x+j, zoom_y-1, img);
			xor_pixel(zoom_x+j, zoom_y+ZSIZE, img);
		}
		for (j=0; j<ZSIZE; j++)
		{
			xor_pixel(zoom_x-1, zoom_y+j, img);
			xor_pixel(zoom_x+ZSIZE, zoom_y+j, img);
		}
	}
}

pixel *prerender_save(void *save, int size, int *width, int *height)
{
<<<<<<< HEAD
    unsigned char *d,*c=save;
    int i,j,k,x,y,rx,ry,p=0;
    int bw,bh,w,h,new_format = 0;
    pixel *fb;

    if(size<16)
        return NULL;
    if(!(c[2]==0x43 && c[1]==0x75 && c[0]==0x66) && !(c[2]==0x76 && c[1]==0x53 && c[0]==0x50))
        return NULL;
    if(c[2]==0x43 && c[1]==0x75 && c[0]==0x66) {
        new_format = 1;
    }
    if(c[4]>SAVE_VERSION)
        return NULL;

    bw = c[6];
    bh = c[7];
    w = bw*CELL;
    h = bh*CELL;

    if(c[5]!=CELL)
        return NULL;

    i = (unsigned)c[8];
    i |= ((unsigned)c[9])<<8;
    i |= ((unsigned)c[10])<<16;
    i |= ((unsigned)c[11])<<24;
    d = malloc(i);
    if(!d)
        return NULL;
    fb = calloc(w*h, PIXELSIZE);
    if(!fb)
    {
        free(d);
        return NULL;
    }

    if(BZ2_bzBuffToBuffDecompress((char *)d, (unsigned *)&i, (char *)(c+12), size-12, 0, 0))
        goto corrupt;
    size = i;

    if(size < bw*bh)
        goto corrupt;

    k = 0;
    for(y=0; y<bh; y++)
        for(x=0; x<bw; x++)
        {
            rx = x*CELL;
            ry = y*CELL;
            switch(d[p])
            {
            case 1:
                for(j=0; j<CELL; j++)
                    for(i=0; i<CELL; i++)
                        fb[(ry+j)*w+(rx+i)] = PIXPACK(0x808080);
                break;
            case 2:
                for(j=0; j<CELL; j+=2)
                    for(i=(j>>1)&1; i<CELL; i+=2)
                        fb[(ry+j)*w+(rx+i)] = PIXPACK(0x808080);
                break;
            case 3:
                for(j=0; j<CELL; j++)
                    for(i=0; i<CELL; i++)
                        if(!(j%2) && !(i%2))
                            fb[(ry+j)*w+(rx+i)] = PIXPACK(0xC0C0C0);
                break;
				case 4:
					for(j=0; j<CELL; j+=2)
						for(i=(j>>1)&1; i<CELL; i+=2)
							fb[(ry+j)*w+(rx+i)] = PIXPACK(0x8080FF);
					k++;
					break;
            case 6:
                for(j=0; j<CELL; j+=2)
                    for(i=(j>>1)&1; i<CELL; i+=2)
                        fb[(ry+j)*w+(rx+i)] = PIXPACK(0xFF8080);
                break;
            case 7:
                for(j=0; j<CELL; j++)
                    for(i=0; i<CELL; i++)
                        if(!(i&j&1))
                            fb[(ry+j)*w+(rx+i)] = PIXPACK(0x808080);
                break;
            case 8:
                for(j=0; j<CELL; j++)
                    for(i=0; i<CELL; i++)
                        if(!(j%2) && !(i%2))
                            fb[(ry+j)*w+(rx+i)] = PIXPACK(0xC0C0C0);
                        else
                            fb[(ry+j)*w+(rx+i)] = PIXPACK(0x808080);
                break;
	    case WL_WALL:
                for(j=0; j<CELL; j++)
                    for(i=0; i<CELL; i++)
                        fb[(ry+j)*w+(rx+i)] = PIXPACK(0x808080);
                break;
            case WL_DESTROYALL:
                for(j=0; j<CELL; j+=2)
                    for(i=(j>>1)&1; i<CELL; i+=2)
                        fb[(ry+j)*w+(rx+i)] = PIXPACK(0x808080);
                break;
            case WL_ALLOWLIQUID:
                for(j=0; j<CELL; j++)
                    for(i=0; i<CELL; i++)
                        if(!(j%2) && !(i%2))
                            fb[(ry+j)*w+(rx+i)] = PIXPACK(0xC0C0C0);
                break;
            case WL_FAN:
                for(j=0; j<CELL; j+=2)
                    for(i=(j>>1)&1; i<CELL; i+=2)
                        fb[(ry+j)*w+(rx+i)] = PIXPACK(0x8080FF);
                k++;
                break;
            case WL_DETECT:
                for(j=0; j<CELL; j+=2)
                    for(i=(j>>1)&1; i<CELL; i+=2)
                        fb[(ry+j)*w+(rx+i)] = PIXPACK(0xFF8080);
                break;
            case WL_EWALL:
                for(j=0; j<CELL; j++)
                    for(i=0; i<CELL; i++)
                        if(!(i&j&1))
                            fb[(ry+j)*w+(rx+i)] = PIXPACK(0x808080);
                break;
            case WL_WALLELEC:
                for(j=0; j<CELL; j++)
                    for(i=0; i<CELL; i++)
                        if(!(j%2) && !(i%2))
                            fb[(ry+j)*w+(rx+i)] = PIXPACK(0xC0C0C0);
                        else
                            fb[(ry+j)*w+(rx+i)] = PIXPACK(0x808080);
                break;
            }
            p++;
        }
    p += 2*k;
    if(p>=size)
        goto corrupt;

    for(y=0; y<h; y++)
        for(x=0; x<w; x++)
        {
            if(p >= size)
                goto corrupt;
            j=d[p++];
            if(j<PT_NUM && j>0)
            {
                if(j==PT_STKM)
                {
                    //Stickman drawing
                    for(k=-2; k<=1; k++)
                    {
                        fb[(y-2)*w+x+k] = PIXRGB(255, 224, 178);
                        fb[(y+2)*w+x+k+1] = PIXRGB(255, 224, 178);
                        fb[(y+k+1)*w+x-2] = PIXRGB(255, 224, 178);
                        fb[(y+k)*w+x+2] = PIXRGB(255, 224, 178);
                    }
                    draw_line(fb , x, y+3, x-1, y+6, 255, 255, 255, w);
                    draw_line(fb , x-1, y+6, x-3, y+12, 255, 255, 255, w);
                    draw_line(fb , x, y+3, x+1, y+6, 255, 255, 255, w);
                    draw_line(fb , x+1, y+6, x+3, y+12, 255, 255, 255, w);
                }
		else if(j==PT_STKM2)
                {
                    //Stickman drawing
                    for(k=-2; k<=1; k++)
                    {
                        fb[(y-2)*w+x+k] = PIXRGB(255, 224, 178);
                        fb[(y+2)*w+x+k+1] = PIXRGB(255, 224, 178);
                        fb[(y+k+1)*w+x-2] = PIXRGB(255, 224, 178);
                        fb[(y+k)*w+x+2] = PIXRGB(255, 224, 178);
                    }
                    draw_line(fb , x, y+3, x-1, y+6, 255, 255, 255, w);
                    draw_line(fb , x-1, y+6, x-3, y+12, 255, 255, 255, w);
                    draw_line(fb , x, y+3, x+1, y+6, 255, 255, 255, w);
                    draw_line(fb , x+1, y+6, x+3, y+12, 255, 255, 255, w);
                }
                else
                    fb[y*w+x] = ptypes[j].pcolors;
            }
        }

    free(d);
    *width = w;
    *height = h;
    return fb;
=======
	unsigned char *d,*c=save;
	int i,j,k,x,y,rx,ry,p=0;
	int bw,bh,w,h,new_format = 0;
	pixel *fb;

	if (size<16)
		return NULL;
	if (!(c[2]==0x43 && c[1]==0x75 && c[0]==0x66) && !(c[2]==0x76 && c[1]==0x53 && c[0]==0x50))
		return NULL;
	if (c[2]==0x43 && c[1]==0x75 && c[0]==0x66) {
		new_format = 1;
	}
	if (c[4]>SAVE_VERSION)
		return NULL;

	bw = c[6];
	bh = c[7];
	w = bw*CELL;
	h = bh*CELL;

	if (c[5]!=CELL)
		return NULL;

	i = (unsigned)c[8];
	i |= ((unsigned)c[9])<<8;
	i |= ((unsigned)c[10])<<16;
	i |= ((unsigned)c[11])<<24;
	d = malloc(i);
	if (!d)
		return NULL;
	fb = calloc(w*h, PIXELSIZE);
	if (!fb)
	{
		free(d);
		return NULL;
	}

	if (BZ2_bzBuffToBuffDecompress((char *)d, (unsigned *)&i, (char *)(c+12), size-12, 0, 0))
		goto corrupt;
	size = i;

	if (size < bw*bh)
		goto corrupt;

	k = 0;
	for (y=0; y<bh; y++)
		for (x=0; x<bw; x++)
		{
			rx = x*CELL;
			ry = y*CELL;
			switch (d[p])
			{
			case 1:
				for (j=0; j<CELL; j++)
					for (i=0; i<CELL; i++)
						fb[(ry+j)*w+(rx+i)] = PIXPACK(0x808080);
				break;
			case 2:
				for (j=0; j<CELL; j+=2)
					for (i=(j>>1)&1; i<CELL; i+=2)
						fb[(ry+j)*w+(rx+i)] = PIXPACK(0x808080);
				break;
			case 3:
				for (j=0; j<CELL; j++)
					for (i=0; i<CELL; i++)
						if (!(j%2) && !(i%2))
							fb[(ry+j)*w+(rx+i)] = PIXPACK(0xC0C0C0);
				break;
			case 4:
				for (j=0; j<CELL; j+=2)
					for (i=(j>>1)&1; i<CELL; i+=2)
						fb[(ry+j)*w+(rx+i)] = PIXPACK(0x8080FF);
				k++;
				break;
			case 6:
				for (j=0; j<CELL; j+=2)
					for (i=(j>>1)&1; i<CELL; i+=2)
						fb[(ry+j)*w+(rx+i)] = PIXPACK(0xFF8080);
				break;
			case 7:
				for (j=0; j<CELL; j++)
					for (i=0; i<CELL; i++)
						if (!(i&j&1))
							fb[(ry+j)*w+(rx+i)] = PIXPACK(0x808080);
				break;
			case 8:
				for (j=0; j<CELL; j++)
					for (i=0; i<CELL; i++)
						if (!(j%2) && !(i%2))
							fb[(ry+j)*w+(rx+i)] = PIXPACK(0xC0C0C0);
						else
							fb[(ry+j)*w+(rx+i)] = PIXPACK(0x808080);
				break;
			case WL_WALL:
				for (j=0; j<CELL; j++)
					for (i=0; i<CELL; i++)
						fb[(ry+j)*w+(rx+i)] = PIXPACK(0x808080);
				break;
			case WL_DESTROYALL:
				for (j=0; j<CELL; j+=2)
					for (i=(j>>1)&1; i<CELL; i+=2)
						fb[(ry+j)*w+(rx+i)] = PIXPACK(0x808080);
				break;
			case WL_ALLOWLIQUID:
				for (j=0; j<CELL; j++)
					for (i=0; i<CELL; i++)
						if (!(j%2) && !(i%2))
							fb[(ry+j)*w+(rx+i)] = PIXPACK(0xC0C0C0);
				break;
			case WL_FAN:
				for (j=0; j<CELL; j+=2)
					for (i=(j>>1)&1; i<CELL; i+=2)
						fb[(ry+j)*w+(rx+i)] = PIXPACK(0x8080FF);
				k++;
				break;
			case WL_DETECT:
				for (j=0; j<CELL; j+=2)
					for (i=(j>>1)&1; i<CELL; i+=2)
						fb[(ry+j)*w+(rx+i)] = PIXPACK(0xFF8080);
				break;
			case WL_EWALL:
				for (j=0; j<CELL; j++)
					for (i=0; i<CELL; i++)
						if (!(i&j&1))
							fb[(ry+j)*w+(rx+i)] = PIXPACK(0x808080);
				break;
			case WL_WALLELEC:
				for (j=0; j<CELL; j++)
					for (i=0; i<CELL; i++)
						if (!(j%2) && !(i%2))
							fb[(ry+j)*w+(rx+i)] = PIXPACK(0xC0C0C0);
						else
							fb[(ry+j)*w+(rx+i)] = PIXPACK(0x808080);
				break;
			}
			p++;
		}
	p += 2*k;
	if (p>=size)
		goto corrupt;

	for (y=0; y<h; y++)
		for (x=0; x<w; x++)
		{
			if (p >= size)
				goto corrupt;
			j=d[p++];
			if (j<PT_NUM && j>0)
			{
				if (j==PT_STKM)
				{
					//Stickman drawing
					for (k=-2; k<=1; k++)
					{
						fb[(y-2)*w+x+k] = PIXRGB(255, 224, 178);
						fb[(y+2)*w+x+k+1] = PIXRGB(255, 224, 178);
						fb[(y+k+1)*w+x-2] = PIXRGB(255, 224, 178);
						fb[(y+k)*w+x+2] = PIXRGB(255, 224, 178);
					}
					draw_line(fb , x, y+3, x-1, y+6, 255, 255, 255, w);
					draw_line(fb , x-1, y+6, x-3, y+12, 255, 255, 255, w);
					draw_line(fb , x, y+3, x+1, y+6, 255, 255, 255, w);
					draw_line(fb , x+1, y+6, x+3, y+12, 255, 255, 255, w);
				}
				else if (j==PT_STKM2)
				{
					//Stickman drawing
					for (k=-2; k<=1; k++)
					{
						fb[(y-2)*w+x+k] = PIXRGB(255, 224, 178);
						fb[(y+2)*w+x+k+1] = PIXRGB(255, 224, 178);
						fb[(y+k+1)*w+x-2] = PIXRGB(255, 224, 178);
						fb[(y+k)*w+x+2] = PIXRGB(255, 224, 178);
					}
					draw_line(fb , x, y+3, x-1, y+6, 255, 255, 255, w);
					draw_line(fb , x-1, y+6, x-3, y+12, 255, 255, 255, w);
					draw_line(fb , x, y+3, x+1, y+6, 255, 255, 255, w);
					draw_line(fb , x+1, y+6, x+3, y+12, 255, 255, 255, w);
				}
				else
					fb[y*w+x] = ptypes[j].pcolors;
			}
		}

	free(d);
	*width = w;
	*height = h;
	return fb;
>>>>>>> 58a700fb

corrupt:
	free(d);
	free(fb);
	return NULL;
}

int render_thumb(void *thumb, int size, int bzip2, pixel *vid_buf, int px, int py, int scl)
{
	unsigned char *d,*c=thumb;
	int i,j,x,y,a,t,r,g,b,sx,sy;

	if (bzip2)
	{
		if (size<16)
			return 1;
		if (c[3]!=0x74 || c[2]!=0x49 || c[1]!=0x68 || c[0]!=0x53)
			return 1;
		if (c[4]>PT_NUM)
			return 2;
		if (c[5]!=CELL || c[6]!=XRES/CELL || c[7]!=YRES/CELL)
			return 3;
		i = XRES*YRES;
		d = malloc(i);
		if (!d)
			return 1;

		if (BZ2_bzBuffToBuffDecompress((char *)d, (unsigned *)&i, (char *)(c+8), size-8, 0, 0))
			return 1;
		size = i;
	}
	else
		d = c;

	if (size < XRES*YRES)
	{
		if (bzip2)
			free(d);
		return 1;
	}

	sy = 0;
	for (y=0; y+scl<=YRES; y+=scl)
	{
		sx = 0;
		for (x=0; x+scl<=XRES; x+=scl)
		{
			a = 0;
			r = g = b = 0;
			for (j=0; j<scl; j++)
				for (i=0; i<scl; i++)
				{
					t = d[(y+j)*XRES+(x+i)];
					if (t==0xFF)
					{
						r += 256;
						g += 256;
						b += 256;
						a += 2;
					}
					else if (t)
					{
						if (t>=PT_NUM)
							goto corrupt;
						r += PIXR(ptypes[t].pcolors);
						g += PIXG(ptypes[t].pcolors);
						b += PIXB(ptypes[t].pcolors);
						a ++;
					}
				}
			if (a)
			{
				a = 256/a;
				r = (r*a)>>8;
				g = (g*a)>>8;
				b = (b*a)>>8;
			}

			drawpixel(vid_buf, px+sx, py+sy, r, g, b, 255);
			sx++;
		}
		sy++;
	}

	if (bzip2)
		free(d);
	return 0;

corrupt:
	if (bzip2)
		free(d);
	return 1;
}

void render_cursor(pixel *vid, int x, int y, int t, int rx, int ry)
{
	int i,j,c;
	if (t<PT_NUM||t==SPC_AIR||t==SPC_HEAT||t==SPC_COOL||t==SPC_VACUUM)
	{
		if (rx<=0)
			xor_pixel(x, y, vid);
		else if (ry<=0)
			xor_pixel(x, y, vid);
		if (rx+ry<=0)
			xor_pixel(x, y, vid);
		else if (CURRENT_BRUSH==SQUARE_BRUSH)
		{
			for (j=0; j<=ry; j++)
				for (i=0; i<=rx; i++)
					if (i*j<=ry*rx && ((i+1)>rx || (j+1)>ry))
					{
						xor_pixel(x+i, y+j, vid);
						xor_pixel(x-i, y-j, vid);
						if (i&&j)xor_pixel(x+i, y-j, vid);
						if (i&&j)xor_pixel(x-i, y+j, vid);
					}
		}
		else if (CURRENT_BRUSH==CIRCLE_BRUSH)
			for (j=0; j<=ry; j++)
				for (i=0; i<=rx; i++)
					if ((pow(i,2))/(pow(rx,2))+(pow(j,2))/(pow(ry,2))<=1 && ((pow(i+1,2))/(pow(rx,2))+(pow(j,2))/(pow(ry,2))>1 || (pow(i,2))/(pow(rx,2))+(pow(j+1,2))/(pow(ry,2))>1))
					{
						xor_pixel(x+i, y+j, vid);
						if (j) xor_pixel(x+i, y-j, vid);
						if (i) xor_pixel(x-i, y+j, vid);
						if (i&&j) xor_pixel(x-i, y-j, vid);
					}
	}
	else
	{
		int tc;
		c = (rx/CELL) * CELL;
		x = (x/CELL) * CELL;
		y = (y/CELL) * CELL;

		tc = !((c%(CELL*2))==0);

		x -= c/2;
		y -= c/2;

		x += tc*(CELL/2);
		y += tc*(CELL/2);

		for (i=0; i<CELL+c; i++)
		{
			xor_pixel(x+i, y, vid);
			xor_pixel(x+i, y+CELL+c-1, vid);
		}
		for (i=1; i<CELL+c-1; i++)
		{
			xor_pixel(x, y+i, vid);
			xor_pixel(x+CELL+c-1, y+i, vid);
		}
	}
}

void sdl_open(void)
{
	if (SDL_Init(SDL_INIT_VIDEO)<0)
	{
		fprintf(stderr, "Initializing SDL: %s\n", SDL_GetError());
		exit(1);
	}
	atexit(SDL_Quit);
#ifdef OpenGL
	sdl_scrn=SDL_SetVideoMode(XRES*sdl_scale + BARSIZE*sdl_scale,YRES*sdl_scale + MENUSIZE*sdl_scale,32,SDL_OPENGL);
	SDL_GL_SetAttribute (SDL_GL_DOUBLEBUFFER, 1);
	Enable2D ();
	//   glBegin(GL_TRIANGLES);
	//   glColor3ub (255, 0, 0);
	//   glVertex2d (0, 0);
	//   glColor3ub (0, 255, 0);
	//   glVertex2d (640,0);
	//    glColor3ub (0, 0, 255);
	//    glVertex2d (50, 50);
	//glEnd ();
	//glFlush ();
#else
#ifdef PIX16
	if (kiosk_enable)
		sdl_scrn=SDL_SetVideoMode(XRES*sdl_scale + BARSIZE*sdl_scale,YRES*sdl_scale + MENUSIZE*sdl_scale,16,SDL_FULLSCREEN|SDL_SWSURFACE);
	else
		sdl_scrn=SDL_SetVideoMode(XRES*sdl_scale + BARSIZE*sdl_scale,YRES*sdl_scale + MENUSIZE*sdl_scale,16,SDL_SWSURFACE);
#else
	if (kiosk_enable)
		sdl_scrn=SDL_SetVideoMode(XRES*sdl_scale + BARSIZE*sdl_scale,YRES*sdl_scale + MENUSIZE*sdl_scale,32,SDL_FULLSCREEN|SDL_SWSURFACE);
	else
		sdl_scrn=SDL_SetVideoMode(XRES*sdl_scale + BARSIZE*sdl_scale,YRES*sdl_scale + MENUSIZE*sdl_scale,32,SDL_SWSURFACE);
#endif
#endif
	if (!sdl_scrn)
	{
		fprintf(stderr, "Creating window: %s\n", SDL_GetError());
		exit(1);
	}
	SDL_WM_SetCaption("The Powder Toy", "Powder Toy");
	sdl_seticon();
	SDL_EnableUNICODE(1);
	//SDL_EnableKeyRepeat(SDL_DEFAULT_REPEAT_DELAY, SDL_DEFAULT_REPEAT_INTERVAL);
}

#ifdef OpenGL
void Enable2D ()
{
	int ViewPort[4]; //Holds screen info

	glGetIntegerv (GL_VIEWPORT, ViewPort);

	glMatrixMode (GL_PROJECTION);
	glPushMatrix ();
	glLoadIdentity ();

	glOrtho (0, ViewPort[2], ViewPort[3], 0, -1, 1);
	glMatrixMode (GL_MODELVIEW);
	glPushMatrix ();
	glLoadIdentity ();

	glEnable (GL_BLEND);
	glBlendFunc (GL_SRC_ALPHA, GL_ONE_MINUS_SRC_ALPHA);

	glHint( GL_LINE_SMOOTH_HINT, GL_NICEST);
	glHint( GL_POINT_SMOOTH_HINT, GL_NICEST);
}
void RenderScene ()
{
	SDL_GL_SwapBuffers ();
}
void ClearScreen()
{
	glClear(GL_COLOR_BUFFER_BIT);
}
#endif<|MERGE_RESOLUTION|>--- conflicted
+++ resolved
@@ -198,43 +198,6 @@
 		case 25:
 			for (j=1; j<15; j++)
 			{
-<<<<<<< HEAD
-				cr = PIXR(ptypes[t].pcolors);
-                cg = PIXG(ptypes[t].pcolors);
-               	cb = PIXB(ptypes[t].pcolors);
-                blendpixel(vid, nx, ny, cr, cg, cb, 255);
-			}
-		}
-		else if(cmode==CM_GRAD)//forgot to put else, broke nothing view
-		{
-			float frequency = 0.05;
-			int q = parts[i].temp-40;
-			cr = sin(frequency*q) * 16 + PIXR(ptypes[t].pcolors);
-			cg = sin(frequency*q) * 16 + PIXG(ptypes[t].pcolors);
-			cb = sin(frequency*q) * 16 + PIXB(ptypes[t].pcolors);
-			if(cr>=255)
-				cr = 255;
-			if(cg>=255)
-				cg = 255;
-			if(cb>=255)
-				cb = 255;
-			if(cr<=0)
-				cr = 0;
-			if(cg<=0)
-				cg = 0;
-			if(cb<=0)
-				cb = 0;
-			blendpixel(vid, nx, ny, cr, cg, cb, 255);
-		}
-		else if(cmode==CM_FANCY &&
-				t!=PT_FIRE && t!=PT_PLSM &&	t!=PT_WTRV &&
-				t!=PT_HFLM && t!=PT_SPRK && t!=PT_FIRW &&
-				t!=PT_DUST && t!=PT_FIRW && t!=PT_FWRK &&
-				t!=PT_NEUT && t!=PT_LAVA && t!=PT_BOMB &&
-				t!=PT_PHOT && t!=PT_THDR && t!=PT_SMKE)
-		{
-			if(ptypes[parts[i].type].properties&TYPE_LIQUID)
-=======
 				for (i=1; i<27; i++)
 				{
 					vid_buf[(XRES+BARSIZE)*(y+j)+(x+i)] = i==1||i==26||j==1||j==14 ? PIXPACK(0xA0A0A0) : PIXPACK(0x000000);
@@ -248,7 +211,6 @@
 			break;
 		case 26:
 			for (j=1; j<15; j++)
->>>>>>> 58a700fb
 			{
 				for (i=1; i<27; i++)
 				{
@@ -2544,930 +2506,9 @@
 						blendpixel(vid, nx-1, ny-1, cr, cg, cb, 32);
 					}
 				}
-<<<<<<< HEAD
-			}
-			else 
-			{
-				vid[ny*(XRES+BARSIZE)+nx] = ptypes[t].pcolors;
-			}
-		}
-		else if(cmode==CM_LIFE)
-		{
-			float frequency = 0.4;
-			int q;
-			if(!(parts[i].life<5))
-				q = sqrt(parts[i].life);
-			else 
-				q = parts[i].life;
-			cr = sin(frequency*q) * 100 + 128;
-			cg = sin(frequency*q) * 100 + 128;
-			cb = sin(frequency*q) * 100 + 128;
-			if(cr>=255)
-				cr = 255;
-			if(cg>=255)
-				cg = 255;
-			if(cb>=255)
-				cb = 255;
-			if(cr<=0)
-				cr = 0;
-			if(cg<=0)
-				cg = 0;
-			if(cb<=0)
-				cb = 0;
-			blendpixel(vid, nx, ny, cr, cg, cb, 255);
-		}
-		else if(t==PT_QRTZ || t==PT_PQRT)
-		{
-			int z = parts[i].tmp - 5;
-			if(parts[i].temp>(pstates[t].ltemp-800.0f))
-			{
-				float frequency = 3.1415/(2*pstates[t].ltemp-(pstates[t].ltemp-800.0f));
-				int q = (parts[i].temp>pstates[t].ltemp)?pstates[t].ltemp-(pstates[t].ltemp-800.0f):parts[i].temp-(pstates[t].ltemp-800.0f);
-				cr = sin(frequency*q) * 226 + (z * 16 + PIXR(ptypes[t].pcolors));
-				cg = sin(frequency*q*4.55 +3.14) * 34 + (z * 16 + PIXR(ptypes[t].pcolors));
-				cb = sin(frequency*q*2.22 +3.14) * 64 + (z * 16 + PIXR(ptypes[t].pcolors));
-				if(cr>=255)
-					cr = 255;
-				if(cg>=255)
-					cg = 255;
-				if(cb>=255)
-					cb = 255;
-				if(cr<=0)
-					cr = 0;
-				if(cg<=0)
-					cg = 0;
-				if(cb<=0)
-					cb = 0;
-				blendpixel(vid, nx, ny, cr, cg, cb, 255);
-			}
-			else
-			{
-				cr = z * 16 + PIXR(ptypes[t].pcolors);
-				cg = z * 16 + PIXG(ptypes[t].pcolors);
-				cb = z * 16 + PIXB(ptypes[t].pcolors);
-				cr = cr>255?255:cr;
-				cg = cg>255?255:cg;
-				cb = cb>255?255:cb;
-				blendpixel(vid, nx, ny, cr, cg, cb, 255);
-			}
-		}
-		else if(t==PT_SPNG)
-		{
-                    cr = PIXR(ptypes[t].pcolors) - parts[i].life*15;
-                    cg = PIXG(ptypes[t].pcolors) - parts[i].life*15;
-                    cb = PIXB(ptypes[t].pcolors) - parts[i].life*15;
-		if(cr<=50)
-			cr = 50;
-		if(cg<=50)
-			cg = 50;
-		if(cb<=20)
-			cb = 20;
-                blendpixel(vid, nx, ny, cr, cg, cb, 255);
-
-		}
-		else if(t==PT_TEST)
-		{
-			if(parts[i].tmp==2)
-				blendpixel(vid, nx, ny, 255, 128, 0, 255);
-			else if(parts[i].tmp==1)
-				blendpixel(vid, nx, ny, 255, 255, 0, 255);
-			else
-				blendpixel(vid, nx, ny, 255, 0, 0, 255);
-		}
-		else if(t==PT_TEST2)
-		{
-			if(parts[i].tmp==2)
-				blendpixel(vid, nx, ny, 0, 100, 50, 255);
-			else
-				blendpixel(vid, nx, ny, 0, 255, 90, 255);
-		}
-		else if(t==PT_TEST3)
-		{
-			if(parts[i].tmp==4)
-				blendpixel(vid, nx, ny, 0, 0, 128, 255);
-			else if(parts[i].tmp==3)
-				blendpixel(vid, nx, ny, 0, 0, 150, 255);
-			else if(parts[i].tmp==2)
-				blendpixel(vid, nx, ny, 0, 0, 190, 255);
-			else if(parts[i].tmp==1)
-				blendpixel(vid, nx, ny, 0, 0, 230, 255);
-			else
-				blendpixel(vid, nx, ny, 0, 0, 70, 255);
-		}
-		else if(t==PT_FROG)
-		{
-			if(parts[i].tmp==2)
-				blendpixel(vid, nx, ny, 0, 100, 0, 255);
-			else
-				blendpixel(vid, nx, ny, 0, 255, 0, 255);
-		}
-		else if(t==PT_BRAN)
-		{
-			if(parts[i].tmp==1)
-				blendpixel(vid, nx, ny, 150, 150, 0, 255);
-			else
-				blendpixel(vid, nx, ny, 255, 255, 0, 255);
-		}
-		else if(t==PT_DEUT)
-		{
-                   
-			if(parts[i].life>=700&&(cmode == CM_FIRE||cmode==CM_BLOB || cmode==CM_FANCY))
-			{
-						x = nx/CELL;
-                        y = ny/CELL;
-						cr = 20;
-						cg = 20;
-						cb = 20;
-                        cg += fire_g[y][x];
-                        if(cg > 255) cg = 255;
-                        fire_g[y][x] = cg;
-                        cb += fire_b[y][x];
-                        if(cb > 255) cb = 255;
-                        fire_b[y][x] = cb;
-                        cr += fire_r[y][x];
-                        if(cr > 255) cr = 255;
-                        fire_r[y][x] = cr;
-			}
-			else
-			{
-				cr = PIXR(ptypes[t].pcolors) + parts[i].life*1;
-				cg = PIXG(ptypes[t].pcolors) + parts[i].life*2;
-				cb = PIXB(ptypes[t].pcolors) + parts[i].life*4;
-				if(cr>=255)
-					cr = 255;
-				if(cg>=255)
-					cg = 255;
-				if(cb>=255)
-					cb = 255;
-				blendpixel(vid, nx, ny, cr, cg, cb, 255);
-				
-			}
-
-		}
-		else if(t==PT_DUST && parts[i].life >= 1)
-                {
-                    x = nx;
-                    y = ny;
-		    if(cmode == CM_FIRE||cmode==CM_BLOB || cmode==CM_FANCY)
-                    {
-                        vid[ny*(XRES+BARSIZE)+nx] = PIXRGB(parts[i].tmp,parts[i].ctype,parts[i].flags);
-                        cg = parts[i].tmp/4;
-                        cb = parts[i].ctype/4;
-                        cr = parts[i].flags/4;
-                        x = nx/CELL;
-                        y = ny/CELL;
-                        cg += fire_g[y][x];
-                        if(cg > 255) cg = 255;
-                        fire_g[y][x] = cg;
-                        cb += fire_b[y][x];
-                        if(cb > 255) cb = 255;
-                        fire_b[y][x] = cb;
-                        cr += fire_r[y][x];
-                        if(cr > 255) cr = 255;
-                        fire_r[y][x] = cr;
-                    }
-		    else
-			blendpixel(vid,x,y,parts[i].tmp,parts[i].ctype,parts[i].flags,255);
-                }
-		else if(t==PT_GRAV)
-		{
-			cr = 20;
-			cg = 20;
-			cb = 20;
-			if(parts[i].vx>0)
-			{
-				cr += (parts[i].vx)*GRAV_R;
-				cg += (parts[i].vx)*GRAV_G;
-				cb += (parts[i].vx)*GRAV_B;
-			}
-			if(parts[i].vy>0)
-			{
-				cr += (parts[i].vy)*GRAV_G;
-				cg += (parts[i].vy)*GRAV_B;
-				cb += (parts[i].vy)*GRAV_R;
-				
-			}
-			if(parts[i].vx<0)
-			{
-				cr -= (parts[i].vx)*GRAV_B;
-				cg -= (parts[i].vx)*GRAV_R;
-				cb -= (parts[i].vx)*GRAV_G;
-				
-			}
-			if(parts[i].vy<0)
-			{
-				cr -= (parts[i].vy)*GRAV_R2;
-				cg -= (parts[i].vy)*GRAV_G2;
-				cb -= (parts[i].vy)*GRAV_B2;
-			}
-			if(cr>255)
-				cr=255;
-			if(cg>255)
-				cg=255;
-			if(cb>255)
-				cb=255;
-			blendpixel(vid, nx, ny, cr, cg, cb, 255);
-		}
-		else if(t==PT_WIFI)
-		{
-			float frequency = 0.0628;
-			int q = parts[i].tmp;
-			cr = sin(frequency*q + 0) * 127 + 128;
-			cg = sin(frequency*q + 2) * 127 + 128;
-			cb = sin(frequency*q + 4) * 127 + 128;
-			blendpixel(vid, nx, ny, cr, cg, cb, 255);	
-			if(mousex==(nx) && mousey==(ny) && DEBUG_MODE)
-                    {
-			int z;
-                        for(z = 0; z<NPART; z++) {
-				if(parts[z].type)
-				{	
-					if(parts[z].type==PT_WIFI&&parts[z].tmp==parts[i].tmp)
-						xor_line(nx,ny,(int)(parts[z].x+0.5f),(int)(parts[z].y+0.5f),vid);					
-				}
-			}
-                    }
-		}
-		else if(t==PT_PRTI && DEBUG_MODE)
-		{
-		    blendpixel(vid,nx,ny, PIXR(ptypes[t].pcolors), PIXG(ptypes[t].pcolors), PIXB(ptypes[t].pcolors),255);
-		    if(mousex==(nx) && mousey==(ny))
-                    {
-			int z;
-                        for(z = 0; z<NPART; z++) {
-				if(parts[z].type)
-				{	
-					if(parts[z].type==PT_PRTO&&parts[z].tmp==parts[i].tmp)
-						xor_line(nx,ny,(int)(parts[z].x+0.5f),(int)(parts[z].y+0.5f),vid);					
-				}
-			}
-                    }
-		}
-		else if(t==PT_PRTO && DEBUG_MODE)
-		{
-		    blendpixel(vid,nx,ny, PIXR(ptypes[t].pcolors), PIXG(ptypes[t].pcolors), PIXB(ptypes[t].pcolors),255);
-		    if(mousex==(nx) && mousey==(ny))
-                    {
-			int z;
-                        for(z = 0; z<NPART; z++) {
-				if(parts[z].type)
-				{	
-					if(parts[z].type==PT_PRTI&&parts[z].tmp==parts[i].tmp)
-						xor_line(nx,ny,(int)(parts[z].x+0.5f),(int)(parts[z].y+0.5f),vid);					
-				}
-			}
-                    }
-		}
-		else if((t==PT_BIZR||t==PT_BIZRG)&&parts[i].ctype)
-		{
-			cg = 0;
-			cb = 0;
-			cr = 0;
-			for(x=0; x<12; x++) {
-			cr += (parts[i].ctype >> (x+18)) & 1;
-			cb += (parts[i].ctype >>  x)     & 1;
-			}
-			for(x=0; x<14; x++)
-			cg += (parts[i].ctype >> (x+9))  & 1;
-			x = 624/(cr+cg+cb+1);
-			cr *= x;
-			cg *= x;
-			cb *= x;
-			cr = cr>255?255:cr;
-			cg = cg>255?255:cg;
-			cb = cb>255?255:cb;
-			 if(fabs(parts[i].vx)+fabs(parts[i].vy)>0 &&(cmode == CM_FIRE||cmode==CM_BLOB || cmode==CM_FANCY)) {
-			fg = 0;
-			fb = 0;
-			fr = 0;
-                        fg = cg/40 * fabs(parts[i].vx)+fabs(parts[i].vy);
-                        fb = cb/40 * fabs(parts[i].vx)+fabs(parts[i].vy);
-                        fr = cr/40 * fabs(parts[i].vx)+fabs(parts[i].vy);
-			vid[ny*(XRES+BARSIZE)+nx] = PIXRGB((int)restrict_flt(cr, 0, 255), (int)restrict_flt(cg, 0, 255), (int)restrict_flt(cb, 0, 255));
-                        x = nx/CELL;
-                        y = ny/CELL;
-                        fg += fire_g[y][x];
-                        if(fg > 255) fg = 255;
-                        fire_g[y][x] = fg;
-                        fb += fire_b[y][x];
-                        if(fb > 255) fb = 255;
-                        fire_b[y][x] = fb;
-                        fr += fire_r[y][x];
-                        if(fr > 255) fr = 255;
-                        fire_r[y][x] = fr;
-			}
-			else
-				blendpixel(vid, nx, ny, cr, cg, cb, 255);
-		}
-		else if(t==PT_PIPE)
-		{
-			if(parts[i].ctype==2)
-			{
-				cr = 50;
-				cg = 1;
-				cb = 1;
-			}
-			else if(parts[i].ctype==3)
-			{
-				cr = 1;
-				cg = 50;
-				cb = 1;
-			}
-			else if(parts[i].ctype==4)
-			{
-				cr = 1;
-				cg = 1;
-				cb = 50;
-			}
-			else if(parts[i].temp<272.15&&parts[i].ctype!=1)
-			    {
-				    if(parts[i].temp>173.25&&parts[i].temp<273.15)
-				    {
-					cr = 50;
-					cg = 1;
-					cb = 1;
-				    }
-				    if(parts[i].temp>73.25&&parts[i].temp<=173.15)
-				    {
-					cr = 1;
-					cg = 50;
-					cb = 1;
-				    }
-				    if(parts[i].temp>=0&&parts[i].temp<=73.15)
-				    {
-					cr = 1;
-					cg = 1;
-					cb = 50;
-				    }
-			    }
-			else
-			{
-				cr = PIXR(ptypes[t].pcolors);
-				cg = PIXG(ptypes[t].pcolors);
-				cb = PIXB(ptypes[t].pcolors);
-			}
-			if(parts[i].tmp)
-			{
-				cr = PIXR(ptypes[parts[i].tmp].pcolors);
-				cg = PIXG(ptypes[parts[i].tmp].pcolors);
-				cb = PIXB(ptypes[parts[i].tmp].pcolors);
-			}
-			blendpixel(vid, nx, ny, cr, cg, cb, 255);
-			
-			
-			
-		}
-		else if(t==PT_INVIS && (pv[ny/CELL][nx/CELL]>4.0f ||pv[ny/CELL][nx/CELL]<-4.0f))
-		{
-			blendpixel(vid, nx, ny, 15, 0, 150, 100);
-		}
-                else if(t==PT_ACID)
-                {
-                    if(parts[i].life>75) parts[i].life = 75;
-                    if(parts[i].life<49) parts[i].life = 49;
-                    s = (parts[i].life-49)*3;
-                    if(s==0) s = 1;
-					cr = 0x86 + s*4;
-					cg = 0x36 + s*1;
-					cb = 0x90 + s*2;
-					
-					if(cr>=255)
-						cr = 255;
-					if(cg>=255)
-						cg = 255;
-					if(cb>=255)
-						cb = 255;
-					
-					blendpixel(vid, nx, ny, cr, cg, cb, 255);
-
-                    if(cmode==CM_BLOB)
-                    {
-                        blendpixel(vid, nx+1, ny, cr, cg, cb, 223);
-                        blendpixel(vid, nx-1, ny, cr, cg, cb, 223);
-                        blendpixel(vid, nx, ny+1, cr, cg, cb, 223);
-                        blendpixel(vid, nx, ny-1, cr, cg, cb, 223);
-
-                        blendpixel(vid, nx+1, ny-1, cr, cg, cb, 112);
-                        blendpixel(vid, nx-1, ny-1, cr, cg, cb, 112);
-                        blendpixel(vid, nx+1, ny+1, cr, cg, cb, 112);
-                        blendpixel(vid, nx-1, ny+1, cr, cg, cb, 112);
-                    }
-                }
-                else if(t==PT_NEUT)
-                {
-                    if(cmode == CM_FIRE||cmode==CM_BLOB || cmode==CM_FANCY)
-                    {
-                        vid[ny*(XRES+BARSIZE)+nx] = ptypes[t].pcolors;
-                        cg = 8;
-                        cb = 12;
-                        x = nx/CELL;
-                        y = ny/CELL;
-                        cg += fire_g[y][x];
-                        if(cg > 255) cg = 255;
-                        fire_g[y][x] = cg;
-                        cb += fire_b[y][x];
-                        if(cb > 255) cb = 255;
-                        fire_b[y][x] = cb;
-                    }
-                    else
-                    {
-                        cr = 0x20;
-                        cg = 0xE0;
-                        cb = 0xFF;
-                        blendpixel(vid, nx, ny, cr, cg, cb, 192);
-                        blendpixel(vid, nx+1, ny, cr, cg, cb, 96);
-                        blendpixel(vid, nx-1, ny, cr, cg, cb, 96);
-                        blendpixel(vid, nx, ny+1, cr, cg, cb, 96);
-                        blendpixel(vid, nx, ny-1, cr, cg, cb, 96);
-                        blendpixel(vid, nx+1, ny-1, cr, cg, cb, 32);
-                        blendpixel(vid, nx-1, ny+1, cr, cg, cb, 32);
-                        blendpixel(vid, nx+1, ny+1, cr, cg, cb, 32);
-                        blendpixel(vid, nx-1, ny-1, cr, cg, cb, 32);
-                    }
-			}
-		else if(t==PT_FILT)
-		{
-			int temp_bin = (int)((parts[i].temp-273.0f)*0.025f);
-			if(temp_bin < 0) temp_bin = 0;
-			if(temp_bin > 25) temp_bin = 25;
-			parts[i].ctype = 0x1F << temp_bin;
-			cg = 0;
-			cb = 0;
-			cr = 0;
-			for(x=0; x<12; x++) {
-				cr += (parts[i].ctype >> (x+18)) & 1;
-				cb += (parts[i].ctype >>  x)     & 1;
-			}
-			for(x=0; x<14; x++)
-				cg += (parts[i].ctype >> (x+9))  & 1;
-			x = 624/(cr+cg+cb+1);
-			cr *= x;
-			cg *= x;
-			cb *= x;
-			cr = cr>255?255:cr;
-			cg = cg>255?255:cg;
-			cb = cb>255?255:cb;
-			blendpixel(vid, nx, ny, cr, cg, cb, 127);
-		}
-		else if(t==PT_BRAY && parts[i].tmp==0)
-		{
-			int trans = parts[i].life * 7;
-			if(parts[i].ctype){
-				cg = 0;
-				cb = 0;
-				cr = 0;
-				for(x=0; x<12; x++) {
-					cr += (parts[i].ctype >> (x+18)) & 1;
-					cb += (parts[i].ctype >>  x)     & 1;
-				}
-				for(x=0; x<14; x++)
-					cg += (parts[i].ctype >> (x+9))  & 1;
-				x = 624/(cr+cg+cb+1);
-				cr *= x;
-				cg *= x;
-				cb *= x;
-				cr = cr>255?255:cr;
-				cg = cg>255?255:cg;
-				cb = cb>255?255:cb;
-				blendpixel(vid, nx, ny, cr, cg, cb, trans);
-			}else
-				blendpixel(vid, nx, ny, PIXR(ptypes[t].pcolors), PIXG(ptypes[t].pcolors), PIXB(ptypes[t].pcolors), trans);
-		}
-		else if(t==PT_BRAY && parts[i].tmp==1)
-		{
-			int trans = parts[i].life/4;
-			if(parts[i].ctype){
-				cg = 0;
-				cb = 0;
-				cr = 0;
-				for(x=0; x<12; x++) {
-					cr += (parts[i].ctype >> (x+18)) & 1;
-					cb += (parts[i].ctype >>  x)     & 1;
-				}
-				for(x=0; x<14; x++)
-					cg += (parts[i].ctype >> (x+9))  & 1;
-				x = 624/(cr+cg+cb+1);
-				cr *= x;
-				cg *= x;
-				cb *= x;
-				cr = cr>255?255:cr;
-				cg = cg>255?255:cg;
-				cb = cb>255?255:cb;
-				blendpixel(vid, nx, ny, cr, cg, cb, trans);
-			}else
-				blendpixel(vid, nx, ny, PIXR(ptypes[t].pcolors), PIXG(ptypes[t].pcolors), PIXB(ptypes[t].pcolors), trans);
-		}
-		else if(t==PT_BRAY && parts[i].tmp==2)
-		{
-			int trans = parts[i].life*100;
-			blendpixel(vid, nx, ny, 255, 150, 50, trans);
-		}
-                else if(t==PT_PHOT)
-                {
-                    if(cmode == CM_FIRE||cmode==CM_BLOB || cmode==CM_FANCY)
-                    {
-                        cg = 0;
-                        cb = 0;
-                        cr = 0;
-                        for(x=0; x<12; x++) {
-                            cr += (parts[i].ctype >> (x+18)) & 1;
-                            cb += (parts[i].ctype >>  x)     & 1;
-                        }
-                        for(x=0; x<14; x++)
-                            cg += (parts[i].ctype >> (x+9))  & 1;
-                        x = 624/(cr+cg+cb+1);
-                        cr *= x;
-                        cg *= x;
-                        cb *= x;
-                        vid[ny*(XRES+BARSIZE)+nx] = PIXRGB(cr>255?255:cr,cg>255?255:cg,cb>255?255:cb);
-                        cr >>= 4;
-                        cg >>= 4;
-                        cb >>= 4;
-                        x = nx/CELL;
-                        y = ny/CELL;
-                        cg += fire_g[y][x];
-                        if(cg > 255) cg = 255;
-                        fire_g[y][x] = cg;
-                        cb += fire_b[y][x];
-                        if(cb > 255) cb = 255;
-                        fire_b[y][x] = cb;
-                        cr += fire_r[y][x];
-                        if(cr > 255) cr = 255;
-                        fire_r[y][x] = cr;
-                    }
-                    else
-                    {
-                        cg = 0;
-                        cb = 0;
-                        cr = 0;
-                        for(x=0; x<12; x++) {
-                            cr += (parts[i].ctype >> (x+18)) & 1;
-                            cb += (parts[i].ctype >>  x)     & 1;
-                        }
-                        for(x=0; x<14; x++)
-                            cg += (parts[i].ctype >> (x+9))  & 1;
-                        x = 624/(cr+cg+cb+1);
-                        cr *= x;
-                        cg *= x;
-                        cb *= x;
-                        cr = cr>255?255:cr;
-                        cg = cg>255?255:cg;
-                        cb = cb>255?255:cb;
-                        blendpixel(vid, nx, ny, cr, cg, cb, 192);
-                        blendpixel(vid, nx+1, ny, cr, cg, cb, 96);
-                        blendpixel(vid, nx-1, ny, cr, cg, cb, 96);
-                        blendpixel(vid, nx, ny+1, cr, cg, cb, 96);
-                        blendpixel(vid, nx, ny-1, cr, cg, cb, 96);
-                        blendpixel(vid, nx+1, ny-1, cr, cg, cb, 32);
-                        blendpixel(vid, nx-1, ny+1, cr, cg, cb, 32);
-                        blendpixel(vid, nx+1, ny+1, cr, cg, cb, 32);
-                        blendpixel(vid, nx-1, ny-1, cr, cg, cb, 32);
-                    }
-                }
-                //Life can be 11 too, so don't just check for 10
-                else if(t==PT_SWCH && parts[i].life >= 10)
-                {
-                    x = nx;
-                    y = ny;
-                    blendpixel(vid,x,y,17,217,24,255);
-                }
-                else if(t==PT_SMKE)
-                {
-                    if(cmode == CM_FIRE||cmode==CM_BLOB || cmode==CM_FANCY)
-                    {
-                        x = nx/CELL;
-                        y = ny/CELL;
-                        cg = 10;
-                        cb = 10;
-                        cr = 10;
-                        cg += fire_g[y][x];
-                        if(cg > 50) cg = 50;
-                        fire_g[y][x] = cg;
-                        cb += fire_b[y][x];
-                        if(cb > 50) cb = 50;
-                        fire_b[y][x] = cb;
-                        cr += fire_r[y][x];
-                        if(cr > 50) cr = 50;
-                        fire_r[y][x] = cr;
-                    }
-                    else
-                    {
-                        for(x=-3; x<4; x++)
-                        {
-                            for(y=-3; y<4; y++)
-                            {
-                                if (abs(x)+abs(y) <2 && !(abs(x)==2||abs(y)==2))
-                                    blendpixel(vid,x+nx,y+ny,100,100,100,30);
-                                if(abs(x)+abs(y) <=3 && abs(x)+abs(y))
-                                    blendpixel(vid,x+nx,y+ny,100,100,100,10);
-                                if (abs(x)+abs(y) == 2)
-                                    blendpixel(vid,x+nx,y+ny,100,100,100,20);
-                            }
-                        }
-                    }
-                }
-                else if(t==PT_WTRV)
-                {
-                    if(cmode == CM_FIRE||cmode==CM_BLOB || cmode==CM_FANCY)
-                    {
-                        x = nx/CELL;
-                        y = ny/CELL;
-                        cg = PIXG(ptypes[t].pcolors)/3;
-                        cb = PIXB(ptypes[t].pcolors)/3;
-                        cr = PIXR(ptypes[t].pcolors)/3;
-                        cg += fire_g[y][x];
-                        if(cg > PIXG(ptypes[t].pcolors)/2) cg = PIXG(ptypes[t].pcolors)/2;
-                        fire_g[y][x] = cg;
-                        cb += fire_b[y][x];
-                        if(cb > PIXB(ptypes[t].pcolors)/2) cb = PIXB(ptypes[t].pcolors)/2;
-                        fire_b[y][x] = cb;
-                        cr += fire_r[y][x];
-                        if(cr > PIXR(ptypes[t].pcolors)/2) cr = PIXR(ptypes[t].pcolors)/2;
-                        fire_r[y][x] = cr;
-                    }
-                    else
-                    {
-                        for(x=-3; x<4; x++)
-                        {
-                            for(y=-3; y<4; y++)
-                            {
-                                if (abs(x)+abs(y) <2 && !(abs(x)==2||abs(y)==2))
-                                    blendpixel(vid,x+nx,y+ny, PIXR(ptypes[t].pcolors)/1.6, PIXG(ptypes[t].pcolors)/1.6, PIXB(ptypes[t].pcolors)/1.6, 30);
-                                if(abs(x)+abs(y) <=3 && abs(x)+abs(y))
-                                    blendpixel(vid,x+nx,y+ny, PIXR(ptypes[t].pcolors)/1.6, PIXG(ptypes[t].pcolors)/1.6, PIXB(ptypes[t].pcolors)/1.6, 10);
-                                if (abs(x)+abs(y) == 2)
-                                    blendpixel(vid,x+nx,y+ny, PIXR(ptypes[t].pcolors)/1.6, PIXG(ptypes[t].pcolors)/1.6, PIXB(ptypes[t].pcolors)/1.6, 20);
-                            }
-                        }
-                    }
-                }
-                else if(t==PT_THDR)
-                {
-                    if(cmode == CM_FIRE||cmode==CM_BLOB || cmode==CM_FANCY)
-                    {
-                        vid[ny*(XRES+BARSIZE)+nx] = ptypes[t].pcolors;
-                        cg = 16;
-                        cb = 20;
-                        cr = 12;
-                        x = nx/CELL;
-                        y = ny/CELL;
-                        cg += fire_g[y][x];
-                        if(cg > 255) cg = 255;
-                        fire_g[y][x] = cg;
-                        cb += fire_b[y][x];
-                        if(cb > 255) cb = 255;
-                        fire_b[y][x] = cb;
-                        cr += fire_r[y][x];
-                        if(cr > 255) cr = 255;
-                        fire_r[y][x] = cr;
-                    }
-                    else
-                    {
-                        cr = 0xFF;
-                        cg = 0xFF;
-                        cb = 0xA0;
-                        blendpixel(vid, nx, ny, cr, cg, cb, 192);
-                        blendpixel(vid, nx+1, ny, cr, cg, cb, 96);
-                        blendpixel(vid, nx-1, ny, cr, cg, cb, 96);
-                        blendpixel(vid, nx, ny+1, cr, cg, cb, 96);
-                        blendpixel(vid, nx, ny-1, cr, cg, cb, 96);
-                        blendpixel(vid, nx+1, ny-1, cr, cg, cb, 32);
-                        blendpixel(vid, nx-1, ny+1, cr, cg, cb, 32);
-                        blendpixel(vid, nx+1, ny+1, cr, cg, cb, 32);
-                        blendpixel(vid, nx-1, ny-1, cr, cg, cb, 32);
-                    }
-                }
-                else if(t==PT_GLOW)
-                {
-                    fg = 0;
-                    fb = 0;
-                    fr = 0;
-                    if(pv[ny/CELL][nx/CELL]>0) {
-                        fg = 6 * pv[ny/CELL][nx/CELL];
-                        fb = 4 * pv[ny/CELL][nx/CELL];
-                        fr = 2 * pv[ny/CELL][nx/CELL];
-                    }
-                    vid[ny*(XRES+BARSIZE)+nx] = PIXRGB((int)restrict_flt(0x44 + fr*8, 0, 255), (int)restrict_flt(0x88 + fg*8, 0, 255), (int)restrict_flt(0x44 + fb*8, 0, 255));
-                    if(cmode == CM_FIRE||cmode==CM_BLOB || cmode==CM_FANCY)
-                    {
-                        x = nx/CELL;
-                        y = ny/CELL;
-                        fg += fire_g[y][x];
-                        if(fg > 255) fg = 255;
-                        fire_g[y][x] = fg;
-                        fb += fire_b[y][x];
-                        if(fb > 255) fb = 255;
-                        fire_b[y][x] = fb;
-                        fr += fire_r[y][x];
-                        if(fr > 255) fr = 255;
-                        fire_r[y][x] = fr;
-                    }
-                    if(cmode == CM_BLOB) {
-                        uint8 R = (int)restrict_flt(0x44 + fr*8, 0, 255);
-                        uint8 G = (int)restrict_flt(0x88 + fg*8, 0, 255);
-                        uint8 B = (int)restrict_flt(0x44 + fb*8, 0, 255);
-
-                        blendpixel(vid, nx+1, ny, R, G, B, 223);
-                        blendpixel(vid, nx-1, ny, R, G, B, 223);
-                        blendpixel(vid, nx, ny+1, R, G, B, 223);
-                        blendpixel(vid, nx, ny-1, R, G, B, 223);
-
-                        blendpixel(vid, nx+1, ny-1, R, G, B, 112);
-                        blendpixel(vid, nx-1, ny-1, R, G, B, 112);
-                        blendpixel(vid, nx+1, ny+1, R, G, B, 112);
-                        blendpixel(vid, nx-1, ny+1, R, G, B, 112);
-                    }
-                }
-                else if(t==PT_LCRY)
-                {
-                    uint8 GR = 0x50+(parts[i].life*10);
-                    vid[ny*(XRES+BARSIZE)+nx] = PIXRGB(GR, GR, GR);
-                    if(cmode == CM_BLOB) {
-                        blendpixel(vid, nx+1, ny, GR, GR, GR, 223);
-                        blendpixel(vid, nx-1, ny, GR, GR, GR, 223);
-                        blendpixel(vid, nx, ny+1, GR, GR, GR, 223);
-                        blendpixel(vid, nx, ny-1, GR, GR, GR, 223);
-
-                        blendpixel(vid, nx+1, ny-1, GR, GR, GR, 112);
-                        blendpixel(vid, nx-1, ny-1, GR, GR, GR, 112);
-                        blendpixel(vid, nx+1, ny+1, GR, GR, GR, 112);
-                        blendpixel(vid, nx-1, ny+1, GR, GR, GR, 112);
-                    }
-                }
-                else if(t==PT_PCLN)
-                {
-                    uint8 GR = 0x3B+(parts[i].life*19);
-                    vid[ny*(XRES+BARSIZE)+nx] = PIXRGB(GR, GR, 10);
-                    if(cmode == CM_BLOB) {
-                        blendpixel(vid, nx+1, ny, GR, GR, 10, 223);
-                        blendpixel(vid, nx-1, ny, GR, GR, 10, 223);
-                        blendpixel(vid, nx, ny+1, GR, GR, 10, 223);
-                        blendpixel(vid, nx, ny-1, GR, GR, 10, 223);
-
-                        blendpixel(vid, nx+1, ny-1, GR, GR, 10, 112);
-                        blendpixel(vid, nx-1, ny-1, GR, GR, 10, 112);
-                        blendpixel(vid, nx+1, ny+1, GR, GR, 10, 112);
-                        blendpixel(vid, nx-1, ny+1, GR, GR, 10, 112);
-                    }
-                }
-                else if(t==PT_HSWC)
-                {
-                    uint8 GR = 0x3B+(parts[i].life*19);
-                    vid[ny*(XRES+BARSIZE)+nx] = PIXRGB(GR, 10, 10);
-                    if(cmode == CM_BLOB) {
-                        blendpixel(vid, nx+1, ny, GR, 10, 10, 223);
-                        blendpixel(vid, nx-1, ny, GR, 10, 10, 223);
-                        blendpixel(vid, nx, ny+1, GR, 10, 10, 223);
-                        blendpixel(vid, nx, ny-1, GR, 10, 10, 223);
-
-                        blendpixel(vid, nx+1, ny-1, GR, 10, 10, 112);
-                        blendpixel(vid, nx-1, ny-1, GR, 10, 10, 112);
-                        blendpixel(vid, nx+1, ny+1, GR, 10, 10, 112);
-                        blendpixel(vid, nx-1, ny+1, GR, 10, 10, 112);
-                    }
-                }
-		else if(t==PT_PUMP)
-                {
-                    uint8 GR = 0x3B+(parts[i].life*19);
-                    vid[ny*(XRES+BARSIZE)+nx] = PIXRGB(10, 10, GR);
-                    if(cmode == CM_BLOB) {
-                        blendpixel(vid, nx+1, ny, 10, 10, GR, 223);
-                        blendpixel(vid, nx-1, ny, 10, 10, GR, 223);
-                        blendpixel(vid, nx, ny+1, 10, 10, GR, 223);
-                        blendpixel(vid, nx, ny-1, 10, 10, GR, 223);
-
-                        blendpixel(vid, nx+1, ny-1, 10, 10, GR, 112);
-                        blendpixel(vid, nx-1, ny-1, 10, 10, GR, 112);
-                        blendpixel(vid, nx+1, ny+1, 10, 10, GR, 112);
-                        blendpixel(vid, nx-1, ny+1, 10, 10, GR, 112);
-                    }
-                }
-                else if(t==PT_PLSM)
-                {
-                    float ttemp = (float)parts[i].life;
-                    int caddress = restrict_flt(restrict_flt(ttemp, 0.0f, 200.0f)*3, 0.0f, (200.0f*3)-3);
-                    uint8 R = plasma_data[caddress];
-                    uint8 G = plasma_data[caddress+1];
-                    uint8 B = plasma_data[caddress+2];
-                    if(cmode == CM_FIRE||cmode==CM_BLOB || cmode==CM_FANCY)
-                    {
-                        cr = R/8;
-                        cg = G/8;
-                        cb = B/8;
-                        x = nx/CELL;
-                        y = ny/CELL;
-                        cg += fire_g[y][x];
-                        if(cg > 255) cg = 255;
-                        fire_g[y][x] = cg;
-                        cb += fire_b[y][x];
-                        if(cb > 255) cb = 255;
-                        fire_b[y][x] = cb;
-                        cr += fire_r[y][x];
-                        if(cr > 255) cr = 255;
-                        fire_r[y][x] = cr;
-                    }
-                    else
-                    {
-                        cr = R;
-                        cg = G;
-                        cb = B;
-                        blendpixel(vid, nx, ny, cr, cg, cb, 192);
-                        blendpixel(vid, nx+1, ny, cr, cg, cb, 96);
-                        blendpixel(vid, nx-1, ny, cr, cg, cb, 96);
-                        blendpixel(vid, nx, ny+1, cr, cg, cb, 96);
-                        blendpixel(vid, nx, ny-1, cr, cg, cb, 96);
-                        blendpixel(vid, nx+1, ny-1, cr, cg, cb, 32);
-                        blendpixel(vid, nx-1, ny+1, cr, cg, cb, 32);
-                        blendpixel(vid, nx+1, ny+1, cr, cg, cb, 32);
-                        blendpixel(vid, nx-1, ny-1, cr, cg, cb, 32);
-                    }
-                } else if(t==PT_HFLM)
-                {
-                    float ttemp = (float)parts[i].life;
-                    int caddress = restrict_flt(restrict_flt(ttemp, 0.0f, 200.0f)*3, 0.0f, (200.0f*3)-3);
-                    uint8 R = hflm_data[caddress];
-                    uint8 G = hflm_data[caddress+1];
-                    uint8 B = hflm_data[caddress+2];
-                    if(cmode == CM_FIRE||cmode==CM_BLOB || cmode==CM_FANCY)
-                    {
-                        cr = R/8;
-                        cg = G/8;
-                        cb = B/8;
-                        x = nx/CELL;
-                        y = ny/CELL;
-                        cg += fire_g[y][x];
-                        if(cg > 255) cg = 255;
-                        fire_g[y][x] = cg;
-                        cb += fire_b[y][x];
-                        if(cb > 255) cb = 255;
-                        fire_b[y][x] = cb;
-                        cr += fire_r[y][x];
-                        if(cr > 255) cr = 255;
-                        fire_r[y][x] = cr;
-                    }
-                    else
-                    {
-                        cr = R;
-                        cg = G;
-                        cb = B;
-                        blendpixel(vid, nx, ny, cr, cg, cb, 192);
-                        blendpixel(vid, nx+1, ny, cr, cg, cb, 96);
-                        blendpixel(vid, nx-1, ny, cr, cg, cb, 96);
-                        blendpixel(vid, nx, ny+1, cr, cg, cb, 96);
-                        blendpixel(vid, nx, ny-1, cr, cg, cb, 96);
-                        blendpixel(vid, nx+1, ny-1, cr, cg, cb, 32);
-                        blendpixel(vid, nx-1, ny+1, cr, cg, cb, 32);
-                        blendpixel(vid, nx+1, ny+1, cr, cg, cb, 32);
-                        blendpixel(vid, nx-1, ny-1, cr, cg, cb, 32);
-                    }
-                } else if(t==PT_FIRW&&parts[i].tmp>=3)
-                {
-                    float ttemp = (float)parts[i].tmp-4;
-                    int caddress = restrict_flt(restrict_flt(ttemp, 0.0f, 200.0f)*3, 0.0f, (200.0f*3)-3);
-                    uint8 R = firw_data[caddress];
-                    uint8 G = firw_data[caddress+1];
-                    uint8 B = firw_data[caddress+2];
-                    if(cmode == CM_FIRE||cmode==CM_BLOB || cmode==CM_FANCY)
-                    {
-                        cr = R/2;
-                        cg = G/2;
-                        cb = B/2;
-                        x = nx/CELL;
-                        y = ny/CELL;
-                        cg += fire_g[y][x];
-                        if(cg > 255) cg = 255;
-                        fire_g[y][x] = cg;
-                        cb += fire_b[y][x];
-                        if(cb > 255) cb = 255;
-                        fire_b[y][x] = cb;
-                        cr += fire_r[y][x];
-                        if(cr > 255) cr = 255;
-                        fire_r[y][x] = cr;
-                    }
-                    else
-                    {
-                        cr = R;
-                        cg = G;
-                        cb = B;
-                        blendpixel(vid, nx, ny, cr, cg, cb, 192);
-                        blendpixel(vid, nx+1, ny, cr, cg, cb, 96);
-                        blendpixel(vid, nx-1, ny, cr, cg, cb, 96);
-                        blendpixel(vid, nx, ny+1, cr, cg, cb, 96);
-                        blendpixel(vid, nx, ny-1, cr, cg, cb, 96);
-                        blendpixel(vid, nx+1, ny-1, cr, cg, cb, 32);
-                        blendpixel(vid, nx-1, ny+1, cr, cg, cb, 32);
-                        blendpixel(vid, nx+1, ny+1, cr, cg, cb, 32);
-                        blendpixel(vid, nx-1, ny-1, cr, cg, cb, 32);
-                    }
-                }
-				else if(t==PT_BOMB)
-				{
-					if(parts[i].tmp==0){
-=======
 				else if (t==PT_BOMB)
 				{
 					if (parts[i].tmp==0) {
->>>>>>> 58a700fb
 						cr = PIXR(ptypes[t].pcolors);
 						cg = PIXG(ptypes[t].pcolors);
 						cb = PIXB(ptypes[t].pcolors);
@@ -4008,196 +3049,6 @@
 
 pixel *prerender_save(void *save, int size, int *width, int *height)
 {
-<<<<<<< HEAD
-    unsigned char *d,*c=save;
-    int i,j,k,x,y,rx,ry,p=0;
-    int bw,bh,w,h,new_format = 0;
-    pixel *fb;
-
-    if(size<16)
-        return NULL;
-    if(!(c[2]==0x43 && c[1]==0x75 && c[0]==0x66) && !(c[2]==0x76 && c[1]==0x53 && c[0]==0x50))
-        return NULL;
-    if(c[2]==0x43 && c[1]==0x75 && c[0]==0x66) {
-        new_format = 1;
-    }
-    if(c[4]>SAVE_VERSION)
-        return NULL;
-
-    bw = c[6];
-    bh = c[7];
-    w = bw*CELL;
-    h = bh*CELL;
-
-    if(c[5]!=CELL)
-        return NULL;
-
-    i = (unsigned)c[8];
-    i |= ((unsigned)c[9])<<8;
-    i |= ((unsigned)c[10])<<16;
-    i |= ((unsigned)c[11])<<24;
-    d = malloc(i);
-    if(!d)
-        return NULL;
-    fb = calloc(w*h, PIXELSIZE);
-    if(!fb)
-    {
-        free(d);
-        return NULL;
-    }
-
-    if(BZ2_bzBuffToBuffDecompress((char *)d, (unsigned *)&i, (char *)(c+12), size-12, 0, 0))
-        goto corrupt;
-    size = i;
-
-    if(size < bw*bh)
-        goto corrupt;
-
-    k = 0;
-    for(y=0; y<bh; y++)
-        for(x=0; x<bw; x++)
-        {
-            rx = x*CELL;
-            ry = y*CELL;
-            switch(d[p])
-            {
-            case 1:
-                for(j=0; j<CELL; j++)
-                    for(i=0; i<CELL; i++)
-                        fb[(ry+j)*w+(rx+i)] = PIXPACK(0x808080);
-                break;
-            case 2:
-                for(j=0; j<CELL; j+=2)
-                    for(i=(j>>1)&1; i<CELL; i+=2)
-                        fb[(ry+j)*w+(rx+i)] = PIXPACK(0x808080);
-                break;
-            case 3:
-                for(j=0; j<CELL; j++)
-                    for(i=0; i<CELL; i++)
-                        if(!(j%2) && !(i%2))
-                            fb[(ry+j)*w+(rx+i)] = PIXPACK(0xC0C0C0);
-                break;
-				case 4:
-					for(j=0; j<CELL; j+=2)
-						for(i=(j>>1)&1; i<CELL; i+=2)
-							fb[(ry+j)*w+(rx+i)] = PIXPACK(0x8080FF);
-					k++;
-					break;
-            case 6:
-                for(j=0; j<CELL; j+=2)
-                    for(i=(j>>1)&1; i<CELL; i+=2)
-                        fb[(ry+j)*w+(rx+i)] = PIXPACK(0xFF8080);
-                break;
-            case 7:
-                for(j=0; j<CELL; j++)
-                    for(i=0; i<CELL; i++)
-                        if(!(i&j&1))
-                            fb[(ry+j)*w+(rx+i)] = PIXPACK(0x808080);
-                break;
-            case 8:
-                for(j=0; j<CELL; j++)
-                    for(i=0; i<CELL; i++)
-                        if(!(j%2) && !(i%2))
-                            fb[(ry+j)*w+(rx+i)] = PIXPACK(0xC0C0C0);
-                        else
-                            fb[(ry+j)*w+(rx+i)] = PIXPACK(0x808080);
-                break;
-	    case WL_WALL:
-                for(j=0; j<CELL; j++)
-                    for(i=0; i<CELL; i++)
-                        fb[(ry+j)*w+(rx+i)] = PIXPACK(0x808080);
-                break;
-            case WL_DESTROYALL:
-                for(j=0; j<CELL; j+=2)
-                    for(i=(j>>1)&1; i<CELL; i+=2)
-                        fb[(ry+j)*w+(rx+i)] = PIXPACK(0x808080);
-                break;
-            case WL_ALLOWLIQUID:
-                for(j=0; j<CELL; j++)
-                    for(i=0; i<CELL; i++)
-                        if(!(j%2) && !(i%2))
-                            fb[(ry+j)*w+(rx+i)] = PIXPACK(0xC0C0C0);
-                break;
-            case WL_FAN:
-                for(j=0; j<CELL; j+=2)
-                    for(i=(j>>1)&1; i<CELL; i+=2)
-                        fb[(ry+j)*w+(rx+i)] = PIXPACK(0x8080FF);
-                k++;
-                break;
-            case WL_DETECT:
-                for(j=0; j<CELL; j+=2)
-                    for(i=(j>>1)&1; i<CELL; i+=2)
-                        fb[(ry+j)*w+(rx+i)] = PIXPACK(0xFF8080);
-                break;
-            case WL_EWALL:
-                for(j=0; j<CELL; j++)
-                    for(i=0; i<CELL; i++)
-                        if(!(i&j&1))
-                            fb[(ry+j)*w+(rx+i)] = PIXPACK(0x808080);
-                break;
-            case WL_WALLELEC:
-                for(j=0; j<CELL; j++)
-                    for(i=0; i<CELL; i++)
-                        if(!(j%2) && !(i%2))
-                            fb[(ry+j)*w+(rx+i)] = PIXPACK(0xC0C0C0);
-                        else
-                            fb[(ry+j)*w+(rx+i)] = PIXPACK(0x808080);
-                break;
-            }
-            p++;
-        }
-    p += 2*k;
-    if(p>=size)
-        goto corrupt;
-
-    for(y=0; y<h; y++)
-        for(x=0; x<w; x++)
-        {
-            if(p >= size)
-                goto corrupt;
-            j=d[p++];
-            if(j<PT_NUM && j>0)
-            {
-                if(j==PT_STKM)
-                {
-                    //Stickman drawing
-                    for(k=-2; k<=1; k++)
-                    {
-                        fb[(y-2)*w+x+k] = PIXRGB(255, 224, 178);
-                        fb[(y+2)*w+x+k+1] = PIXRGB(255, 224, 178);
-                        fb[(y+k+1)*w+x-2] = PIXRGB(255, 224, 178);
-                        fb[(y+k)*w+x+2] = PIXRGB(255, 224, 178);
-                    }
-                    draw_line(fb , x, y+3, x-1, y+6, 255, 255, 255, w);
-                    draw_line(fb , x-1, y+6, x-3, y+12, 255, 255, 255, w);
-                    draw_line(fb , x, y+3, x+1, y+6, 255, 255, 255, w);
-                    draw_line(fb , x+1, y+6, x+3, y+12, 255, 255, 255, w);
-                }
-		else if(j==PT_STKM2)
-                {
-                    //Stickman drawing
-                    for(k=-2; k<=1; k++)
-                    {
-                        fb[(y-2)*w+x+k] = PIXRGB(255, 224, 178);
-                        fb[(y+2)*w+x+k+1] = PIXRGB(255, 224, 178);
-                        fb[(y+k+1)*w+x-2] = PIXRGB(255, 224, 178);
-                        fb[(y+k)*w+x+2] = PIXRGB(255, 224, 178);
-                    }
-                    draw_line(fb , x, y+3, x-1, y+6, 255, 255, 255, w);
-                    draw_line(fb , x-1, y+6, x-3, y+12, 255, 255, 255, w);
-                    draw_line(fb , x, y+3, x+1, y+6, 255, 255, 255, w);
-                    draw_line(fb , x+1, y+6, x+3, y+12, 255, 255, 255, w);
-                }
-                else
-                    fb[y*w+x] = ptypes[j].pcolors;
-            }
-        }
-
-    free(d);
-    *width = w;
-    *height = h;
-    return fb;
-=======
 	unsigned char *d,*c=save;
 	int i,j,k,x,y,rx,ry,p=0;
 	int bw,bh,w,h,new_format = 0;
@@ -4386,7 +3237,6 @@
 	*width = w;
 	*height = h;
 	return fb;
->>>>>>> 58a700fb
 
 corrupt:
 	free(d);
