#include <stdint.h>
#include <math.h>
#include <defines.h>
#include <powder.h>
#include <air.h>
#include <misc.h>

int isplayer = 0;
float player[27]; //[0] is a command cell, [3]-[18] are legs positions, [19] is index, [19]-[26] are accelerations
float player2[27];

particle *parts;
particle *cb_parts;

int gravityMode = 1; // starts enabled in "vertical" mode...

unsigned char bmap[YRES/CELL][XRES/CELL];
unsigned char emap[YRES/CELL][XRES/CELL];

unsigned char cb_bmap[YRES/CELL][XRES/CELL];
unsigned char cb_emap[YRES/CELL][XRES/CELL];

int pfree;

unsigned pmap[YRES][XRES];
unsigned cb_pmap[YRES][XRES];

static int pn_junction_sprk(int x, int y, int pt)
{
    unsigned r = pmap[y][x];
    if((r & 0xFF) != pt)
        return 0;
    r >>= 8;
    if(parts[r].type != pt)
        return 0;

    parts[r].ctype = pt;
    parts[r].type = PT_SPRK;
    parts[r].life = 4;
    return 1;
}

static void photoelectric_effect(int nx, int ny)
{
    unsigned r = pmap[ny][nx];

    if((r&0xFF) == PT_PSCN) {
        if((pmap[ny][nx-1] & 0xFF) == PT_NSCN ||
                (pmap[ny][nx+1] & 0xFF) == PT_NSCN ||
                (pmap[ny-1][nx] & 0xFF) == PT_NSCN ||
                (pmap[ny+1][nx] & 0xFF) == PT_NSCN)
            pn_junction_sprk(nx, ny, PT_PSCN);
    }
}
/*
   RETURN-value explenation
1 = Swap
0 = No move/Bounce
2 = Both particles occupy the same space.
 */
static int eval_move(int pt, int nx, int ny, unsigned *rr)
{
    unsigned r;

    if(nx<0 || ny<0 || nx>=XRES || ny>=YRES)
        return 0;

    r = pmap[ny][nx];
    if(r && (r>>8)<NPART)
        r = (r&~0xFF) | parts[r>>8].type;
    if(rr)
        *rr = r;

    if((r&0xFF)==PT_VOID || (r&0xFF)==PT_BHOL)
        return 1;

    if(pt==PT_PHOT&&(
                (r&0xFF)==PT_GLAS || (r&0xFF)==PT_PHOT ||
                (r&0xFF)==PT_CLNE || (r&0xFF)==PT_PCLN ||
                (r&0xFF)==PT_GLOW || (r&0xFF)==PT_WATR ||
                (r&0xFF)==PT_DSTW || (r&0xFF)==PT_SLTW ||
                (r&0xFF)==PT_ISOZ || (r&0xFF)==PT_ISZS ||
		(r&0xFF)==PT_FILT || (r&0xFF)==PT_INVIS ||
		(r&0xFF)==PT_QRTZ || (r&0xFF)==PT_PQRT ||
		((r&0xFF)==PT_LCRY&&parts[r>>8].life > 5)))
        return 2;

    if(pt==PT_STKM)  //Stick man's head shouldn't collide
        return 2;
    if(pt==PT_STKM2)  //Stick man's head shouldn't collide
        return 2;
    if((pt==PT_BIZR||pt==PT_BIZRG)&&(r&0xFF)==PT_FILT)
	    return 2;
    if(bmap[ny/CELL][nx/CELL]==WL_ALLOWGAS && ptypes[pt].falldown!=0 && pt!=PT_FIRE && pt!=PT_SMKE)
        return 0;
    if(ptypes[pt].falldown!=2 && bmap[ny/CELL][nx/CELL]==WL_ALLOWLIQUID)
        return 0;
    if((pt==PT_NEUT ||pt==PT_PHOT) && bmap[ny/CELL][nx/CELL]==WL_EWALL && !emap[ny/CELL][nx/CELL])
        return 0;
    if(bmap[ny/CELL][nx/CELL]==WL_EHOLE && !emap[ny/CELL][nx/CELL])
        return 2;
    if(bmap[ny/CELL][nx/CELL]==WL_ALLOWAIR)
        return 0;

    if(ptypes[pt].falldown!=1 && bmap[ny/CELL][nx/CELL]==WL_ALLOWSOLID)
        return 0;
    if(r && (r&0xFF) < PT_NUM){
		if(ptypes[pt].properties&TYPE_ENERGY && ptypes[(r&0xFF)].properties&TYPE_ENERGY)
			return 2;
	
		if(pt==PT_NEUT && ptypes[(r&0xFF)].properties&PROP_NEUTPASS)
			return 2;
		if(pt==PT_NEUT && ptypes[(r&0xFF)].properties&PROP_NEUTPENETRATE)
			return 1;
		if((r&0xFF)==PT_NEUT && ptypes[pt].properties&PROP_NEUTPENETRATE)
			return 0;
    }
	
    if (r && ((r&0xFF) >= PT_NUM || (ptypes[pt].weight <= ptypes[(r&0xFF)].weight)))
        return 0;

	if(pt == PT_PHOT)
        return 2;

    return 1;
}

static void create_cherenkov_photon(int pp);
static void create_gain_photon(int pp);

int try_move(int i, int x, int y, int nx, int ny)
{
    unsigned r, e;

    if(x==nx && y==ny)
        return 1;

    e = eval_move(parts[i].type, nx, ny, &r);
	
	if((pmap[ny][nx]&0xFF)==PT_BOMB && parts[i].type==PT_BOMB && parts[i].tmp == 1)
		e = 2;
	
	if((pmap[ny][nx]&0xFF)==PT_INVIS && (pv[ny/CELL][nx/CELL]>4.0f ||pv[ny/CELL][nx/CELL]<-4.0f))
	    return 1;
    /* half-silvered mirror */
    if(!e && parts[i].type==PT_PHOT &&
            (((r&0xFF)==PT_BMTL && rand()<RAND_MAX/2) ||
             (pmap[y][x]&0xFF)==PT_BMTL))
        e = 2;

    if(!e)
    {
        if(!legacy_enable && parts[i].type==PT_PHOT)
        {
            if((r & 0xFF) == PT_COAL || (r & 0xFF) == PT_BCOL)
                parts[r>>8].temp = parts[i].temp;

            if((r & 0xFF) < PT_NUM && ptypes[r&0xFF].hconduct)
                parts[i].temp = parts[r>>8].temp = restrict_flt((parts[r>>8].temp+parts[i].temp)/2, MIN_TEMP, MAX_TEMP);
        }
        return 0;
    }

    if(e == 2)
    {
        if(parts[i].type == PT_PHOT && (r&0xFF)==PT_GLOW && !parts[r>>8].life)
            if(rand() < RAND_MAX/30)
            {
                parts[r>>8].life = 120;
                create_gain_photon(i);
            }
	if(parts[i].type == PT_PHOT && (r&0xFF)==PT_FILT)
    {
		int temp_bin = (int)((parts[r>>8].temp-273.0f)*0.025f);
		if(temp_bin < 0) temp_bin = 0;
		if(temp_bin > 25) temp_bin = 25;
		parts[i].ctype = 0x1F << temp_bin;
	}
    if(parts[i].type == PT_NEUT && (r&0xFF)==PT_GLAS) {
        if(rand() < RAND_MAX/10)
            create_cherenkov_photon(i);
    }
    if(parts[i].type == PT_PHOT && (r&0xFF)==PT_INVIS) {
        parts[i].type = PT_NEUT;
		parts[i].ctype = 0;
    }
	if((parts[i].type==PT_BIZR||parts[i].type==PT_BIZRG) && (r&0xFF)==PT_FILT)
	    {
		int temp_bin = (int)((parts[r>>8].temp-273.0f)*0.025f);
		if(temp_bin < 0) temp_bin = 0;
		if(temp_bin > 25) temp_bin = 25;
		parts[i].ctype = 0x1F << temp_bin;
	    }
        return 1;
    }

    if((r&0xFF)==PT_VOID)
    {
	if(parts[i].type == PT_STKM)
	{
		death = 1;
		isplayer = 0;
	}
	if(parts[i].type == PT_STKM2)
	{
		death2 = 1;
		isplayer2 = 0;
	}
        parts[i].type=PT_NONE;
        return 0;
    }
    if((r&0xFF)==PT_BHOL)
    {
	if(parts[i].type == PT_STKM)
	{
		death = 1;
		isplayer = 0;
	}
	if(parts[i].type == PT_STKM2)
	{
		death2 = 1;
		isplayer2 = 0;
	}
        parts[i].type=PT_NONE;
        if(!legacy_enable)
        {
            parts[r>>8].temp = restrict_flt(parts[r>>8].temp+parts[i].temp/2, MIN_TEMP, MAX_TEMP);//3.0f;
        }

        return 0;
    }
    if((pmap[ny][nx]&0xFF)==PT_CNCT)
	return 0;
    if(parts[i].type==PT_CNCT && y<ny && (pmap[y+1][x]&0xFF)==PT_CNCT)
        return 0;

    if(bmap[ny/CELL][nx/CELL]==WL_EHOLE && !emap[y/CELL][x/CELL])
        return 1;
    if((bmap[y/CELL][x/CELL]==WL_EHOLE && !emap[y/CELL][x/CELL]) && (bmap[ny/CELL][nx/CELL]!=WL_EHOLE && !emap[ny/CELL][nx/CELL]))
        return 0;

    if(r && (r>>8)<NPART && ptypes[r&0xFF].falldown!=2 && bmap[y/CELL][x/CELL]==WL_ALLOWLIQUID)
        return 0;

    if(parts[i].type == PT_PHOT)
        return 1;

    e = r >> 8;
    if(r && e<NPART)
    {
        if(parts[e].type == PT_PHOT)
            return 1;

        parts[e].x += x-nx;
        parts[e].y += y-ny;
    }

    pmap[ny][nx] = (i<<8)|parts[i].type;
    pmap[y][x] = r;

    return 1;
}

static unsigned direction_to_map(float dx, float dy)
{
    return (dx >= 0) |
           (((dx + dy) >= 0) << 1) |     /*  567  */
           ((dy >= 0) << 2) |            /*  4+0  */
           (((dy - dx) >= 0) << 3) |     /*  321  */
           ((dx <= 0) << 4) |
           (((dx + dy) <= 0) << 5) |
           ((dy <= 0) << 6) |
           (((dy - dx) <= 0) << 7);
}

static int is_blocking(int t, int x, int y)
{
    if(t & REFRACT) {
        if(x<0 || y<0 || x>=XRES || y>=YRES)
            return 0;
        if((pmap[y][x] & 0xFF) == PT_GLAS)
            return 1;
        return 0;
    }

    return !eval_move(t, x, y, NULL);
}

static int is_boundary(int pt, int x, int y)
{
    if(!is_blocking(pt,x,y))
        return 0;
    if(is_blocking(pt,x,y-1) && is_blocking(pt,x,y+1) && is_blocking(pt,x-1,y) && is_blocking(pt,x+1,y))
        return 0;
    return 1;
}

static int find_next_boundary(int pt, int *x, int *y, int dm, int *em)
{
    static int dx[8] = {1,1,0,-1,-1,-1,0,1};
    static int dy[8] = {0,1,1,1,0,-1,-1,-1};
    static int de[8] = {0x83,0x07,0x0E,0x1C,0x38,0x70,0xE0,0xC1};
    int i, ii, i0;

    if(*x <= 0 || *x >= XRES-1 || *y <= 0 || *y >= YRES-1)
        return 0;

    if(*em != -1) {
        i0 = *em;
        dm &= de[i0];
    } else
        i0 = 0;

    for(ii=0; ii<8; ii++) {
        i = (ii + i0) & 7;
        if((dm & (1 << i)) && is_boundary(pt, *x+dx[i], *y+dy[i])) {
            *x += dx[i];
            *y += dy[i];
            *em = i;
            return 1;
        }
    }

    return 0;
}

int get_normal(int pt, int x, int y, float dx, float dy, float *nx, float *ny)
{
    int ldm, rdm, lm, rm;
    int lx, ly, lv, rx, ry, rv;
    int i, j;
    float r, ex, ey;

    if(!dx && !dy)
        return 0;

    if(!is_boundary(pt, x, y))
        return 0;

    ldm = direction_to_map(-dy, dx);
    rdm = direction_to_map(dy, -dx);
    lx = rx = x;
    ly = ry = y;
    lv = rv = 1;
    lm = rm = -1;

    j = 0;
    for(i=0; i<SURF_RANGE; i++) {
        if(lv)
            lv = find_next_boundary(pt, &lx, &ly, ldm, &lm);
        if(rv)
            rv = find_next_boundary(pt, &rx, &ry, rdm, &rm);
        j += lv + rv;
        if(!lv && !rv)
            break;
    }

    if(j < NORMAL_MIN_EST)
        return 0;

    if((lx == rx) && (ly == ry))
        return 0;

    ex = rx - lx;
    ey = ry - ly;
    r = 1.0f/hypot(ex, ey);
    *nx =  ey * r;
    *ny = -ex * r;

    return 1;
}

int get_normal_interp(int pt, float x0, float y0, float dx, float dy, float *nx, float *ny)
{
    int x, y, i;

    dx /= NORMAL_FRAC;
    dy /= NORMAL_FRAC;

    for(i=0; i<NORMAL_INTERP; i++) {
        x = (int)(x0 + 0.5f);
        y = (int)(y0 + 0.5f);
        if(is_boundary(pt, x, y))
            break;
        x0 += dx;
        y0 += dy;
    }
    if(i >= NORMAL_INTERP)
        return 0;

    if(pt == PT_PHOT)
        photoelectric_effect(x, y);

    return get_normal(pt, x, y, dx, dy, nx, ny);
}

void kill_part(int i)
{
    int x, y;

    if(parts[i].type != PT_PHOT) {
        x = (int)(parts[i].x+0.5f);
        y = (int)(parts[i].y+0.5f);
	if(parts[i].type == PT_STKM)
	{
		death = 1;
		isplayer = 0;
	}
	if(parts[i].type == PT_STKM2)
	{
		death2 = 1;
		isplayer2 = 0;
	}
	if(parts[i].type == PT_SPAWN)
	{
		ISSPAWN1 = 0;
	}
	if(parts[i].type == PT_SPAWN2)
	{
		ISSPAWN2 = 0;
	}
        if(x>=0 && y>=0 && x<XRES && y<YRES)
            pmap[y][x] = 0;
    }

    parts[i].type = PT_NONE;
    parts[i].life = pfree;
    pfree = i;
}

#if defined(WIN32) && !defined(__GNUC__)
_inline int create_n_parts(int n, int x, int y, int t)
#else
inline int create_n_parts(int n, int x, int y, float vx, float vy, int t)
#endif
{
	int i, c;
	n = (n/10);
	if(n<1){
		n = 1;
	}
	if(n>680){
		n = 680;
	}
    if(x<0 || y<0 || x>=XRES || y>=YRES)
        return -1;
	
	for (c; c<n; c++) {
		float r = (rand()%128+128)/127.0f;
        float a = (rand()%360)*3.14159f/180.0f;
		if(pfree == -1)
            return -1;
        i = pfree;
        pfree = parts[i].life;
		
		parts[i].x = (float)x;
        parts[i].y = (float)y;
        parts[i].type = t;
		parts[i].life = rand()%480+480;
        parts[i].vx = r*cosf(a);
        parts[i].vy = r*sinf(a);
        parts[i].ctype = 0;
		parts[i].temp += (n*17);
        parts[i].tmp = 0;
		
		pv[y/CELL][x/CELL] += 6.0f * CFDS;
	}
	return 0;
}

#if defined(WIN32) && !defined(__GNUC__)
_inline int create_part(int p, int x, int y, int t)
#else
inline int create_part(int p, int x, int y, int t)
#endif
{
    int i;

    if(x<0 || y<0 || x>=XRES || y>=YRES)
        return -1;

    if(t==SPC_HEAT||t==SPC_COOL)
    {
        if((pmap[y][x]&0xFF)!=PT_NONE&&(pmap[y][x]&0xFF)<PT_NUM)
        {
            if(t==SPC_HEAT&&parts[pmap[y][x]>>8].temp<MAX_TEMP)
            {
				if((pmap[y][x]&0xFF)==PT_PUMP)
					parts[pmap[y][x]>>8].temp = restrict_flt(parts[pmap[y][x]>>8].temp + 0.1f, MIN_TEMP, MAX_TEMP);
                else 
					parts[pmap[y][x]>>8].temp = restrict_flt(parts[pmap[y][x]>>8].temp + 4.0f, MIN_TEMP, MAX_TEMP);
            }
            if(t==SPC_COOL&&parts[pmap[y][x]>>8].temp>MIN_TEMP)
            {
				if((pmap[y][x]&0xFF)==PT_PUMP)
					parts[pmap[y][x]>>8].temp = restrict_flt(parts[pmap[y][x]>>8].temp - 0.1f, MIN_TEMP, MAX_TEMP);
                else 
					parts[pmap[y][x]>>8].temp = restrict_flt(parts[pmap[y][x]>>8].temp - 4.0f, MIN_TEMP, MAX_TEMP);
            }
            return pmap[y][x]>>8;
        }
        else
        {
            return -1;
        }
    }
    if(t==SPC_AIR)
    {
        pv[y/CELL][x/CELL] += 0.03f;
        if(y+CELL<YRES)
            pv[y/CELL+1][x/CELL] += 0.03f;
        if(x+CELL<XRES)
        {
            pv[y/CELL][x/CELL+1] += 0.03f;
            if(y+CELL<YRES)
                pv[y/CELL+1][x/CELL+1] += 0.03f;
        }
        return -1;
    }
    if(t==SPC_VACUUM)
    {
        pv[y/CELL][x/CELL] -= 0.03f;
        if(y+CELL<YRES)
            pv[y/CELL+1][x/CELL] -= 0.03f;
        if(x+CELL<XRES)
        {
            pv[y/CELL][x/CELL+1] -= 0.03f;
            if(y+CELL<YRES)
                pv[y/CELL+1][x/CELL+1] -= 0.03f;
        }
        return -1;
    }

    if(t==PT_SPRK)
    {
        if((pmap[y][x]&0xFF)!=PT_METL &&
                (pmap[y][x]&0xFF)!=PT_PSCN &&
                (pmap[y][x]&0xFF)!=PT_NSCN &&
                (pmap[y][x]&0xFF)!=PT_NTCT &&
                (pmap[y][x]&0xFF)!=PT_PTCT &&
                (pmap[y][x]&0xFF)!=PT_WATR &&
                (pmap[y][x]&0xFF)!=PT_SLTW &&
                (pmap[y][x]&0xFF)!=PT_BMTL &&
                (pmap[y][x]&0xFF)!=PT_RBDM &&
                (pmap[y][x]&0xFF)!=PT_LRBD &&
                (pmap[y][x]&0xFF)!=PT_ETRD &&
                (pmap[y][x]&0xFF)!=PT_BRMT &&
                (pmap[y][x]&0xFF)!=PT_NBLE &&
                (pmap[y][x]&0xFF)!=PT_IRON &&
				(pmap[y][x]&0xFF)!=PT_INST &&
                (pmap[y][x]&0xFF)!=PT_INWR)
            return -1;
	if(parts[pmap[y][x]>>8].life!=0)
		return -1;
        parts[pmap[y][x]>>8].type = PT_SPRK;
        parts[pmap[y][x]>>8].life = 4;
        parts[pmap[y][x]>>8].ctype = pmap[y][x]&0xFF;
        pmap[y][x] = (pmap[y][x]&~0xFF) | PT_SPRK;
        return pmap[y][x]>>8;
    }
    if(t==PT_SPAWN&&ISSPAWN1)
		return -1;
    if(t==PT_SPAWN2&&ISSPAWN2)
		return -1;
    if(p==-1)//creating from anything but brush
    {
	if(pmap[y][x])
		if((pmap[y][x]&0xFF)!=PT_SPAWN&&(pmap[y][x]&0xFF)!=PT_SPAWN2)
			if(t!=PT_STKM&&t!=PT_STKM2)
				return -1;
        if(pfree == -1)
            return -1;
        i = pfree;
        pfree = parts[i].life;
    }
    else if(p==-2)//creating from brush
    {
        if(pmap[y][x])
<<<<<<< HEAD
=======
	{
		if(((pmap[y][x]&0xFF)==PT_CLNE||(pmap[y][x]&0xFF)==PT_BCLN||(pmap[y][x]&0xFF)==PT_PCLN)&&(t!=PT_CLNE&&t!=PT_PCLN&&t!=PT_BCLN&&t!=PT_STKM&&t!=PT_STKM2))
>>>>>>> cf248991
		{
			if(((pmap[y][x]&0xFF)==PT_CLNE||(pmap[y][x]&0xFF)==PT_BCLN||(pmap[y][x]&0xFF)==PT_PCLN)&&(t!=PT_CLNE&&t!=PT_PCLN&&t!=PT_BCLN))
			{
				parts[pmap[y][x]>>8].ctype = t;	    
			}
            return -1;
		}
        if(pfree == -1)
            return -1;
        i = pfree;
        pfree = parts[i].life;
    }
    else
        i = p;

    if(t==PT_GLAS)
    {
        parts[i].pavg[1] = pv[y/CELL][x/CELL];
    }
    if(t==PT_QRTZ)
    {
        parts[i].pavg[1] = pv[y/CELL][x/CELL];
    }
    if(t!=PT_STKM&&t!=PT_STKM2)
    {
        parts[i].x = (float)x;
        parts[i].y = (float)y;
        parts[i].type = t;
        parts[i].vx = 0;
        parts[i].vy = 0;
        parts[i].life = 0;
        parts[i].ctype = 0;
        parts[i].temp = ptypes[t].heat;
        parts[i].tmp = 0;
    }
    if(t==PT_ACID)
    {
        parts[i].life = 75;
    }
    /*Testing
    if(t==PT_WOOD){
    	parts[i].life = 150;
    }
    End Testing*/
	if(t==PT_WARP) {
		parts[i].life = rand()%95+70;
	}
    if(t==PT_FUSE) {
        parts[i].life = 50;
        parts[i].tmp = 50;
    }
    if(t==PT_DEUT)
	    parts[i].life = 10;
	if(t==PT_BRAY)
		parts[i].life = 30;
	if(t==PT_PUMP)
		parts[i].life= 10;
	if(t==PT_SING)
		parts[i].life = rand()%50+60;
	if(t==PT_QRTZ)
		parts[i].tmp = (rand()%11) -5;
	if(t==PT_PQRT)
		parts[i].tmp = (rand()%11) -5;
    if(t==PT_FSEP)
        parts[i].life = 50;
    if(t==PT_COAL) {
        parts[i].life = 110;
        parts[i].tmp = 50;
    }
    if(t==PT_FRZW)
	    parts[i].life = 100;
    if(t==PT_PIPE)
	parts[i].life = 60;
    if(t==PT_BCOL)
        parts[i].life = 110;
    if(t==PT_FIRE)
        parts[i].life = rand()%50+120;
    if(t==PT_PLSM)
        parts[i].life = rand()%150+50;
    if(t==PT_HFLM)
        parts[i].life = rand()%150+50;
    if(t==PT_LAVA)
        parts[i].life = rand()%120+240;
    if(t==PT_NBLE)
        parts[i].life = 0;
    if(t==PT_ICEI)
        parts[i].ctype = PT_WATR;
    if(t==PT_NEUT)
    {
        float r = (rand()%128+128)/127.0f;
        float a = (rand()%360)*3.14159f/180.0f;
        parts[i].life = rand()%480+480;
        parts[i].vx = r*cosf(a);
        parts[i].vy = r*sinf(a);
    }
    if(t==PT_MORT)
    {
        parts[i].vx = 2;
    }
    if(t==PT_PHOT)
    {
        float a = (rand()%8) * 0.78540f;
        parts[i].life = 680;
        parts[i].ctype = 0x3FFFFFFF;
        parts[i].vx = 3.0f*cosf(a);
        parts[i].vy = 3.0f*sinf(a);
    }
    if(t==PT_BIZR||t==PT_BIZRG)
	    parts[i].ctype = 0x47FFFF;
    if(t!=PT_STKM&&t!=PT_STKM2)// && t!=PT_PHOT && t!=PT_NEUT)  is this needed? it breaks floodfill
        pmap[y][x] = t|(i<<8);
    else if(t==PT_STKM)
    {
        if(isplayer==0)
        {
	    if(pmap[y][x]&0xFF==PT_SPAWN)
	    {
            parts[pmap[y][x]>>8].type = PT_STKM;
            parts[pmap[y][x]>>8].vx = 0;
            parts[pmap[y][x]>>8].vy = 0;
            parts[pmap[y][x]>>8].life = 100;
            parts[pmap[y][x]>>8].ctype = 0;
            parts[pmap[y][x]>>8].temp = ptypes[t].heat;    
		    
	    }
	    else
	    {
            parts[i].x = (float)x;
            parts[i].y = (float)y;
            parts[i].type = PT_STKM;
            parts[i].vx = 0;
            parts[i].vy = 0;
            parts[i].life = 100;
            parts[i].ctype = 0;
            parts[i].temp = ptypes[t].heat;
	    }



            player[3] = x-1;  //Setting legs positions
            player[4] = y+6;
            player[5] = x-1;
            player[6] = y+6;

            player[7] = x-3;
            player[8] = y+12;
            player[9] = x-3;
            player[10] = y+12;

            player[11] = x+1;
            player[12] = y+6;
            player[13] = x+1;
            player[14] = y+6;

            player[15] = x+3;
            player[16] = y+12;
            player[17] = x+3;
            player[18] = y+12;

            isplayer = 1;
        }
		//kill_part(playerspawn);
		create_part(-1,x,y,PT_SPAWN);
		ISSPAWN1 = 1;
    }
    else if(t==PT_STKM2)
    {
        if(isplayer2==0)
        {
	    if(pmap[y][x]&0xFF==PT_SPAWN2)
	    {
            parts[pmap[y][x]>>8].type = PT_STKM2;
            parts[pmap[y][x]>>8].vx = 0;
            parts[pmap[y][x]>>8].vy = 0;
            parts[pmap[y][x]>>8].life = 100;
            parts[pmap[y][x]>>8].ctype = 0;
            parts[pmap[y][x]>>8].temp = ptypes[t].heat;    
		    
	    }
	    else
	    {
            parts[i].x = (float)x;
            parts[i].y = (float)y;
            parts[i].type = PT_STKM2;
            parts[i].vx = 0;
            parts[i].vy = 0;
            parts[i].life = 100;
            parts[i].ctype = 0;
            parts[i].temp = ptypes[t].heat;
	    }



            player2[3] = x-1;  //Setting legs positions
            player2[4] = y+6;
            player2[5] = x-1;
            player2[6] = y+6;

            player2[7] = x-3;
            player2[8] = y+12;
            player2[9] = x-3;
            player2[10] = y+12;

            player2[11] = x+1;
            player2[12] = y+6;
            player2[13] = x+1;
            player2[14] = y+6;

            player2[15] = x+3;
            player2[16] = y+12;
            player2[17] = x+3;
            player2[18] = y+12;

            isplayer2 = 1;
        }
		//kill_part(player2spawn);
		create_part(-1,x,y,PT_SPAWN2);
		ISSPAWN2 = 1;
    }

    return i;
}

static void create_gain_photon(int pp)
{
    float xx, yy;
    int i, lr, temp_bin, nx, ny;

    if(pfree == -1)
        return;
    i = pfree;

    lr = rand() % 2;

    if(lr) {
        xx = parts[pp].x - 0.3*parts[pp].vy;
        yy = parts[pp].y + 0.3*parts[pp].vx;
    } else {
        xx = parts[pp].x + 0.3*parts[pp].vy;
        yy = parts[pp].y - 0.3*parts[pp].vx;
    }

    nx = (int)(xx + 0.5f);
    ny = (int)(yy + 0.5f);

    if(nx<0 || ny<0 || nx>=XRES || ny>=YRES)
        return;

    if((pmap[ny][nx] & 0xFF) != PT_GLOW)
        return;

    pfree = parts[i].life;

    parts[i].type = PT_PHOT;
    parts[i].life = 680;
    parts[i].x = xx;
    parts[i].y = yy;
    parts[i].vx = parts[pp].vx;
    parts[i].vy = parts[pp].vy;
    parts[i].temp = parts[pmap[ny][nx] >> 8].temp;
    parts[i].tmp = 0;

    temp_bin = (int)((parts[i].temp-273.0f)*0.25f);
    if(temp_bin < 0) temp_bin = 0;
    if(temp_bin > 25) temp_bin = 25;
    parts[i].ctype = 0x1F << temp_bin;
}

static void create_cherenkov_photon(int pp)
{
    int i, lr, nx, ny;
    float r, eff_ior;

    if(pfree == -1)
        return;
    i = pfree;

    nx = (int)(parts[pp].x + 0.5f);
    ny = (int)(parts[pp].y + 0.5f);
    if((pmap[ny][nx] & 0xFF) != PT_GLAS)
        return;

    if(hypotf(parts[pp].vx, parts[pp].vy) < 1.44f)
        return;

    pfree = parts[i].life;

    lr = rand() % 2;

    parts[i].type = PT_PHOT;
    parts[i].ctype = 0x00000F80;
    parts[i].life = 680;
    parts[i].x = parts[pp].x;
    parts[i].y = parts[pp].y;
    parts[i].temp = parts[pmap[ny][nx] >> 8].temp;
    parts[i].tmp = 0;

    if(lr) {
        parts[i].vx = parts[pp].vx - 2.5f*parts[pp].vy;
        parts[i].vy = parts[pp].vy + 2.5f*parts[pp].vx;
    } else {
        parts[i].vx = parts[pp].vx + 2.5f*parts[pp].vy;
        parts[i].vy = parts[pp].vy - 2.5f*parts[pp].vx;
    }

    /* photons have speed of light. no discussion. */
    r = 1.269 / hypotf(parts[i].vx, parts[i].vy);
    parts[i].vx *= r;
    parts[i].vy *= r;
}

#if defined(WIN32) && !defined(__GNUC__)
_inline void delete_part(int x, int y)
#else
inline void delete_part(int x, int y)
#endif
{
    unsigned i;

    if(x<0 || y<0 || x>=XRES || y>=YRES)
        return;
    i = pmap[y][x];
    if(!i || (i>>8)>=NPART)
        return;
    if((parts[i>>8].type==SLALT)||SLALT==0)
	{
		kill_part(i>>8);
		pmap[y][x] = 0;	
	}
    else if(ptypes[parts[i>>8].type].menusection==SEC)
	{
		kill_part(i>>8);
		pmap[y][x] = 0;
	}
	else
	    return;
}

#if defined(WIN32) && !defined(__GNUC__)
_inline int is_wire(int x, int y)
#else
inline int is_wire(int x, int y)
#endif
{
    return bmap[y][x]==WL_DETECT || bmap[y][x]==WL_EWALL || bmap[y][x]==WL_ALLOWLIQUID || bmap[y][x]==WL_WALLELEC || bmap[y][x]==WL_ALLOWALLELEC || bmap[y][x]==WL_EHOLE;
}

#if defined(WIN32) && !defined(__GNUC__)
_inline int is_wire_off(int x, int y)
#else
inline int is_wire_off(int x, int y)
#endif
{
    return (bmap[y][x]==WL_DETECT || bmap[y][x]==WL_EWALL || bmap[y][x]==WL_ALLOWLIQUID || bmap[y][x]==WL_WALLELEC || bmap[y][x]==WL_ALLOWALLELEC || bmap[y][x]==WL_EHOLE) && emap[y][x]<8;
}

int get_wavelength_bin(int *wm)
{
    int i, w0=30, wM=0;

    if(!*wm)
        return -1;

    for(i=0; i<30; i++)
        if(*wm & (1<<i)) {
            if(i < w0)
                w0 = i;
            if(i > wM)
                wM = i;
        }

    if(wM-w0 < 5)
        return (wM+w0)/2;

    i = rand() % (wM-w0-3);
    i += w0;

    *wm &= 0x1F << i;
    return i + 2;
}

void set_emap(int x, int y)
{
    int x1, x2;

    if(!is_wire_off(x, y))
        return;

    // go left as far as possible
    x1 = x2 = x;
    while(x1>0)
    {
        if(!is_wire_off(x1-1, y))
            break;
        x1--;
    }
    while(x2<XRES/CELL-1)
    {
        if(!is_wire_off(x2+1, y))
            break;
        x2++;
    }

    // fill span
    for(x=x1; x<=x2; x++)
        emap[y][x] = 16;

    // fill children

    if(y>1 && x1==x2 &&
            is_wire(x1-1, y-1) && is_wire(x1, y-1) && is_wire(x1+1, y-1) &&
            !is_wire(x1-1, y-2) && is_wire(x1, y-2) && !is_wire(x1+1, y-2))
        set_emap(x1, y-2);
    else if(y>0)
        for(x=x1; x<=x2; x++)
            if(is_wire_off(x, y-1))
            {
                if(x==x1 || x==x2 || y>=YRES/CELL-1 ||
                        is_wire(x-1, y-1) || is_wire(x+1, y-1) ||
                        is_wire(x-1, y+1) || !is_wire(x, y+1) || is_wire(x+1, y+1))
                    set_emap(x, y-1);
            }

    if(y<YRES/CELL-2 && x1==x2 &&
            is_wire(x1-1, y+1) && is_wire(x1, y+1) && is_wire(x1+1, y+1) &&
            !is_wire(x1-1, y+2) && is_wire(x1, y+2) && !is_wire(x1+1, y+2))
        set_emap(x1, y+2);
    else if(y<YRES/CELL-1)
        for(x=x1; x<=x2; x++)
            if(is_wire_off(x, y+1))
            {
                if(x==x1 || x==x2 || y<0 ||
                        is_wire(x-1, y+1) || is_wire(x+1, y+1) ||
                        is_wire(x-1, y-1) || !is_wire(x, y-1) || is_wire(x+1, y-1))
                    set_emap(x, y+1);
            }
}

#if defined(WIN32) && !defined(__GNUC__)
_inline int parts_avg(int ci, int ni,int t)//t is the particle you are looking for
#else
inline int parts_avg(int ci, int ni,int t)
#endif
{
	if(t==PT_INSL)//to keep electronics working
	{
		int pmr = pmap[(int)((parts[ci].y + parts[ni].y)/2)][(int)((parts[ci].x + parts[ni].x)/2)];
		if((pmr>>8) < NPART && pmr)
			return parts[pmr>>8].type;
		else 
			return PT_NONE;
	}
	else
	{
		int pmr2 = pmap[(int)((parts[ci].y + parts[ni].y)/2+0.5f)][(int)((parts[ci].x + parts[ni].x)/2+0.5f)];//seems to be more accurate.
		if((pmr2>>8) < NPART && pmr2)
		{
			if(parts[pmr2>>8].type==t)
				return t;
		}
		else
			return PT_NONE;
	}
	return PT_NONE;
}


int nearest_part(int ci, int t)
{
    int distance = MAX_DISTANCE;
    int ndistance = 0;
    int id = -1;
    int i = 0;
    int cx = (int)parts[ci].x;
    int cy = (int)parts[ci].y;
    for(i=0; i<NPART; i++)
    {
        if(parts[i].type==t&&!parts[i].life&&i!=ci)
        {
            ndistance = abs((cx-parts[i].x)+(cy-parts[i].y));// Faster but less accurate  Older: sqrt(pow(cx-parts[i].x, 2)+pow(cy-parts[i].y, 2));
            if(ndistance<distance)
            {
                distance = ndistance;
                id = i;
            }
        }
    }
    return id;
}

void update_particles_i(pixel *vid, int start, int inc)
{
    int i, j, x, y, t, nx, ny, r, a, s, lt, rt, fe, nt, lpv, nearp, pavg, nnx, nny, q, golnum, goldelete, z, ctype, temp, trade, docontinue, nxx, nyy, nxi, nyi;
    float mv, dx, dy, ix, iy, lx, ly, d, pp, nrx, nry, dp, rr, rrr;
    float nn, ct1, ct2;
    float pt = R_TEMP;
    float c_heat = 0.0f;
    int h_count = 0;
    int starti = (start*-1);
	float pGravX, pGravY, pGravD;
	
	if(sys_pause&&!framerender)
                return;
    if(ISGRAV==1)
	{
		ISGRAV = 0;
		GRAV ++;
		GRAV_R = 60;
		GRAV_G = 0;
		GRAV_B = 0;
		GRAV_R2 = 30;
		GRAV_G2 = 30;
		GRAV_B2 = 0;
		for( q = 0;q <= GRAV;q++)
		{
			if(GRAV_R >0 && GRAV_G==0)
			{
				GRAV_R--;
				GRAV_B++;
			}
			if(GRAV_B >0 && GRAV_R==0)
			{
				GRAV_B--;
				GRAV_G++;
			}
			if(GRAV_G >0 && GRAV_B==0)
			{
				GRAV_G--;
				GRAV_R++;
			}
			if(GRAV_R2 >0 && GRAV_G2==0)
			{
				GRAV_R2--;
				GRAV_B2++;
			}
			if(GRAV_B2 >0 && GRAV_R2==0)
			{
				GRAV_B2--;
				GRAV_G2++;
			}
			if(GRAV_G2 >0 && GRAV_B2==0)
			{
				GRAV_G2--;
				GRAV_R2++;
			}
		}
		if(GRAV>180) GRAV = 0;
	
	}
	if(ISLOVE==1)
	{
	    ISLOVE = 0;
	    for(ny=0;ny<YRES-4;ny++)
	    {
		for(nx=0;nx<XRES-4;nx++)
		{
			r=pmap[ny][nx];
			if((r>>8)>=NPART || !r)
			{
                               	continue;
			}
			else if((ny<9||nx<9||ny>YRES-7||nx>XRES-10)&&parts[r>>8].type==PT_LOVE)
				parts[r>>8].type = PT_NONE;
			else if(parts[r>>8].type==PT_LOVE)
			{
				love[nx/9][ny/9] = 1;
			}
			
		}
	    }
	    for(nx=9;nx<=XRES-18;nx++)
	    {
		for(ny=9;ny<=YRES-7;ny++)
		{
			if(love[nx/9][ny/9]==1)
			{
			    for( nnx=0;nnx<9;nnx++)
				for( nny=0;nny<9;nny++)
				{
					if(ny+nny>0&&ny+nny<YRES&&nx+nnx>=0&&nx+nnx<XRES)
					{
						rt=pmap[ny+nny][nx+nnx];
						if((rt>>8)>=NPART)
						{
							continue;
						}
						if(!rt&&loverule[nnx][nny]==1)
							create_part(-1,nx+nnx,ny+nny,PT_LOVE);
						else if(!rt)
							continue;
						else if(parts[rt>>8].type==PT_LOVE&&loverule[nnx][nny]==0)
							parts[rt>>8].type=PT_NONE;
						
					}
				}
			}
			love[nx/9][ny/9]=0;
		}
	    }
	}
	if(ISLOLZ==1)
	{
	    ISLOLZ = 0;
	    for(ny=0;ny<YRES-4;ny++)
	    {
		for(nx=0;nx<XRES-4;nx++)
		{
			r=pmap[ny][nx];
			if((r>>8)>=NPART || !r)
			{
                               	continue;
			}
			else if((ny<9||nx<9||ny>YRES-7||nx>XRES-10)&&parts[r>>8].type==PT_LOLZ)
				parts[r>>8].type = PT_NONE;
			else if(parts[r>>8].type==PT_LOLZ)
			{
				lolz[nx/9][ny/9] = 1;
			}
			
		}
	    }
	    for(nx=9;nx<=XRES-18;nx++)
	    {
		for(ny=9;ny<=YRES-7;ny++)
		{
			if(lolz[nx/9][ny/9]==1)
			{
			    for( nnx=0;nnx<9;nnx++)
				for( nny=0;nny<9;nny++)
				{
					if(ny+nny>0&&ny+nny<YRES&&nx+nnx>=0&&nx+nnx<XRES)
					{
						rt=pmap[ny+nny][nx+nnx];
						if((rt>>8)>=NPART)
						{
							continue;
						}
						if(!rt&&lolzrule[nny][nnx]==1)
							create_part(-1,nx+nnx,ny+nny,PT_LOLZ);
						else if(!rt)
							continue;
						else if(parts[rt>>8].type==PT_LOLZ&&lolzrule[nny][nnx]==0)
							parts[rt>>8].type=PT_NONE;
						
					}
				}
			}
			lolz[nx/9][ny/9]=0;
		}
	    }
	}
	if(ISGOL==1&&CGOL>=GSPEED)//GSPEED is frames per generation
	{
		int createdsomething = 0;
		for(nx=4;nx<XRES-4;nx++)
		for(ny=4;ny<YRES-4;ny++)
		{
			CGOL=0;
			ISGOL=0;
			r = pmap[ny][nx];
			if((r>>8)>=NPART || !r)
			{
				gol[nx][ny] = 0;
                               	continue;
			}
			else 
				for( golnum=1;golnum<NGOL;golnum++)
					if(parts[r>>8].type==goltype[golnum-1])
					{
						gol[nx][ny] = golnum;
						for( nnx=-1;nnx<2;nnx++)
						  for( nny=-1;nny<2;nny++)//it will count itself as its own neighbor, which is needed, but will have 1 extra for delete check
						{
							if(ny+nny<4&&nx+nnx<4){//any way to make wrapping code smaller?
							  gol2[XRES-5][YRES-5][golnum] ++;
							  gol2[XRES-5][YRES-5][0] ++;
							}
							else if(ny+nny<4&&nx+nnx>=XRES-4){
							  gol2[4][YRES-5][golnum] ++;
							  gol2[4][YRES-5][0] ++;
							}
							else if(ny+nny>=YRES-4&&nx+nnx<4){
							  gol2[XRES-5][4][golnum] ++;
							  gol2[XRES-5][4][0] ++;
							}
							else if(nx+nnx<4){
							  gol2[XRES-5][ny+nny][golnum] ++;
							  gol2[XRES-5][ny+nny][0] ++;
							}
							else if(ny+nny<4){
							  gol2[nx+nnx][YRES-5][golnum] ++;
							  gol2[nx+nnx][YRES-5][0] ++;
							}
							else if(ny+nny>=YRES-4&&nx+nnx>=XRES-4){
							  gol2[4][4][golnum] ++;
							  gol2[4][4][0] ++;
							}
							else if(ny+nny>=YRES-4){
							  gol2[nx+nnx][4][golnum] ++;
							  gol2[nx+nnx][4][0] ++;
							}
							else if(nx+nnx>=XRES-4){
							  gol2[4][ny+nny][golnum] ++;
							  gol2[4][ny+nny][0] ++;
							}
							else{
							  gol2[nx+nnx][ny+nny][golnum] ++;
							  gol2[nx+nnx][ny+nny][0] ++;
							}
						}
					}
		}
		for(nx=4;nx<XRES-4;nx++)
		  for(ny=4;ny<YRES-4;ny++)
		{
			int neighbors = gol2[nx][ny][0];
			if(neighbors==0)
				continue;
			for( golnum = 1;golnum<NGOL;golnum++)
			  for( goldelete = 0;goldelete<9;goldelete++)
				{
					if(neighbors==goldelete&&gol[nx][ny]==0&&grule[golnum][goldelete]>=2&&gol2[nx][ny][golnum]>=(goldelete%2)+goldelete/2)
					{
						if(create_part(-1,nx,ny,goltype[golnum-1]))
							createdsomething = 1;
					}
					else if(neighbors-1==goldelete&&gol[nx][ny]==golnum&&(grule[golnum][goldelete]==0||grule[golnum][goldelete]==2))//subtract 1 because it counted itself
						parts[pmap[ny][nx]>>8].type = PT_NONE;
				}
			gol2[nx][ny][0] = 0;
			for( z = 1;z<NGOL;z++)
				gol2[nx][ny][z] = 0;
		}
		if(createdsomething)
			GENERATION ++;
	}
	//if(ISWIRE==1)
	//{
	//	CGOL = 0;
	//	ISWIRE = 0;
	//}
	if(ISWIRE==1)
	{
	 for( q = 0;q<99;q++)
		if(!wireless[q][1])
		{
			wireless[q][0] = 0;
		}
		else
			wireless[q][1] = 0;
	}
    for(i=start; i<(NPART-starti); i+=inc)
        if(parts[i].type)
        {
			lx = parts[i].x;
            ly = parts[i].y;
            t = parts[i].type;
                if (ptypes[t].update_func)
                {
                        if (ptypes[t].update_func (i))
                                goto killed;
                }
            //printf("parts[%d].type: %d\n", i, parts[i].type);


            if(parts[i].life && t!=PT_ACID  && t!=PT_COAL && t!=PT_WOOD && t!=PT_NBLE && t!=PT_SWCH && t!=PT_STKM && t!=PT_STKM2 && t!=PT_FUSE && t!=PT_FSEP && t!=PT_BCOL && t!=PT_GOL && t!=PT_SPNG && t!=PT_DEUT)
            {
                if(!(parts[i].life==10&&(parts[i].type==PT_LCRY||parts[i].type==PT_PCLN||parts[i].type==PT_HSWC||parts[i].type==PT_PUMP)))
                    parts[i].life--;
                if(parts[i].life<=0 && t!=PT_METL && t!=PT_ARAY && t!=PT_IRON && t!=PT_FIRW && t!=PT_PCLN && t!=PT_HSWC && t!=PT_PUMP && t!=PT_WATR && t!=PT_RBDM && t!=PT_LRBD && t!=PT_SLTW && t!=PT_BRMT && t!=PT_PSCN && t!=PT_NSCN && t!=PT_NTCT && t!=PT_PTCT && t!=PT_BMTL && t!=PT_SPRK && t!=PT_LAVA && t!=PT_ETRD&&t!=PT_LCRY && t!=PT_INWR && t!=PT_QRTZ && t!=PT_GLOW && t!= PT_FOG && t!=PT_PIPE && t!=PT_FRZW &&(t!=PT_ICEI&&parts[i].ctype!=PT_FRZW)&&t!=PT_INST && t!=PT_SHLD1&& t!=PT_SHLD2&& t!=PT_SHLD3&& t!=PT_SHLD4)
                {
                    kill_part(i);
                    continue;
                }
                if(parts[i].life<=0 && t==PT_SPRK)
                {
                    t = parts[i].ctype;
                    if(t!=PT_METL&&t!=PT_IRON&&t!=PT_BMTL&&t!=PT_BRMT&&t!=PT_LRBD&&t!=PT_RBDM&&t!=PT_BTRY&&t!=PT_NBLE&&t!=PT_QRTZ)
                        parts[i].temp = R_TEMP + 273.15f;
                    if(!t)
                        t = PT_METL;
                    parts[i].type = t;
                    parts[i].life = 4;
                    if(t == PT_WATR)
                        parts[i].life = 64;
                    if(t == PT_SLTW)
                        parts[i].life = 54;
		    if(t == PT_SWCH)
			parts[i].life = 15;
                }
            }

            if(t==PT_SPRK&&parts[i].ctype==PT_SPRK)
            {
                kill_part(i);
                continue;
            }

            x = (int)(parts[i].x+0.5f);
            y = (int)(parts[i].y+0.5f);


            if(x<0 || y<0 || x>=XRES || y>=YRES ||
                    ((bmap[y/CELL][x/CELL]==WL_WALL ||
                      bmap[y/CELL][x/CELL]==WL_WALLELEC ||
                      bmap[y/CELL][x/CELL]==WL_ALLOWAIR ||
                      (bmap[y/CELL][x/CELL]==WL_DESTROYALL) ||
                      (bmap[y/CELL][x/CELL]==WL_ALLOWLIQUID && ptypes[t].falldown!=2) ||
                      (bmap[y/CELL][x/CELL]==WL_ALLOWSOLID && ptypes[t].falldown!=1) ||
                      (bmap[y/CELL][x/CELL]==WL_ALLOWGAS && ptypes[t].falldown!=0 && parts[i].type!=PT_FIRE && parts[i].type!=PT_SMKE && parts[i].type!=PT_HFLM) ||
                      (bmap[y/CELL][x/CELL]==WL_DETECT && (t==PT_METL || t==PT_SPRK)) ||
                      (bmap[y/CELL][x/CELL]==WL_EWALL && !emap[y/CELL][x/CELL])) && (t!=PT_STKM) && (t!=PT_STKM2)))
            {
                kill_part(i);
                continue;
            }

            vx[y/CELL][x/CELL] *= ptypes[t].airloss;
            vy[y/CELL][x/CELL] *= ptypes[t].airloss;
	    if(t==PT_ANAR)
	    {
		vx[y/CELL][x/CELL] -= ptypes[t].airdrag*parts[i].vx;
		vy[y/CELL][x/CELL] -= ptypes[t].airdrag*parts[i].vy; 
	    }
	    else
	    {
		vx[y/CELL][x/CELL] += ptypes[t].airdrag*parts[i].vx;
		vy[y/CELL][x/CELL] += ptypes[t].airdrag*parts[i].vy;
	    }
            if(t==PT_GAS||t==PT_NBLE)
            {
		if(pv[y/CELL][x/CELL]<3.5f)
			pv[y/CELL][x/CELL] += ptypes[t].hotair*(3.5f-pv[y/CELL][x/CELL]);
			if(y+CELL<YRES && pv[y/CELL+1][x/CELL]<3.5f)
				pv[y/CELL+1][x/CELL] += ptypes[t].hotair*(3.5f-pv[y/CELL+1][x/CELL]);
			if(x+CELL<XRES)
			{
				pv[y/CELL][x/CELL+1] += ptypes[t].hotair*(3.5f-pv[y/CELL][x/CELL+1]);
				if(y+CELL<YRES)
					pv[y/CELL+1][x/CELL+1] += ptypes[t].hotair*(3.5f-pv[y/CELL+1][x/CELL+1]);
			}
            }
	    else if(t==PT_PUMP && parts[i].life==10)
		{
			if(parts[i].temp>=256.0+273.15)
				parts[i].temp=256.0+273.15;
			if(parts[i].temp<= -256.0+273.15)
				parts[i].temp = -256.0+273.15;
						
			if(pv[y/CELL][x/CELL]<(parts[i].temp-273.15))
				pv[y/CELL][x/CELL] += 0.1f*((parts[i].temp-273.15)-pv[y/CELL][x/CELL]);
			if(y+CELL<YRES && pv[y/CELL+1][x/CELL]<(parts[i].temp-273.15))
				pv[y/CELL+1][x/CELL] += 0.1f*((parts[i].temp-273.15)-pv[y/CELL+1][x/CELL]);
			if(x+CELL<XRES)
			{
				pv[y/CELL][x/CELL+1] += 0.1f*((parts[i].temp-273.15)-pv[y/CELL][x/CELL+1]);
				if(y+CELL<YRES)
					pv[y/CELL+1][x/CELL+1] += 0.1f*((parts[i].temp-273.15)-pv[y/CELL+1][x/CELL+1]);
			}
		}
	     else if(t==PT_SING)
		{
			int singularity = -parts[i].life;
			
			if(pv[y/CELL][x/CELL]<singularity)
				pv[y/CELL][x/CELL] += 0.1f*(singularity-pv[y/CELL][x/CELL]);
			if(y+CELL<YRES && pv[y/CELL+1][x/CELL]<singularity)
				pv[y/CELL+1][x/CELL] += 0.1f*(singularity-pv[y/CELL+1][x/CELL]);
			if(x+CELL<XRES)
			{
				pv[y/CELL][x/CELL+1] += 0.1f*(singularity-pv[y/CELL][x/CELL+1]);
				if(y+CELL<YRES)
					pv[y/CELL+1][x/CELL+1] += 0.1f*(singularity-pv[y/CELL+1][x/CELL+1]);
			}
			if(y+CELL>0 && pv[y/CELL-1][x/CELL]<singularity)
				pv[y/CELL-1][x/CELL] += 0.1f*(singularity-pv[y/CELL-1][x/CELL]);
			if(x+CELL>0)
			{
				pv[y/CELL][x/CELL-1] += 0.1f*(singularity-pv[y/CELL][x/CELL-1]);
				if(y+CELL>0)
					pv[y/CELL-1][x/CELL-1] += 0.1f*(singularity-pv[y/CELL-1][x/CELL-1]);
			}
		}
            else
            {
                pv[y/CELL][x/CELL] += ptypes[t].hotair;
                if(y+CELL<YRES)
                    pv[y/CELL+1][x/CELL] += ptypes[t].hotair;
                if(x+CELL<XRES)
                {
                    pv[y/CELL][x/CELL+1] += ptypes[t].hotair;
                    if(y+CELL<YRES)
                        pv[y/CELL+1][x/CELL+1] += ptypes[t].hotair;
                }
            }

            if((ptypes[t].explosive&2) && pv[y/CELL][x/CELL]>2.5f)
            {
                parts[i].life = rand()%80+180;
                rt = parts[i].type = PT_FIRE;
                parts[i].temp = ptypes[PT_FIRE].heat + (ptypes[rt].flammable/2);
                pv[y/CELL][x/CELL] += 0.25f * CFDS;
                t = PT_FIRE;
            }

            parts[i].vx *= ptypes[t].loss;
            parts[i].vy *= ptypes[t].loss;

            if((t==PT_GOO) && !parts[i].life)
            {
                if(pv[y/CELL][x/CELL]>1.0f)
                {
                    parts[i].vx += ptypes[t].advection*vx[y/CELL][x/CELL];
                    parts[i].vy += ptypes[t].advection*vy[y/CELL][x/CELL];
                    parts[i].life = rand()%80+300;
                }
            }
	    else if((t==PT_BCLN) && !parts[i].life)
            {
                if(pv[y/CELL][x/CELL]>4.0f)
                {
                    parts[i].vx += ptypes[t].advection*vx[y/CELL][x/CELL];
                    parts[i].vy += ptypes[t].advection*vy[y/CELL][x/CELL];
                    parts[i].life = rand()%40+80;
                }
            }
            else
            {
				//Gravity mode by Moach
				switch (gravityMode)
				{
					default:
					case 0:
						pGravX = pGravY = 0.0f;
						break;
					case 1:
						pGravX = 0.0f;
						pGravY = ptypes[t].gravity;
						break;
					case 2:
						
						pGravD = 0.01f - hypotf((x - XCNTR), (y - YCNTR)); 
						
						pGravX = ptypes[t].gravity * ((float)(x - XCNTR) / pGravD);
						pGravY = ptypes[t].gravity * ((float)(y - YCNTR) / pGravD);
						
				}
				
				if(t==PT_ANAR)
				{
					parts[i].vx -= ptypes[t].advection*vx[y/CELL][x/CELL] + pGravX;
					parts[i].vy -= ptypes[t].advection*vy[y/CELL][x/CELL] + pGravY;
				}
				else{
					parts[i].vx += ptypes[t].advection*vx[y/CELL][x/CELL] + pGravX;
					parts[i].vy += ptypes[t].advection*vy[y/CELL][x/CELL] + pGravY;
					
				}
            }

            if(ptypes[t].diffusion)
            {
                parts[i].vx += ptypes[t].diffusion*(rand()/(0.5f*RAND_MAX)-1.0f);
                parts[i].vy += ptypes[t].diffusion*(rand()/(0.5f*RAND_MAX)-1.0f);
            }

            // interpolator
#if defined(WIN32) && !defined(__GNUC__)
            mv = max(fabsf(parts[i].vx), fabsf(parts[i].vy));
#else
            mv = fmaxf(fabsf(parts[i].vx), fabsf(parts[i].vy));
#endif
            if(mv < ISTP)
            {
                parts[i].x += parts[i].vx;
                parts[i].y += parts[i].vy;
                ix = parts[i].x;
                iy = parts[i].y;
            }
            else
            {
                dx = parts[i].vx*ISTP/mv;
                dy = parts[i].vy*ISTP/mv;
                ix = parts[i].x;
                iy = parts[i].y;
                while(1)
                {
                    mv -= ISTP;
                    if(mv <= 0.0f)
                    {
                        // nothing found
                        parts[i].x += parts[i].vx;
                        parts[i].y += parts[i].vy;
                        ix = parts[i].x;
                        iy = parts[i].y;
                        break;
                    }
                    ix += dx;
                    iy += dy;
                    nx = (int)(ix+0.5f);
                    ny = (int)(iy+0.5f);
                    if(nx<0 || ny<0 || nx>=XRES || ny>=YRES || pmap[ny][nx] || (bmap[ny/CELL][nx/CELL] && bmap[ny/CELL][nx/CELL]!=WL_STREAM))
                    {
                        parts[i].x = ix;
                        parts[i].y = iy;
                        break;
                    }
                }
            }

            a = nt = 0;
            for(nx=-1; nx<2; nx++)
                for(ny=-1; ny<2; ny++)
                    if(x+nx>=0 && y+ny>0 &&
                            x+nx<XRES && y+ny<YRES &&
                            (!bmap[(y+ny)/CELL][(x+nx)/CELL] || bmap[(y+ny)/CELL][(x+nx)/CELL]==WL_STREAM))
                    {
                        if(!pmap[y+ny][x+nx])
                            a = 1;
                        if((pmap[y+ny][x+nx]&0xFF)!=t)
                            nt = 1;
                    }
            if(legacy_enable)
            {
                if(t==PT_WTRV && pv[y/CELL][x/CELL]>4.0f)
                    t = parts[i].type = PT_DSTW;
                if(t==PT_OIL && pv[y/CELL][x/CELL]<-6.0f)
                    t = parts[i].type = PT_GAS;
                if(t==PT_GAS && pv[y/CELL][x/CELL]>6.0f)
                    t = parts[i].type = PT_OIL;
                if(t==PT_DESL && pv[y/CELL][x/CELL]>12.0f)
		{
                    t = parts[i].type = PT_FIRE;
		    parts[i].life = rand()%50+120;
		}
            }
            if(t==PT_GAS && pv[y/CELL][x/CELL]<-6.0f)
                t = parts[i].type = PT_OIL;
            if(t==PT_DESL && pv[y/CELL][x/CELL]>5.0f)
	    {						// Only way I know to make it
		t = parts[i].type = PT_FIRE;    		// combust under pressure.
		parts[i].life = rand()%50+120;
	    }						
            if(t==PT_GAS && pv[y/CELL][x/CELL]>6.0f)
                t = parts[i].type = PT_OIL;
            if(t==PT_BMTL && pv[y/CELL][x/CELL]>2.5f)
                t = parts[i].type = PT_BRMT;
            if(t==PT_BMTL && pv[y/CELL][x/CELL]>1.0f && parts[i].tmp==1)
                t = parts[i].type = PT_BRMT;
            if(t==PT_BRCK && pv[y/CELL][x/CELL]>8.8f)
                t = parts[i].type = PT_STNE;
	    if(t==PT_PIPE && pv[y/CELL][x/CELL]>10.0f)
                t = parts[i].type = PT_BRMT;
	    if(t==PT_PSTE && pv[y/CELL][x/CELL]>0.5f)
                t = parts[i].type = PT_PSTS;
	    if(t==PT_PSTS && pv[y/CELL][x/CELL]<0.5f)
                t = parts[i].type = PT_PSTE;
	    if(t==PT_SHLD1 && pv[y/CELL][x/CELL]>7.0f)
                t = parts[i].type = PT_NONE;
	    if(t==PT_SHLD2 && pv[y/CELL][x/CELL]>15.0f)
                t = parts[i].type = PT_NONE;
	    if(t==PT_SHLD3 && pv[y/CELL][x/CELL]>25.0f)
                t = parts[i].type = PT_NONE;
	    if(t==PT_SHLD4 && pv[y/CELL][x/CELL]>40.0f)
                t = parts[i].type = PT_NONE;
	     if(t==PT_WIFI && pv[y/CELL][x/CELL]>15.0f)
                t = parts[i].type = PT_BRMT;
            //if(t==PT_GLAS && pv[y/CELL][x/CELL]>4.0f)
            //	t = parts[i].type = PT_BGLA;
            if(t==PT_GLAS)
            {
                parts[i].pavg[0] = parts[i].pavg[1];
                parts[i].pavg[1] = pv[y/CELL][x/CELL];
                if(parts[i].pavg[1]-parts[i].pavg[0] > 0.25f || parts[i].pavg[1]-parts[i].pavg[0] < -0.25f)
                {
                    parts[i].type = PT_BGLA;
                }
            }
	    if(t==PT_QRTZ)
            {
                parts[i].pavg[0] = parts[i].pavg[1];
                parts[i].pavg[1] = pv[y/CELL][x/CELL];
                if(parts[i].pavg[1]-parts[i].pavg[0] > 0.05*(parts[i].temp/3) || parts[i].pavg[1]-parts[i].pavg[0] < -0.05*(parts[i].temp/3))
                {
                    parts[i].type = PT_PQRT;
                }
            }
            if(t==PT_ICEI && pv[y/CELL][x/CELL]>0.8f)
                t = parts[i].type = PT_SNOW;
            if(t==PT_PLUT && 1>rand()%100 && ((int)(5.0f*pv[y/CELL][x/CELL]))>(rand()%1000))
            {
                t = PT_NEUT;
                create_part(i, x, y, t);
            }
	    if((t==PT_ISOZ||t==PT_ISZS) && 1>rand()%200 && ((int)(-4.0f*(pv[y/CELL][x/CELL])))>(rand()%1000))
            {
                t = PT_PHOT;
		rr = (rand()%228+128)/127.0f;
		rrr = (rand()%360)*3.14159f/180.0f;
		parts[i].life = 680;
		parts[i].ctype = 0x3FFFFFFF;
		parts[i].vx = rr*cosf(rrr);
		parts[i].vy = rr*sinf(rrr);
                create_part(i, x, y, t);
            }
	    if(t==PT_PSTE)
		if(parts[i].temp>747.0f)
		    t = parts[i].type = PT_BRCK;
            if(t==PT_SPRK&&parts[i].ctype==PT_ETRD&&parts[i].life==1)
            {
                nearp = nearest_part(i, PT_ETRD);
                if(nearp!=-1&&parts_avg(i, nearp, PT_INSL)!=PT_INSL)
                {
                    create_line((int)parts[i].x, (int)parts[i].y, (int)parts[nearp].x, (int)parts[nearp].y, 0, 0, PT_PLSM);
                    t = parts[i].type = PT_ETRD;
                    parts[i].ctype = PT_NONE;
                    parts[i].life = 20;
                    parts[nearp].type = PT_SPRK;
                    parts[nearp].life = 9;
                    parts[nearp].ctype = PT_ETRD;
                }
            }

            if(!legacy_enable)
            {
                int ctemp = pv[y/CELL][x/CELL]*2;
                c_heat = 0.0f;
                h_count = 0;
                if(t==PT_ICEI && !parts[i].ctype)
                    parts[i].ctype = PT_WATR;
                if(ptypes[t].hconduct>(rand()%250)&&!(parts[i].type==PT_HSWC&&parts[i].life!=10))
                {
                    for(nx=-1; nx<2; nx++)
                    {
                        for(ny=-1; ny<2; ny++)
                        {
                            if(x+nx>=0 && y+ny>0 && x+nx<XRES && y+ny<YRES && (nx || ny))
                            {
                                r = pmap[y+ny][x+nx];
                                if((r>>8)>=NPART || !r)
                                    continue;
                                if(parts[r>>8].type!=PT_NONE&&parts[i].type!=PT_NONE&&ptypes[parts[r>>8].type].hconduct>0&&!(parts[r>>8].type==PT_HSWC&&parts[r>>8].life!=10)&&!(parts[r>>8].type==PT_BRAY&&parts[i].type==PT_FILT)&&!(parts[i].type==PT_BRAY&&parts[r>>8].type==PT_FILT)&&!(parts[i].type==PT_PHOT&&parts[r>>8].type==PT_FILT)&&!(parts[i].type==PT_BIZR&&parts[r>>8].type==PT_FILT)&&!(parts[i].type==PT_BIZRG&&parts[r>>8].type==PT_FILT)&&!(parts[r>>8].type==PT_BIZR&&parts[i].type==PT_FILT)&&!(parts[r>>8].type==PT_BIZRG&&parts[i].type==PT_FILT))
                                {
                                    h_count++;
                                    c_heat += parts[r>>8].temp;
                                }
                            }
                        }
                    }
                    pt = parts[i].temp = (c_heat+parts[i].temp)/(h_count+1);
                    for(nx=-1; nx<2; nx++)
                    {
                        for(ny=-1; ny<2; ny++)
                        {
                            if(x+nx>=0 && y+ny>0 && x+nx<XRES && y+ny<YRES && (nx || ny))
                            {
                                r = pmap[y+ny][x+nx];
                                if((r>>8)>=NPART || !r)
                                    continue;
                                if(parts[r>>8].type!=PT_NONE&&parts[i].type!=PT_NONE&&ptypes[parts[r>>8].type].hconduct>0&&!(parts[r>>8].type==PT_HSWC&&parts[r>>8].life!=10)&&!(parts[r>>8].type==PT_BRAY&&parts[i].type==PT_FILT)&&!(parts[i].type==PT_BRAY&&parts[r>>8].type==PT_FILT)&&!(parts[i].type==PT_PHOT&&parts[r>>8].type==PT_FILT)&&!(parts[i].type==PT_BIZR&&parts[r>>8].type==PT_FILT)&&!(parts[i].type==PT_BIZRG&&parts[r>>8].type==PT_FILT)&&!(parts[r>>8].type==PT_BIZR&&parts[i].type==PT_FILT)&&!(parts[r>>8].type==PT_BIZRG&&parts[i].type==PT_FILT))
                                {
                                    parts[r>>8].temp = parts[i].temp;
                                }
                            }
                        }
                    }
                    if(pt>=pstates[t].btemp&&pstates[t].burn)
                    {
                        t = parts[i].type = pstates[t].burn;
                        if(t==PT_FIRE||t==PT_PLSM)
                            parts[i].life = rand()%50+120;
                    }
                    else if((pt<=pstates[t].stemp||(t==PT_LAVA&&(pt<=pstates[parts[i].ctype].ltemp)))&&pstates[t].solid)
                    {
                        if(t==PT_LAVA&&parts[i].ctype)
                        {
                            parts[i].life = 0;
                            if(parts[i].ctype==PT_THRM)
                            {
                                parts[i].tmp = 0;
                                parts[i].ctype = PT_BMTL;
                            }
                            if(parts[i].ctype==PT_PLUT)
                            {
                                parts[i].tmp = 0;
                                parts[i].ctype = PT_LAVA;
                            }
                            t = parts[i].type = parts[i].ctype;
                            parts[i].ctype = PT_NONE;
                        }
                        else if(pstates[t].solid==PT_ICEI&&pt<=pstates[t].stemp)
                        {
                            parts[i].ctype = parts[i].type;
                            t = parts[i].type = PT_ICEI;
                        }
                        else
                        {
                            parts[i].life = 0;
                            t = parts[i].type = pstates[t].solid;
                        }
                    }
                    else if((pt>=pstates[t].ltemp&&(pt<=pstates[t].gtemp||!pstates[t].gas)&&pstates[t].state==ST_SOLID&&pstates[t].liquid)||(t==PT_ICEI&&pt>pstates[parts[i].ctype].stemp))
                    {
                        if(pstates[t].liquid==PT_LAVA)
                        {
                            parts[i].life = rand()%120+240;
                            parts[i].ctype = (parts[i].type==PT_BRMT)?PT_BMTL:parts[i].type;
                            parts[i].ctype = (parts[i].ctype==PT_SAND)?PT_GLAS:parts[i].ctype;
                            parts[i].ctype = (parts[i].ctype==PT_BGLA)?PT_GLAS:parts[i].ctype;
			    parts[i].ctype = (parts[i].ctype==PT_PQRT)?PT_QRTZ:parts[i].ctype;
                            t = parts[i].type = pstates[t].liquid;
                        }
                        else if(t==PT_ICEI&&parts[i].ctype)
                        {
                            t = parts[i].type = parts[i].ctype;
                            parts[i].ctype = PT_NONE;
                        }
                        else
                        {
                            t = parts[i].type = pstates[t].liquid;
                        }
                    }
                    else if(pt-ctemp<=pstates[t].ltemp&&pstates[t].liquid&&pstates[t].state==ST_GAS)
                    {
                        t = parts[i].type = pstates[t].liquid;
                    }
                    else if(pt-ctemp>=pstates[t].gtemp&&(pstates[t].gas||parts[i].type==PT_LNTG)&&(pstates[t].state==ST_LIQUID||pstates[t].state==ST_SOLID))
                    {
                        if(t==PT_SLTW&&1>rand()%6)
                        {
                            t = parts[i].type = PT_SALT;
                        }
                        else
                        {
			    if((t==PT_BIZR||t==PT_BIZRG||t==PT_BIZRS)&&pt>=pstates[t].gtemp)
			    {
				t = parts[i].type = pstates[t].gas;
			    }
			    else{
				t = parts[i].type = pstates[t].gas;
				pv[y/CELL][x/CELL] += 0.50f;
			    }
			    
                            if(t==PT_FIRE)
                                parts[i].life = rand()%50+120;
                            if(t==PT_HFLM)
                                parts[i].life = rand()%50+120;
                        }
                    }
                    if(t==PT_URAN && pv[y/CELL][x/CELL]>0.0f)
                    {
                        float atemp =  parts[i].temp + (-MIN_TEMP);
                        pt = parts[i].temp = (atemp*(1+(pv[y/CELL][x/CELL]/2000)))+MIN_TEMP;
                    }
                    if(t==PT_LAVA)
                    {
                        parts[i].life = restrict_flt((pt-700)/7, 0.0f, 400.0f);
                        if(parts[i].ctype==PT_THRM&&parts[i].tmp>0)
                        {
                            parts[i].tmp--;
                            parts[i].temp = 3500;
                        }
                        if(parts[i].ctype==PT_PLUT&&parts[i].tmp>0)
                        {
                            parts[i].tmp--;
                            parts[i].temp = MAX_TEMP;
                        }
                    }
                    pt = parts[i].temp = restrict_flt(parts[i].temp, MIN_TEMP, MAX_TEMP);
                }
            }
            if(t==PT_PTCT&&parts[i].temp>295.0f)
            {
                pt = parts[i].temp -= 2.5f;
            }
            if(t==PT_NTCT&&parts[i].temp>295.0f)
            {
                pt = parts[i].temp -= 2.5f;
            }

            if(t==PT_WATR || t==PT_ETRD || t==PT_SLTW || t==PT_METL || t==PT_IRON || t==PT_RBDM || t==PT_LRBD || t==PT_BRMT || t==PT_PSCN || t==PT_NSCN || t==PT_NTCT || t==PT_PTCT || t==PT_BMTL || t==PT_SPRK|| t == PT_NBLE || t==PT_INWR)
            {
                nx = x % CELL;
                if(nx == 0)
                    nx = x/CELL - 1;
                else if(nx == CELL-1)
                    nx = x/CELL + 1;
                else
                    nx = x/CELL;
                ny = y % CELL;
                if(ny == 0)
                    ny = y/CELL - 1;
                else if(ny == CELL-1)
                    ny = y/CELL + 1;
                else
                    ny = y/CELL;
                if(nx>=0 && ny>=0 && nx<XRES/CELL && ny<YRES/CELL)
                {
                    if(t==PT_WATR || t==PT_ETRD || t==PT_SLTW || t==PT_METL || t==PT_IRON || t==PT_RBDM || t==PT_LRBD || t==PT_NSCN || t==PT_NTCT || t==PT_PTCT || t==PT_PSCN || t==PT_BRMT || t==PT_BMTL||t==PT_NBLE || t==PT_INWR)
                    {
                        if(emap[ny][nx]==12 && !parts[i].life)
                        {
                            parts[i].type = PT_SPRK;
                            parts[i].life = 4;
                            parts[i].ctype = t;
                            t = PT_SPRK;
                        }
                    }
                    else if(bmap[ny][nx]==WL_DETECT || bmap[ny][nx]==WL_EWALL || bmap[ny][nx]==WL_ALLOWLIQUID || bmap[ny][nx]==WL_WALLELEC || bmap[ny][nx]==WL_ALLOWALLELEC || bmap[ny][nx]==WL_EHOLE)
                        set_emap(nx, ny);
                }
            }

            nx = x/CELL;
            ny = y/CELL;
            if(bmap[ny][nx]==WL_DETECT && emap[ny][nx]<8)
                set_emap(nx, ny);

            fe = 0;
            if(t==PT_THDR)
            {
                for(nx=-2; nx<3; nx++)
                    for(ny=-2; ny<3; ny++)
                        if(x+nx>=0 && y+ny>0 &&
                                x+nx<XRES && y+ny<YRES && (nx || ny))
                        {
                            r = pmap[y+ny][x+nx];
                            if((r>>8)>=NPART || !r)
                                continue;
                            if(((r&0xFF)==PT_METL || (r&0xFF)==PT_IRON || (r&0xFF)==PT_ETRD || (r&0xFF)==PT_PSCN || (r&0xFF)==PT_NSCN || (r&0xFF)==PT_NTCT || (r&0xFF)==PT_PTCT || (r&0xFF)==PT_BMTL || (r&0xFF)==PT_RBDM || (r&0xFF)==PT_LRBD || (r&0xFF)==PT_BRMT || (r&0xFF)==PT_NBLE || (r&0xFF)==PT_INWR) && parts[r>>8].ctype!=PT_SPRK)
                            {
                                t = parts[i].type = PT_NONE;
                                parts[r>>8].ctype = parts[r>>8].type;
                                parts[r>>8].type = PT_SPRK;
                                parts[r>>8].life = 4;
                            }
                            else if((r&0xFF)!=PT_CLNE&&(r&0xFF)!=PT_THDR&&(r&0xFF)!=PT_SPRK&&(r&0xFF)!=PT_DMND&&(r&0xFF)!=PT_FIRE&&(r&0xFF)!=PT_NEUT&&(r&0xFF)!=PT_PHOT&&(r&0xFF))
                            {
                                pv[y/CELL][x/CELL] += 100.0f;
                                if(legacy_enable&&1>(rand()%200))
                                {
                                    parts[i].life = rand()%50+120;
                                    t = parts[i].type = PT_FIRE;
                                }
                                else
                                {
                                    t = parts[i].type = PT_NONE;
                                }
                            }
                        }
            }
            else if(t==PT_ICEI || t==PT_SNOW)
            {
		    if(parts[i].ctype==PT_FRZW)
		    {
			parts[i].temp -= 1.0f;
			if(parts[i].temp<0)
				parts[i].temp = 0;
					
		    }
                for(nx=-2; nx<3; nx++)
                    for(ny=-2; ny<3; ny++)
                        if(x+nx>=0 && y+ny>0 &&
                                x+nx<XRES && y+ny<YRES && (nx || ny))
                        {
                            r = pmap[y+ny][x+nx];
                            if((r>>8)>=NPART || !r)
                                continue;
                            if(((r&0xFF)==PT_SALT || (r&0xFF)==PT_SLTW) && 1>(rand()%1000))
                            {
                                t = parts[i].type = PT_SLTW;
                                parts[r>>8].type = PT_SLTW;
                            }
                            if(legacy_enable)
                            {
                                if(((r&0xFF)==PT_WATR || (r&0xFF)==PT_DSTW) && 1>(rand()%1000))
                                {
                                    t = parts[i].type = PT_ICEI;
                                    parts[r>>8].type = PT_ICEI;
                                }
                                if(t==PT_SNOW && ((r&0xFF)==PT_WATR || (r&0xFF)==PT_DSTW) && 15>(rand()%1000))
                                    t = parts[i].type = PT_WATR;
                            }
                        }
            }
            else if(t==PT_BMTL) {
                if(parts[i].tmp>1) {
                    parts[i].tmp--;
                    for(nx=-1; nx<2; nx++)
                        for(ny=-1; ny<2; ny++)
                            if(x+nx>=0 && y+ny>0 && x+nx<XRES && y+ny<YRES && (nx || ny))
                            {
                                r = pmap[y+ny][x+nx];
                                if((r>>8)>=NPART || !r)
                                    continue;
                                rt =parts[r>>8].type;
                                if((rt==PT_METL || rt==PT_IRON) && 1>(rand()/(RAND_MAX/100)))
                                {
                                    parts[r>>8].type=PT_BMTL;
                                    parts[r>>8].tmp=(parts[i].tmp<=7)?parts[i].tmp=1:parts[i].tmp-(rand()%5);//rand()/(RAND_MAX/300)+100;
                                }
                            }
                } else if(parts[i].tmp==1 && 1>rand()%1000) {
                    parts[i].tmp = 0;
                    t = parts[i].type = PT_BRMT;
                }
            }

            else if(t==PT_IRON) {
                for(nx=-1; nx<2; nx++)
                    for(ny=-1; ny<2; ny++)
                        if(x+nx>=0 && y+ny>0 && x+nx<XRES && y+ny<YRES && (nx || ny))
                        {
                            r = pmap[y+ny][x+nx];
                            if((r>>8)>=NPART || !r)
                                continue;
                            if((((r&0xFF) == PT_SALT && 15>(rand()/(RAND_MAX/700))) ||
                                    ((r&0xFF) == PT_SLTW && 30>(rand()/(RAND_MAX/2000))) ||
                                    ((r&0xFF) == PT_WATR && 5 >(rand()/(RAND_MAX/6000))) ||
                                    ((r&0xFF) == PT_O2   && 2 >(rand()/(RAND_MAX/500))) ||
                                    ((r&0xFF) == PT_LO2))&&
                                    (!(parts[i].life))
                              )
                            {
                                parts[i].type=PT_BMTL;
                                parts[i].tmp=(rand()/(RAND_MAX/10))+20;
                            }
                        }
            }
            else if((t==PT_SPRK||parts[i].type==PT_SPRK) && parts[i].ctype==PT_IRON) {
                for(nx=-1; nx<2; nx++)
                    for(ny=-1; ny<2; ny++)
                        if(x+nx>=0 && y+ny>0 && x+nx<XRES && y+ny<YRES && (nx || ny))
                        {
                            r = pmap[y+ny][x+nx];
                            if((r>>8)>=NPART || !r)
                                continue;
                            if(((r&0xFF) == PT_DSTW && 30>(rand()/(RAND_MAX/1000))) ||
                                    ((r&0xFF) == PT_SLTW && 30>(rand()/(RAND_MAX/1000))) ||
                                    ((r&0xFF) == PT_WATR && 30>(rand()/(RAND_MAX/1000))))
                            {
                                parts[r>>8].type=PT_O2;
                                //parts[r>>8].tmp=(rand()/(RAND_MAX/10))+20;
                            }
                        }
            }
            else if(t==PT_COAL)
            {
                if(parts[i].life<=0) {
                    t = PT_NONE;
                    kill_part(i);
                    create_part(-1, x, y, PT_FIRE);
                    goto killed;
                } else if(parts[i].life < 100) {
                    parts[i].life--;
                    create_part(-1, x+rand()%3-1, y+rand()%3-1, PT_FIRE);
                }
                if((pv[y/CELL][x/CELL] > 4.3f)&&parts[i].tmp>40)
                    parts[i].tmp=39;
                else if(parts[i].tmp<40&&parts[i].tmp>0)
                    parts[i].tmp--;
                else if(parts[i].tmp<=0) {
                    t = PT_NONE;
                    kill_part(i);
                    r = create_part(-1, x, y, PT_BCOL);
                    goto killed;
                }
                for(nx=-2; nx<3; nx++)
                    for(ny=-2; ny<3; ny++)
                        if(x+nx>=0 && y+ny>0 &&
                                x+nx<XRES && y+ny<YRES && (nx || ny))
                        {
                            r = pmap[y+ny][x+nx];
                            if((r>>8)>=NPART || !r)
                                continue;
                            if(((r&0xFF)==PT_FIRE || (r&0xFF)==PT_PLSM) && 1>(rand()%500))
                            {
                                if(parts[i].life>100) {
                                    parts[i].life = 99;
                                }
                            }
                        }
            }
            else if(t==PT_BCOL)
            {
                if(parts[i].life<=0) {
                    t = PT_NONE;
                    kill_part(i);
                    create_part(-1, x, y, PT_FIRE);
                    goto killed;
                } else if(parts[i].life < 100) {
                    parts[i].life--;
                    create_part(-1, x+rand()%3-1, y+rand()%3-1, PT_FIRE);
                }

                for(nx=-2; nx<3; nx++)
                    for(ny=-2; ny<3; ny++)
                        if(x+nx>=0 && y+ny>0 &&
                                x+nx<XRES && y+ny<YRES && (nx || ny))
                        {
                            r = pmap[y+ny][x+nx];
                            if((r>>8)>=NPART || !r)
                                continue;
                            if(((r&0xFF)==PT_FIRE || (r&0xFF)==PT_PLSM) && 1>(rand()%500))
                            {
                                if(parts[i].life>100) {
                                    parts[i].life = 99;
                                }
                            }
                        }
            }
			else if(t==PT_ARAY && parts[i].life==0){
				int colored =0;
				for(nx=-1; nx<2; nx++){
                    for(ny=-1; ny<2; ny++){
						if(x+nx>=0 && y+ny>0 && x+nx<XRES && y+ny<YRES && (nx || ny)){
							r = pmap[y+ny][x+nx];
                            if((r>>8)>=NPART || !r)
                                continue;
							if((r&0xFF)==PT_SPRK){
								int destroy = (parts[r>>8].ctype==PT_PSCN)?1:0;
								int nostop = (parts[r>>8].ctype==PT_INST)?1:0;
								for (docontinue = 1, nxx = 0, nyy = 0, nxi = nx*-1, nyi = ny*-1; docontinue; nyy+=nyi, nxx+=nxi) {
									if(!(x+nxi+nxx<XRES && y+nyi+nyy<YRES && x+nxi+nxx >= 0 && y+nyi+nyy >= 0)){
										break;
									}
									r = pmap[y+nyi+nyy][x+nxi+nxx];
									if(!((r>>8)>=NPART)) {
										if(!r){
											int nr = create_part(-1, x+nxi+nxx, y+nyi+nyy, PT_BRAY);
											if(nr!=-1){
												if(destroy){
												parts[nr].tmp = 2;
												parts[nr].life = 2;
												}else
													parts[nr].ctype = colored;
											}
										} else if(!destroy) {
											if(parts[r>>8].type==PT_BRAY&&parts[r>>8].tmp==0){
												if(nyy!=0 || nxx!=0){
													parts[r>>8].type = PT_BRAY;
													parts[r>>8].life = 1020;
													parts[r>>8].tmp = 1;
													if(!parts[r>>8].ctype)
														parts[r>>8].ctype = colored;
												}
												docontinue = 0;
											} else if(parts[r>>8].type==PT_BRAY&&parts[r>>8].tmp==1){
												parts[r>>8].life = 1020;
												//docontinue = 1;
											}
											else if(parts[r>>8].type==PT_FILT){
												colored = parts[r>>8].ctype;
											}else if(parts[r>>8].type!=PT_INWR && parts[r>>8].type!=PT_ARAY && parts[r>>8].type!=PT_WIFI) {
												if(nyy!=0 || nxx!=0){
													create_part(-1, x+nxi+nxx, y+nyi+nyy, PT_SPRK);
												}
												if(!(nostop && (ptypes[parts[r>>8].ctype].properties&PROP_CONDUCTS))){
													docontinue = 0;
												} else {
													docontinue = 1;
												}
											}
										} else if(destroy) {
											if(parts[r>>8].type==PT_BRAY){
												parts[r>>8].life = 1;
												docontinue = 1;
											} else if(parts[r>>8].type==PT_INWR || parts[r>>8].type==PT_ARAY || parts[r>>8].type==PT_WIFI) {
												docontinue = 1;
											} else {
												docontinue = 0;
											}
										}
									}
								}
							}
							//parts[i].life = 4;
						}
					}
				}
			}
            else if(t==PT_FUSE)
            {
                if(parts[i].life<=0) {
                    //t = parts[i].life = PT_NONE;
                    kill_part(i);
                    r = create_part(-1, x, y, PT_PLSM);
                    if(r!=-1)
                        parts[r].life = 50;
                    goto killed;
                } else if (parts[i].life < 40) {
                    parts[i].life--;
                    if((rand()%100)==0) {
                        r = create_part(-1, (nx=x+rand()%3-1), (ny=y+rand()%3-1), PT_PLSM);
                        if(r!=-1)
                            parts[r].life = 50;
                    }
                }
                if((pv[y/CELL][x/CELL] > 2.7f)&&parts[i].tmp>40)
                    parts[i].tmp=39;
                else if(parts[i].tmp<40&&parts[i].tmp>0)
                    parts[i].tmp--;
                else if(parts[i].tmp<=0) {
                    //t = PT_NONE;
                    kill_part(i);
                    r = create_part(-1, x, y, PT_FSEP);
                    goto killed;
                }
                for(nx=-2; nx<3; nx++)
                    for(ny=-2; ny<3; ny++)
                        if(x+nx>=0 && y+ny>0 &&
                                x+nx<XRES && y+ny<YRES && (nx || ny))
                        {
                            r = pmap[y+ny][x+nx];
                            if((r>>8)>=NPART || !r)
                                continue;
                            if((r&0xFF)==PT_SPRK || ((parts[i].temp>=(273.15+700.0f)) && 1>(rand()%20)))
                            {
                                if(parts[i].life>40) {
                                    parts[i].life = 39;
                                }
                            }
                        }
            }
            else if(t==PT_FSEP)
            {
                if(parts[i].life<=0) {
                    //t = PT_NONE;
                    kill_part(i);
                    r = create_part(-1, x, y, PT_PLSM);
                    if(r!=-1)
                        parts[r].life = 50;
                    goto killed;
                } else if (parts[i].life < 40) {
                    parts[i].life--;
                    if((rand()%10)==0) {
                        r = create_part(-1, (nx=x+rand()%3-1), (ny=y+rand()%3-1), PT_PLSM);
                        if(r!=-1)
                            parts[r].life = 50;
                    }
                }
                for(nx=-2; nx<3; nx++)
                    for(ny=-2; ny<3; ny++)
                        if(x+nx>=0 && y+ny>0 &&
                                x+nx<XRES && y+ny<YRES && (nx || ny))
                        {
                            r = pmap[y+ny][x+nx];
                            if((r>>8)>=NPART || !r)
                                continue;
                            if(((r&0xFF)==PT_SPRK || (parts[i].temp>=(273.15+400.0f))) && 1>(rand()%15))
                            {
                                if(parts[i].life>40) {
                                    parts[i].life = 39;
                                }
                            }
                        }
            }
            else if(t==PT_NTCT||t==PT_PTCT||t==PT_INWR)
            {
                for(nx=-2; nx<3; nx++)
                    for(ny=-2; ny<3; ny++)
                        if(x+nx>=0 && y+ny>0 &&
                                x+nx<XRES && y+ny<YRES && (nx || ny))
                        {
                            r = pmap[y+ny][x+nx];
                            if((r>>8)>=NPART || !r)
                                continue;
                            if((r&0xFF)==PT_SPRK && parts[r>>8].ctype==PT_METL && parts_avg(i, r>>8,PT_INSL)!=PT_INSL)
                            {
                                parts[i].temp = 473.0f;
                            }
                        }
            }
            else if(t==PT_PLNT)
            {
                for(nx=-2; nx<3; nx++)
                    for(ny=-2; ny<3; ny++)
                        if(x+nx>=0 && y+ny>0 &&
                                x+nx<XRES && y+ny<YRES && (nx || ny))
                        {
                            r = pmap[y+ny][x+nx];
                            if((r>>8)>=NPART || !r)
                                continue;
                            if((r&0xFF)==PT_WATR && 1>(rand()%250))
                            {
                                t = parts[i].type = PT_PLNT;
                                parts[r>>8].type = PT_PLNT;
								parts[r>>8].life = 0;
                            }
                            else if((r&0xFF)==PT_LAVA && 1>(rand()%250))
                            {
                                parts[i].life = 4;
                                t = parts[i].type = PT_FIRE;
                            }
			    else if((r&0xFF)==PT_SMKE && (1>rand()%250))
			    {
				    parts[r>>8].type = PT_NONE;
				    parts[i].life = rand()%60 + 60;
			    }
			    else if((r&0xFF)==PT_WOOD && (1>rand()%20) && abs(nx+ny)<=2 && VINE_MODE)
			    {
				    int nnx = rand()%3 -1;
				    int nny = rand()%3 -1;
				    if(x+nx+nnx>=0 && y+ny+nny>0 &&
					x+nx+nnx<XRES && y+ny+nny<YRES && (nnx || nny))
					{
						if((pmap[y+ny+nny][x+nx+nnx]>>8)>=NPART||pmap[y+ny+nny][x+nx+nnx])
							continue;
						if(create_part(-1,x+nx+nnx,y+ny+nny,PT_VINE))
							parts[pmap[y+ny+nny][x+nx+nnx]>>8].temp = parts[i].temp;
					}
			    }
                            //if(t==PT_SNOW && (r&0xFF)==PT_WATR && 15>(rand()%1000))
                            //t = parts[i].type = PT_WATR;
                        }
		if(parts[i].life==2)
		{
		    for(nx=-1; nx<2; nx++)
			for(ny=-1; ny<2; ny++)
                        if(x+nx>=0 && y+ny>0 &&
                                x+nx<XRES && y+ny<YRES && (nx || ny))
                        {
				r = pmap[y+ny][x+nx];
				if((r>>8)>=NPART)
                                continue;
				if(!r)
					create_part(-1,x+nx,y+ny,PT_O2);
			}
		    parts[i].life = 0;
		}
            }
	    else if(t==PT_VINE)
	    {
		    nx=(rand()%3)-1;
		    ny=(rand()%3)-1;
                        if(x+nx>=0 && y+ny>0 &&
                                x+nx<XRES && y+ny<YRES && (nx || ny))
                        {
				r = pmap[y+ny][x+nx];
				if((r>>8)>=NPART)
                                continue;
				if(1>rand()%15)
					parts[i].type=PT_PLNT;
				else if(!r)
				{
					create_part(-1,x+nx,y+ny,PT_VINE);
					parts[pmap[y+ny][x+nx]>>8].temp = parts[i].temp;
					parts[i].type=PT_PLNT;
				}
			}
	    }
            else if(t==PT_THRM)
            {
                for(nx=-2; nx<3; nx++)
                    for(ny=-2; ny<3; ny++)
                        if(x+nx>=0 && y+ny>0 && x+nx<XRES && y+ny<YRES && (nx || ny))
                        {
                            r = pmap[y+ny][x+nx];
                            if((r>>8)>=NPART || !r)
                                continue;
                            if(((r&0xFF)==PT_FIRE || (r&0xFF)==PT_PLSM || (r&0xFF)==PT_LAVA))
                            {
                                if(1>(rand()%500)) {
                                    t = parts[i].type = PT_LAVA;
                                    parts[i].ctype = PT_BMTL;
                                    pt = parts[i].temp = 3500.0f;
                                    pv[y/CELL][x/CELL] += 50.0f;
                                } else {
                                    t = parts[i].type = PT_LAVA;
                                    parts[i].life = 400;
                                    parts[i].ctype = PT_THRM;
                                    pt = parts[i].temp = 3500.0f;
                                    parts[i].tmp = 20;
                                }
                            }
                            //if(t==PT_SNOW && (r&0xFF)==PT_WATR && 15>(rand()%1000))
                            //t = parts[i].type = PT_WATR;
                        }
            }
            else if(t==PT_WATR||t==PT_DSTW)
            {
                for(nx=-2; nx<3; nx++)
                    for(ny=-2; ny<3; ny++)
                        if(x+nx>=0 && y+ny>0 &&
                                x+nx<XRES && y+ny<YRES && (nx || ny))
                        {
                            r = pmap[y+ny][x+nx];
                            if((r>>8)>=NPART || !r)
                                continue;
                            if(((r&0xFF)==PT_FIRE || (r&0xFF)==PT_LAVA) && 1>(rand()%10) && legacy_enable)
                            {
                                t = parts[i].type = PT_WTRV;
                            }
                            else if((r&0xFF)==PT_SALT && 1>(rand()%250))
                            {
                                t = parts[i].type = PT_SLTW;
                                parts[r>>8].type = PT_SLTW;
                            }
                            if((((r&0xFF)==PT_WATR||(r&0xFF)==PT_SLTW)&&t==PT_DSTW) && 1>(rand()%500))
                            {
                                t = parts[i].type = PT_WATR;
                            }
                            if(((r&0xFF)==PT_SLTW&&t==PT_DSTW) && 1>(rand()%500))
                            {
                                t = parts[i].type = PT_SLTW;
                            }
                            if(((r&0xFF)==PT_RBDM||(r&0xFF)==PT_LRBD) && (legacy_enable||pt>12.0f) && 1>(rand()%500))
                            {
                                parts[i].life = 4;
                                t = parts[i].type = PT_FIRE;
                            }
			    if(((r&0xFF)==PT_CNCT&&t==PT_WATR) && 1>(rand()%500))
                            {
                                t = parts[i].type = PT_PSTE;
				parts[r>>8].type = PT_NONE;
                            }
                        }
            }
            else if(t==PT_SLTW)
            {
                for(nx=-2; nx<3; nx++)
                    for(ny=-2; ny<3; ny++)
                        if(x+nx>=0 && y+ny>0 &&
                                x+nx<XRES && y+ny<YRES && (nx || ny))
                        {
                            r = pmap[y+ny][x+nx];
                            if((r>>8)>=NPART || !r)
                                continue;
                            if(((r&0xFF)==PT_FIRE || (r&0xFF)==PT_LAVA) && 1>(rand()%10) && legacy_enable)
                            {
                                t = parts[i].type = PT_SALT;
                                parts[r>>8].type = PT_WTRV;
                            }
                            else if((r&0xFF)==PT_SALT && 1>(rand()%10000))
                            {
                                parts[r>>8].type = PT_NONE;
                            }
			    if((r&0xFF)==PT_PLNT&&5>(rand()%1000))
				parts[r>>8].type = PT_NONE;
                            if(((r&0xFF)==PT_RBDM||(r&0xFF)==PT_LRBD) && pt>12.0f && 1>(rand()%500))
                            {
                                parts[i].life = 4;
                                t = parts[i].type = PT_FIRE;

                            }
                        }
            }
            else if(t==PT_WTRV)
            {
                for(nx=-2; nx<3; nx++)
                    for(ny=-2; ny<3; ny++)
                        if(x+nx>=0 && y+ny>0 &&
                                x+nx<XRES && y+ny<YRES && (nx || ny))
                        {
                            r = pmap[y+ny][x+nx];
                            if((r>>8)>=NPART || !r)
                                continue;
                            if(((r&0xFF)==PT_WATR||(r&0xFF)==PT_DSTW||(r&0xFF)==PT_SLTW) && 1>(rand()%1000) && legacy_enable)
                            {
                                t = parts[i].type = PT_WATR;
                                parts[r>>8].type = PT_WATR;
                            }

                            if(((r&0xFF)==PT_RBDM||(r&0xFF)==PT_LRBD) && pt>12.0f && 1>(rand()%500))
                            {
                                parts[i].life = 4;
                                t = parts[i].type = PT_FIRE;

                            }
                            if(((r&0xFF)==PT_ICEI || (r&0xFF)==PT_SNOW) && 1>(rand()%1000) && legacy_enable)
                            {
                                t = parts[i].type = PT_WATR;
                                if(1>(rand()%1000))
                                    parts[r>>8].type = PT_WATR;
                            }
                        }
            }
            else if(t==PT_YEST)
            {
                for(nx=-2; nx<3; nx++)
                    for(ny=-2; ny<3; ny++)
                        if(x+nx>=0 && y+ny>0 &&
                                x+nx<XRES && y+ny<YRES && (nx || ny))
                        {
                            r = pmap[y+ny][x+nx];
                            if((r>>8)>=NPART || !r)
                                continue;
                            if((r&0xFF)==PT_DYST && 1>(rand()%30) && !legacy_enable)
                            {
                                t = parts[i].type = PT_DYST;
                            }
                        }
            }
            else if(t==PT_ACID)
            {
                for(nx=-2; nx<3; nx++)
                    for(ny=-2; ny<3; ny++)
                        if(x+nx>=0 && y+ny>0 && x+nx<XRES && y+ny<YRES && (nx || ny))
                        {
                            r = pmap[y+ny][x+nx];
                            if((r>>8)>=NPART || !r)
                                continue;
                            if((r&0xFF)!=PT_ACID)
                            {
                                if ((r&0xFF)==PT_PLEX || (r&0xFF)==PT_NITR || (r&0xFF)==PT_GUNP || (r&0xFF)==PT_RBDM || (r&0xFF)==PT_LRBD)
                                {
                                    t = parts[i].type = PT_FIRE;
                                    parts[i].life = 4;
                                    parts[r>>8].type = PT_FIRE;
                                    parts[r>>8].life = 4;
                                }
                                else if(((r&0xFF)!=PT_CLNE && (r&0xFF)!=PT_PCLN && ptypes[parts[r>>8].type].hardness>(rand()%1000))&&parts[i].life>=50)
                                {
					if(parts_avg(i, r>>8,PT_GLAS)!= PT_GLAS)
					{
					parts[i].life--;
					parts[r>>8].type = PT_NONE;
					}
                                }
                                else if (parts[i].life==50)
                                {
                                    parts[i].life = 0;
                                    t = parts[i].type = PT_NONE;
                                }
                            }
                        }
            }
            else if(t==PT_NEUT)
            {
                rt = 3 + (int)pv[y/CELL][x/CELL];
                for(nx=-1; nx<2; nx++)
                    for(ny=-1; ny<2; ny++)
                        if(x+nx>=0 && y+ny>0 &&
                                x+nx<XRES && y+ny<YRES && (nx || ny))
                        {
                            r = pmap[y+ny][x+nx];
                            if((r>>8)>=NPART || !r)
                                continue;
                            if((r&0xFF)==PT_WATR || (r&0xFF)==PT_ICEI || (r&0xFF)==PT_SNOW)
                            {
                                parts[i].vx *= 0.995;
                                parts[i].vy *= 0.995;
                            }
                            if((r&0xFF)==PT_PLUT && rt>(rand()%1000))
                            {
                                if(33>rand()%100)
                                {
                                    create_part(r>>8, x+nx, y+ny, rand()%3 ? PT_LAVA : PT_URAN);
				    parts[r>>8].temp = MAX_TEMP;
				    if(parts[r>>8].type==PT_LAVA){
				    	parts[r>>8].tmp = 100;
					parts[r>>8].ctype = PT_PLUT;
				    }
                                }
                                else
                                {
                                    create_part(r>>8, x+nx, y+ny, PT_NEUT);
                                    parts[r>>8].vx = 0.25f*parts[r>>8].vx + parts[i].vx;
                                    parts[r>>8].vy = 0.25f*parts[r>>8].vy + parts[i].vy;
                                }
                                pv[y/CELL][x/CELL] += 10.0f * CFDS; //Used to be 2, some people said nukes weren't powerful enough
                                fe ++;
                            }
			    if((r&0xFF)==PT_DEUT && (rt+1)>(rand()%1000))
			    {
#ifdef SDEUT
				    create_n_parts(parts[r>>8].life, x+nx, y+ny, parts[i].vx, parts[i].vy, PT_NEUT);
#else
				    create_part(r>>8, x+nx, y+ny, PT_NEUT);
					parts[r>>8].vx = 0.25f*parts[r>>8].vx + parts[i].vx;
                    parts[r>>8].vy = 0.25f*parts[r>>8].vy + parts[i].vy;
				    if(parts[r>>8].life>0)
				    {
					    parts[r>>8].life --;
					    parts[r>>8].temp += (parts[r>>8].life*17);
					    pv[y/CELL][x/CELL] += 6.0f * CFDS;
					    
				    }
				    else 
					    parts[r>>8].type = PT_NONE;
#endif
			    }
                            if((r&0xFF)==PT_GUNP && 15>(rand()%1000))
                                parts[r>>8].type = PT_DUST;
                            if((r&0xFF)==PT_DYST && 15>(rand()%1000))
                                parts[r>>8].type = PT_YEST;
                            if((r&0xFF)==PT_YEST) {
                                if(15>(rand()%100000)&&isplayer==0)
                                    parts[r>>8].type = PT_STKM;
                                else
                                    parts[r>>8].type = PT_DYST;
                            }

                            if((r&0xFF)==PT_WATR && 15>(rand()%100))
                                parts[r>>8].type = PT_DSTW;
                            if((r&0xFF)==PT_PLEX && 15>(rand()%1000))
                                parts[r>>8].type = PT_GOO;
                            if((r&0xFF)==PT_NITR && 15>(rand()%1000))
                                parts[r>>8].type = PT_DESL;
                            if((r&0xFF)==PT_PLNT && 5>(rand()%100))
                                parts[r>>8].type = PT_WOOD;
                            if((r&0xFF)==PT_DESL && 15>(rand()%1000))
                                parts[r>>8].type = PT_GAS;
                            if((r&0xFF)==PT_COAL && 5>(rand()%100))
                                parts[r>>8].type = PT_WOOD;
			    if((r&0xFF)==PT_DUST && 5>(rand()%100))
                                parts[r>>8].type = PT_FWRK;
			    if((r&0xFF)==PT_FWRK && 5>(rand()%100))
                                parts[r>>8].ctype = PT_DUST;
			    if((r&0xFF)==PT_ACID && 5>(rand()%100))
			    {
                                parts[r>>8].type = PT_ISOZ;
				parts[r>>8].life = 0;
			    }
                            /*if(parts[r>>8].type>1 && parts[r>>8].type!=PT_NEUT && parts[r>>8].type-1!=PT_NEUT && parts[r>>8].type-1!=PT_STKM &&
                              (ptypes[parts[r>>8].type-1].menusection==SC_LIQUID||
                              ptypes[parts[r>>8].type-1].menusection==SC_EXPLOSIVE||
                              ptypes[parts[r>>8].type-1].menusection==SC_GAS||
                              ptypes[parts[r>>8].type-1].menusection==SC_POWDERS) && 15>(rand()%1000))
                              parts[r>>8].type--;*/
                        }
            }
            else if(t==PT_PHOT)
            {
                rt = 3 + (int)pv[y/CELL][x/CELL];
                for(nx=0; nx<1; nx++)
                    for(ny=0; ny<1; ny++)
                        if(x+nx>=0 && y+ny>0 &&
                                x+nx<XRES && y+ny<YRES && (nx || ny))
                        {
                            r = pmap[y+ny][x+nx];
                            if((r>>8)>=NPART || !r)
                                continue;
                            if((r&0xFF)==PT_WATR || (r&0xFF)==PT_ICEI || (r&0xFF)==PT_SNOW)
                            {
                                parts[i].vx *= 0.995;
                                parts[i].vy *= 0.995;
                            }
                        }
		for(nx=-1; nx<2; nx++)
                    for(ny=-1; ny<2; ny++)
                        if(x+nx>=0 && y+ny>0 &&
                                x+nx<XRES && y+ny<YRES && (nx || ny))
                        {
                            r = pmap[y+ny][x+nx];
                            if((r>>8)>=NPART || !r)
                                continue;
			    if((r&0xFF)==PT_ISOZ && 5>(rand()%2000))
			    {
				parts[i].vx *= 0.90;
                                parts[i].vy *= 0.90;
                                parts[r>>8].type = PT_PHOT;
				rrr = (rand()%360)*3.14159f/180.0f;
				rr = (rand()%128+128)/127.0f;
				parts[r>>8].life = 680;
				parts[r>>8].ctype = 0x3FFFFFFF;
				parts[r>>8].vx = rr*cosf(rrr);
				parts[r>>8].vy = rr*sinf(rrr);
				pv[y/CELL][x/CELL] -= 15.0f * CFDS;
			    }
			    if((r&0xFF)==PT_ISZS && 5>(rand()%2000))
			    {
				parts[i].vx *= 0.90;
                                parts[i].vy *= 0.90;
                                parts[r>>8].type = PT_PHOT;
				rr = (rand()%228+128)/127.0f;
				rrr = (rand()%360)*3.14159f/180.0f;
				parts[r>>8].life = 680;
				parts[r>>8].ctype = 0x3FFFFFFF;
				parts[r>>8].vx = rr*cosf(rrr);
				parts[r>>8].vy = rr*sinf(rrr);
				pv[y/CELL][x/CELL] -= 15.0f * CFDS;
			    }
			}
            }
	    else if(t==PT_GLOW)
	    {
		    for(nx=-1; nx<2; nx++)
        	    for(ny=-1; ny<2; ny++)
           	     if(x+nx>=0 && y+ny>0 && x+nx<XRES && y+ny<YRES && (nx || ny))
           	     {
            	        r = pmap[y+ny][x+nx];
			if((r>>8)>=NPART || !r)
              		      	continue;
			if(parts[r>>8].type==PT_WATR&&5>(rand()%2000))
			{
				t = parts[i].type = PT_NONE;
				parts[r>>8].type = PT_DEUT;
				parts[r>>8].life = 10;				
			}
		     }
	    }
            else if(t==PT_MORT) {
                create_part(-1, x, y-1, PT_SMKE);
            }
	    else if(ptypes[t].properties&PROP_LIFE)
	    {
		if(parts[i].temp>0)
			parts[i].temp -= 50.0f;
		ISGOL=1;
	    }
	    else if(t==PT_LOVE)
		ISLOVE=1;
	    else if(t==PT_LOLZ)
		ISLOLZ=1;
	    else if(t==PT_GRAV)
		ISGRAV=1;
	    else if(t==PT_SPNG)
	    {
			if(pv[y/CELL][x/CELL]<=3&&pv[y/CELL][x/CELL]>=-3)
			{
       		  for(nx=-1; nx<2; nx++)
        	    for(ny=-1; ny<2; ny++)
           	     if(x+nx>=0 && y+ny>0 && x+nx<XRES && y+ny<YRES && (nx || ny))
           	     {
            	        r = pmap[y+ny][x+nx];
						if((r>>8)>=NPART || !r || parts[i].temp>374.0f)
              		      	continue;
              	        if(parts[r>>8].type==PT_WATR&&33>=rand()/(RAND_MAX/100)+1)
                  	{
                        	parts[i].life++;
                        	parts[r>>8].type=PT_NONE;
                    	}
                     }
    	    	}
    	    	else
            	for(nx=-1; nx<2; nx++)
            	    for(ny=-1; ny<2; ny++)
                 	if(x+nx>=0 && y+ny>0 && x+nx<XRES && y+ny<YRES && (nx || ny))
                 	{
                    		r = pmap[y+ny][x+nx];
		   	 	if((r>>8)>=NPART)
                    			continue;
			 	if((bmap[(y+ny)/CELL][(x+nx)/CELL]==WL_WALLELEC||bmap[(y+ny)/CELL][(x+nx)/CELL]==WL_EWALL||bmap[(y+ny)/CELL][(x+nx)/CELL]==WL_DESTROYALL||bmap[(y+ny)/CELL][(x+nx)/CELL]==WL_WALL||
						bmap[(y+ny)/CELL][(x+nx)/CELL]==WL_ALLOWAIR||bmap[(y+ny)/CELL][(x+nx)/CELL]==WL_ALLOWSOLID||bmap[(y+ny)/CELL][(x+nx)/CELL]==WL_ALLOWGAS))
					continue;
                    	 	if((!r)&&parts[i].life>=1)//if nothing then create water
                    		{
                        		create_part(-1,x+nx,y+ny,PT_WATR);
                        		parts[i].life--;
                    	 	}
			}
    	    	for( trade = 0; trade<9;trade ++)
    	    	{
  	  		nx = rand()%5-2;
  	  		ny = rand()%5-2;
  	  		if(x+nx>=0 && y+ny>0 && x+nx<XRES && y+ny<YRES && (nx || ny))
 	   		{
  	      			r = pmap[y+ny][x+nx];
				if((r>>8)>=NPART || !r)
 	             			continue;
   	        		if(parts[r>>8].type==t&&(parts[i].life>parts[r>>8].life)&&parts[i].life>0)//diffusion
   	        		{
		   			int temp = parts[i].life - parts[r>>8].life;
					if(temp ==1)
					{
            					parts[r>>8].life ++;
     		       				parts[i].life --;
						trade = 9;
					}
					else if(temp>0)
					{
      		      				parts[r>>8].life += temp/2;
       		     				parts[i].life -= temp/2;
						trade = 9;
					}
    	    			}
   	    		}
    		}
			for(nx=-1; nx<2; nx++)
            	    for(ny=-1; ny<2; ny++)
                	if(x+nx>=0 && y+ny>0 && x+nx<XRES && y+ny<YRES && (nx || ny))
                	{
                    		r = pmap[y+ny][x+nx];
		    		if((r>>8)>=NPART || !r)
                    			continue;
		    		if(parts[r>>8].type==PT_FIRE&&parts[i].life>0)
		    		{
					if(parts[i].life<=2)
						parts[i].life --;
					parts[i].life -= parts[i].life/3;
		    		}
			}
			if(parts[i].temp>=374)
				for(nx=-1; nx<2; nx++)
            		for(ny=-1; ny<2; ny++)
                	if(x+nx>=0 && y+ny>0 && x+nx<XRES && y+ny<YRES && (nx || ny))
                	{
                   		r = pmap[y+ny][x+nx];
		    		if((r>>8)>=NPART)
                    			continue;
		    		if((bmap[(y+ny)/CELL][(x+nx)/CELL]==WL_WALLELEC||bmap[(y+ny)/CELL][(x+nx)/CELL]==WL_ALLOWLIQUID||bmap[(y+ny)/CELL][(x+nx)/CELL]==WL_DESTROYALL||bmap[(y+ny)/CELL][(x+nx)/CELL]==WL_WALL||bmap[(y+ny)/CELL][(x+nx)/CELL]==WL_ALLOWSOLID))
					continue;
                    		if((!r)&&parts[i].life>=1)//if nothing then create steam
                    		{
                        		create_part(-1,x+nx,y+ny,PT_WTRV);
                        		parts[i].life--;
					parts[i].temp -= 40.0f;
                    		}
                	}
	    }
	    else if(t==PT_FOG)
	    {
		if(parts[i].temp>=373.15)
			t = parts[i].type = PT_WTRV;
		for(nx=-1; nx<2; nx++)
                    for(ny=-1; ny<2; ny++)
                        if(x+nx>=0 && y+ny>0 &&
                                x+nx<XRES && y+ny<YRES && (nx || ny))
                        {
                            r = pmap[y+ny][x+nx];
                            if((r>>8)>=NPART || !r)
                                continue;
			    if(pstates[parts[r>>8].type].state==ST_SOLID&&5>=rand()%50&&parts[i].life==0&&!(parts[r>>8].type==PT_CLNE||parts[r>>8].type==PT_PCLN))
			    {
				t = parts[i].type = PT_RIME;
			    }
			    if(parts[r>>8].type==PT_SPRK)
                            {
				parts[i].life += rand()%20;
			    }
			}
	    }
	    else if(t==PT_RIME)
	    {
		parts[i].vx = 0;
		parts[i].vy = 0;
		for(nx=-1; nx<2; nx++)
                    for(ny=-1; ny<2; ny++)
                        if(x+nx>=0 && y+ny>0 &&
                                x+nx<XRES && y+ny<YRES && (nx || ny))
                        {
                            r = pmap[y+ny][x+nx];
                            if((r>>8)>=NPART || !r)
                                continue;
                            rt = parts[r>>8].type;
                            if(rt==PT_SPRK)
                            {
				t = parts[i].type = PT_FOG;
				parts[i].life = rand()%50 + 60;
			    }
			    else if(rt==PT_FOG&&parts[r>>8].life>0)
			    {
				t = parts[i].type = PT_FOG;
				parts[i].life = parts[r>>8].life;
			    }
			}
		}
	    else if(t==PT_DEUT)
	    {
			int maxlife = ((10000/(parts[i].temp + 1))-1);
			if((10000%((int)parts[i].temp+1))>rand()%((int)parts[i].temp+1))
				maxlife ++;
			if(parts[i].life < maxlife)
			{
				for(nx=-1; nx<2; nx++)
				for(ny=-1; ny<2; ny++)
				if(x+nx>=0 && y+ny>0 && x+nx<XRES && y+ny<YRES && (nx || ny))
				{
					r = pmap[y+ny][x+nx];
					if((r>>8)>=NPART || !r || (parts[i].life >=maxlife))
						continue;
					if(parts[r>>8].type==PT_DEUT&&33>=rand()/(RAND_MAX/100)+1)
					{
						if((parts[i].life + parts[r>>8].life + 1) <= maxlife)
						{
							parts[i].life += parts[r>>8].life + 1;
							parts[r>>8].type=PT_NONE;
						}
					}
				}
			}
			else
			for(nx=-1; nx<2; nx++)
			for(ny=-1; ny<2; ny++)
                 	if(x+nx>=0 && y+ny>0 && x+nx<XRES && y+ny<YRES && (nx || ny))
                 	{
						r = pmap[y+ny][x+nx];
						if((r>>8)>=NPART || (parts[i].life<=maxlife))
                    			continue;
						if((bmap[(y+ny)/CELL][(x+nx)/CELL]==WL_WALLELEC||bmap[(y+ny)/CELL][(x+nx)/CELL]==WL_EWALL||bmap[(y+ny)/CELL][(x+nx)/CELL]==WL_DESTROYALL||bmap[(y+ny)/CELL][(x+nx)/CELL]==WL_WALL||
							bmap[(y+ny)/CELL][(x+nx)/CELL]==WL_ALLOWAIR||bmap[(y+ny)/CELL][(x+nx)/CELL]==WL_ALLOWSOLID||bmap[(y+ny)/CELL][(x+nx)/CELL]==WL_ALLOWGAS))
								continue;
                    	 	if((!r)&&parts[i].life>=1)//if nothing then create deut
                    		{
                        		create_part(-1,x+nx,y+ny,PT_DEUT);
                        		parts[i].life--;
					parts[pmap[y+ny][x+nx]>>8].temp = parts[i].temp;
					parts[pmap[y+ny][x+nx]>>8].life = 0;
                    	 	}
			}
				for( trade = 0; trade<4;trade ++)
				{
					nx = rand()%5-2;
					ny = rand()%5-2;
					if(x+nx>=0 && y+ny>0 && x+nx<XRES && y+ny<YRES && (nx || ny))
					{
						r = pmap[y+ny][x+nx];
						if((r>>8)>=NPART || !r)
							continue;
						if(parts[r>>8].type==t&&(parts[i].life>parts[r>>8].life)&&parts[i].life>0)//diffusion
						{
							int temp = parts[i].life - parts[r>>8].life;
							if(temp ==1)
							{
								parts[r>>8].life ++;
								parts[i].life --;
							}
							else if(temp>0)
							{
								parts[r>>8].life += temp/2;
								parts[i].life -= temp/2;
							}
						}
					}
				}
	    }
	    else if(t==PT_WARP)
			{
				for( trade = 0; trade<5;trade ++)
				{
					nx = rand()%3-1;
					ny = rand()%3-1;
					if(x+nx>=0 && y+ny>0 && x+nx<XRES && y+ny<YRES && (nx || ny))
					{
						r = pmap[y+ny][x+nx];
						if((r>>8)>=NPART || !r)
								continue;
						if(parts[r>>8].type!=PT_WARP&&parts[r>>8].type!=PT_STKM&&parts[r>>8].type!=PT_DMND&&parts[r>>8].type!=PT_CLNE&&parts[r>>8].type!=PT_BCLN&&parts[r>>8].type!=PT_PCLN&&(10>=rand()%200))
						{
							parts[i].x = parts[r>>8].x;
							parts[i].y = parts[r>>8].y;
							parts[r>>8].x = x;
							parts[r>>8].y = y;
							parts[i].life += 4;
							trade = 5;
						}
					}
				}				
			}
	    else if(t==PT_C5)
            {
                for(nx=-2; nx<3; nx++)
                    for(ny=-2; ny<3; ny++)
                        if(x+nx>=0 && y+ny>0 && x+nx<XRES && y+ny<YRES && (nx || ny))
                        {
                            r = pmap[y+ny][x+nx];
                            if((r>>8)>=NPART || !r)
                                continue;
                            if((parts[r>>8].temp<100 && parts[r>>8].type!=PT_C5)||parts[r>>8].type==PT_HFLM)
                            {
				if(1>rand()%6)
				{
					t = parts[i].type = PT_HFLM;
					parts[r>>8].temp = parts[i].temp = 0;
					parts[i].life = rand()%150+50;
					pv[y/CELL][x/CELL] += 1.5;
				}
                            }
                        }
            }
	    else if(t==PT_BOMB)
	    {
		    int nb;
			if(parts[i].tmp==1){
				for(nx=-2; nx<3; nx++)
					for(ny=-2; ny<3; ny++)
						if(x+nx>=0 && y+ny>0 && x+nx<XRES && y+ny<YRES && (nx || ny))
						{
							r = pmap[y+ny][x+nx];
							if((r>>8)>=NPART || !r)
								continue;
							if(parts[r>>8].type!=PT_NONE && parts[r>>8].type!=PT_BOMB){
								parts[i].type = PT_NONE;
								goto killed;
							}
						}
			} else if(parts[i].tmp==0){
			for(nx=-2; nx<3; nx++)
				for(ny=-2; ny<3; ny++)
					if(x+nx>=0 && y+ny>0 && x+nx<XRES && y+ny<YRES)
					{
						r = pmap[y+ny][x+nx];
						if((r>>8)>=NPART || !r)
							continue;
						if(parts[r>>8].type!=PT_NONE && parts[r>>8].type!=PT_BOMB && parts[r>>8].type!=PT_DMND && parts[r>>8].type!=PT_CLNE && parts[r>>8].type!=PT_PCLN && parts[r>>8].type!=PT_BCLN){
							int rad = 8;
							int nxi;
							int nxj;
							pmap[y][x] = 0;
							for(nxj=-(rad+1); nxj<=(rad+1); nxj++)
								for(nxi=-(rad+1); nxi<=(rad+1); nxi++)
									if((pow(nxi,2))/(pow((rad+1),2))+(pow(nxj,2))/(pow((rad+1),2))<=1){
										nb = create_part(-1, x+nxi, y+nxj, PT_BOMB);
										if(nb!=-1){
											parts[nb].tmp = 1;
											parts[nb].life = 50;
											parts[nb].temp = MAX_TEMP;
											parts[nb].vx = rand()%20-10;
											parts[nb].vy = rand()%20-10;
										}
									}
							for(nxj=-rad; nxj<=rad; nxj++)
								for(nxi=-rad; nxi<=rad; nxi++)
									if((pow(nxi,2))/(pow(rad,2))+(pow(nxj,2))/(pow(rad,2))<=1)
										if((pmap[y+nxj][x+nxi]&0xFF)!=PT_DMND && (pmap[y+nxj][x+nxi]&0xFF)!=PT_CLNE && (pmap[y+nxj][x+nxi]&0xFF)!=PT_PCLN && (pmap[y+nxj][x+nxi]&0xFF)!=PT_BCLN){
											delete_part(x+nxi, y+nxj);
											pv[(y+nxj)/CELL][(x+nxi)/CELL] += 0.1f;
											nb = create_part(-1, x+nxi, y+nxj, PT_BOMB);
											if(nb!=-1){
												parts[nb].tmp = 2;
												parts[nb].life = 2;
												parts[nb].temp = MAX_TEMP;
											}
										}
							//create_parts(x, y, 9, 9, PT_BOMB);
							//create_parts(x, y, 8, 8, PT_NONE);
							parts[i].type = PT_NONE;
							goto killed;
						}
					}
			}
	    }
	    else if(t==PT_FWRK)
	    {
			if((parts[i].temp>400&&(9+parts[i].temp/40)>rand()%100000&&parts[i].life==0&&!pmap[y-1][x])||parts[i].ctype==PT_DUST)
			{
				create_part(-1, x , y-1 , PT_FWRK);
				r = pmap[y-1][x];
				if((r&0xFF)==PT_FWRK)
				{
					parts[r>>8].vy = rand()%8-22;
					parts[r>>8].vx = rand()%20-rand()%20;
					parts[r>>8].life=rand()%15+25;
					t=parts[i].type=PT_NONE;
				}
			}
			if(parts[i].life>1)
			{
				if(parts[i].life>=45&&parts[i].type==PT_FWRK)
					parts[i].life=0;
			}
			if((parts[i].life<3&&parts[i].life>0)||parts[i].vy>6&&parts[i].life>0)
			{
				int q = (rand()%255+1);
				int w = (rand()%255+1);
				int e = (rand()%255+1);
				for(nx=-1; nx<2; nx++)
					for(ny=-2; ny<3; ny++)
						if(x+nx>=0 && y+ny>0 &&
							x+nx<XRES && y+ny<YRES)
						{
							if(5>=rand()%8)
							{
								if(!pmap[y+ny][x+nx])
								{
									create_part(-1, x+nx, y+ny , PT_DUST);
									pv[y/CELL][x/CELL] += 2.00f*CFDS;
									a= pmap[y+ny][x+nx];
									if(parts[a>>8].type==PT_DUST) 
									{
										parts[a>>8].vy = -(rand()%10-1);
										parts[a>>8].vx = ((rand()%2)*2-1)*rand()%(5+5)+(parts[i].vx)*2 ;
										parts[a>>8].life= rand()%37+18;
										parts[a>>8].tmp=q;
										parts[a>>8].flags=w;
										parts[a>>8].ctype=e;
										parts[a>>8].temp= rand()%20+6000;
									}
								}
							}
						}
				t=parts[i].type=PT_NONE;
			}
	    }
            else if(t==PT_LCRY)
            {
                for(nx=-1; nx<2; nx++)
                    for(ny=-1; ny<2; ny++)
                        if(x+nx>=0 && y+ny>0 &&
                                x+nx<XRES && y+ny<YRES && (nx || ny))
                        {
                            r = pmap[y+ny][x+nx];
                            if((r>>8)>=NPART || !r)
                                continue;
                            rt = parts[r>>8].type;
                            if(rt==PT_SPRK)
                            {
                                if(parts[r>>8].ctype==PT_PSCN)
                                {
                                    parts[i].life = 10;
                                }
                                else if(parts[r>>8].ctype==PT_NSCN)
                                {
                                    parts[i].life = 9;
                                }
                            }
                            if(rt==PT_LCRY)
                            {
                                if(parts[i].life==10&&parts[r>>8].life<10&&parts[r>>8].life>0)
                                {
                                    parts[i].life = 9;
                                }
                                else if(parts[i].life==0&&parts[r>>8].life==10)
                                {
                                    parts[i].life = 10;
                                }
                            }
                        }
            }
	    else if(t==PT_PIPE)
	    {
		    if(!parts[i].ctype && parts[i].life<=10)
		    {
			    if(parts[i].temp<272.15)
			    {
				    if(parts[i].temp>173.25&&parts[i].temp<273.15)
				    {
					    parts[i].ctype = 2;
					    parts[i].life = 0;
				    }
				    if(parts[i].temp>73.25&&parts[i].temp<=173.15)
				    {
					    parts[i].ctype = 3;
					    parts[i].life = 0;
				    }
				    if(parts[i].temp>=0&&parts[i].temp<=73.15)
				    {
					    parts[i].ctype = 4;
					    parts[i].life = 0;
				    }
			    }
			    else
			    {
				for(nx=-2; nx<3; nx++)
				for(ny=-2; ny<3; ny++)
				if(x+nx>=0 && y+ny>0 && x+nx<XRES && y+ny<YRES && (nx || ny))
				{
					r = pmap[y+ny][x+nx];
					if((r>>8)>=NPART )
						continue;
					if(!r)
						create_part(-1,x+nx,y+ny,PT_BRCK);
				}
				if(parts[i].life==1)
					parts[i].ctype = 1;
			    }
		    }
		    if(parts[i].ctype==1)
		    {
			    for(nx=-1; nx<2; nx++)
				for(ny=-1; ny<2; ny++)
				if(x+nx>=0 && y+ny>0 && x+nx<XRES && y+ny<YRES && (nx || ny))
				{
					r = pmap[y+ny][x+nx];
					if((r>>8)>=NPART)
						continue;
					if(!r&&!parts[i].life)
						parts[i].life=50;
				}
			    if(parts[i].life==2)
			    {
				    parts[i].ctype = 2;
				    parts[i].life = 6;
			    }
		    }
		    if(parts[i].ctype>1)
		    for( q = 0;q<3;q++)
		    for( ctype = 2;ctype<5;ctype++)
		    {
			if(parts[i].ctype==ctype)
			{
			    if(parts[i].life==3)
			    {
					for(nx=-1; nx<2; nx++)
					for(ny=-1; ny<2; ny++)
					if(x+nx>=0 && y+ny>0 && x+nx<XRES && y+ny<YRES && (nx || ny))
					{
						r = pmap[y+ny][x+nx];
						if((r>>8)>=NPART || !r)
							continue;
						if(parts[r>>8].type==PT_PIPE&&parts[r>>8].ctype==1)
						{
							parts[r>>8].ctype = (((ctype)%3)+2);//reverse
							parts[r>>8].life = 6;
						}
					}
			    }
			    else 
			    {
				nx = rand()%3-1;
				ny = rand()%3-1;
				if(x+nx>=0 && y+ny>0 && x+nx<XRES && y+ny<YRES && (nx || ny))
				{
					r = pmap[y+ny][x+nx];
					if((r>>8)>=NPART)
						continue;
					else if(!r&&parts[i].tmp!=0)
					{
						if(create_part(-1,x+nx,y+ny,parts[i].tmp))
						{
							parts[pmap[y+ny][x+nx]>>8].temp = parts[i].temp;//pipe saves temp and life now
							parts[pmap[y+ny][x+nx]>>8].life = parts[i].flags;
						}
						parts[i].tmp = 0;
						continue;
					}
					else if(!r)
						continue;
					else if(parts[i].tmp == 0 && (ptypes[parts[r>>8].type].falldown!= 0 || pstates[parts[r>>8].type].state == ST_GAS))
					{
						parts[i].tmp = parts[r>>8].type;
						parts[i].temp = parts[r>>8].temp;
						parts[i].flags = parts[r>>8].life;
						parts[r>>8].type = PT_NONE;
					}
					else if(parts[r>>8].type==PT_PIPE && parts[r>>8].ctype!=(((ctype)%3)+2) && parts[r>>8].tmp==0&&parts[i].tmp>0)
					{
						parts[r>>8].tmp = parts[i].tmp;
						parts[r>>8].temp = parts[i].temp;
						parts[r>>8].flags = parts[i].flags;
						parts[i].tmp = 0;
					}
				}
			    }
			}
		    }
	    }
	    else if(t==PT_FRZZ)
	    {
		   for(nx=-1; nx<2; nx++)
                    for(ny=-1; ny<2; ny++)
                        if(x+nx>=0 && y+ny>0 &&
                                x+nx<XRES && y+ny<YRES && (nx || ny))
                        {
                            r = pmap[y+ny][x+nx];
                            if((r>>8)>=NPART || !r)
                                continue;
				if(parts[r>>8].type==PT_WATR&&5>rand()%100)
				{
					parts[r>>8].type=PT_FRZW;
					parts[r>>8].life = 100;
					t = parts[i].type = PT_NONE;
				}
					
			}
	    }
	    else if(t==PT_FRZW)
	    {
		    for(nx=-1; nx<2; nx++)
                    for(ny=-1; ny<2; ny++)
                        if(x+nx>=0 && y+ny>0 &&
                                x+nx<XRES && y+ny<YRES && (nx || ny))
                        {
                            r = pmap[y+ny][x+nx];
                            if((r>>8)>=NPART || !r)
                                continue;
				if(parts[r>>8].type==PT_WATR&&5>rand()%70)
				{
					parts[r>>8].type=PT_FRZW;
				}
			}
			if(parts[i].life==0&&13>rand()%2500)
			{
				t = parts[i].type=PT_ICEI;
				parts[i].ctype=PT_FRZW;
				parts[i].temp -= 200.0f;
				if(parts[i].temp<0)
					parts[i].temp = 0;
			}
			else if((100-(parts[i].life))>rand()%50000)
			{
				t = parts[i].type=PT_ICEI;
				parts[i].ctype=PT_FRZW;
				parts[i].temp -= 200.0f;
				if(parts[i].temp<0)
					parts[i].temp = 0;
			}
	    }
	    else if(t==PT_INST)
	    {
		    for(nx=-2; nx<3; nx++)
                    for(ny=-2; ny<3; ny++)
                        if(x+nx>=0 && y+ny>0 &&
                                x+nx<XRES && y+ny<YRES && (nx || ny) && abs(nx)+abs(ny)<4)
                        {
                            r = pmap[y+ny][x+nx];
                            if((r>>8)>=NPART || !r)
                                continue;
			    else if(parts[r>>8].type==PT_SPRK&&(parts[r>>8].ctype==PT_PSCN)&&(parts[r>>8].life>=3)&&parts[i].life==0&&parts_avg(i,r>>8,PT_INSL)!=PT_INSL)
			    {
				    flood_parts(x,y,PT_SPRK,PT_INST,-1);//spark the wire
				    //parts[r>>8].type=parts[r>>8].ctype;
			    }
			}
	    }
	    else if(t==PT_PRTI)
	    {
		int temprange = 100;
		int count =0;
		for( temp = 0; temp < MAX_TEMP; temp += temprange)
			if(parts[i].temp-73.15>temp&&parts[i].temp-73.15 <temp+temprange)
				parts[i].tmp = temp/100;
		    for(ny=-1; ny<2; ny++)
                    for(nx=-1; nx<2; nx++)
                        if(x+nx>=0 && y+ny>0 &&
                                x+nx<XRES && y+ny<YRES && (nx || ny))
                        {
				count ++;
                            r = pmap[y+ny][x+nx];
                            if((r>>8)>=NPART || !r)
                                continue;
			    if(parts[r>>8].type==PT_SPRK || (parts[r>>8].type!=PT_PRTI && parts[r>>8].type!=PT_PRTO && (ptypes[parts[r>>8].type].falldown!= 0 || pstates[parts[r>>8].type].state == ST_GAS)))
				    for( nnx=0;nnx<80;nnx++)
					    if(!portal[parts[i].tmp][count-1][nnx])
					    {
						    portal[parts[i].tmp][count-1][nnx] = parts[r>>8].type;
						    portaltemp[parts[i].tmp][count-1][nnx] = parts[r>>8].temp;
						    if(parts[r>>8].type==PT_SPRK)
							parts[r>>8].type = parts[r>>8].ctype;   
						    else 
							parts[r>>8].type = PT_NONE;
						    break;
					    }
			}
	    }
	    else if(t==PT_PRTO)
	    {
		int temprange = 100;
		int count = 0;
		for( temp = 0; temp < MAX_TEMP; temp += temprange)
			if(parts[i].temp-73.15>temp&&parts[i].temp-73.15 <temp+temprange)
				parts[i].tmp = temp/100;
		    for(ny=1; ny>-2; ny--)
                    for(nx=1; nx>-2; nx--)
                        if(x+nx>=0 && y+ny>0 &&
                                x+nx<XRES && y+ny<YRES && (nx || ny))
                        {
				count ++;
                            r = pmap[y+ny][x+nx];
                            if((r>>8)>=NPART || r)
                                continue;
			    if(!r)
			    {
				for( nnx =0 ;nnx<80;nnx++)
				{
					int randomness = count + rand()%3-1;
					if(randomness<1)
						randomness=1;
					if(randomness>8)
						randomness=8;
					if(portal[parts[i].tmp][randomness-1][nnx]==PT_SPRK)//todo. make it look better
					{
						create_part(-1,x+1,y,portal[parts[i].tmp][randomness-1][nnx]);
						create_part(-1,x+1,y+1,portal[parts[i].tmp][randomness-1][nnx]);
						create_part(-1,x+1,y-1,portal[parts[i].tmp][randomness-1][nnx]);
						create_part(-1,x,y-1,portal[parts[i].tmp][randomness-1][nnx]);
						create_part(-1,x,y+1,portal[parts[i].tmp][randomness-1][nnx]);
						create_part(-1,x-1,y+1,portal[parts[i].tmp][randomness-1][nnx]);
						create_part(-1,x-1,y,portal[parts[i].tmp][randomness-1][nnx]);
						create_part(-1,x-1,y-1,portal[parts[i].tmp][randomness-1][nnx]);
						portal[parts[i].tmp][randomness-1][nnx] = 0;
						portaltemp[parts[i].tmp][randomness-1][nnx] = 0;
						break;
					}
					else if(portal[parts[i].tmp][randomness-1][nnx])
					{
						create_part(-1,x+nx,y+ny,portal[parts[i].tmp][randomness-1][nnx]);
						parts[pmap[y+ny][x+nx]>>8].temp = portaltemp[parts[i].tmp][randomness-1][nnx];
						portal[parts[i].tmp][randomness-1][nnx] = 0;
						portaltemp[parts[i].tmp][randomness-1][nnx] = 0;
						break;
					}
				}
			    }
			}
	    }
	    else if(t==PT_WIFI)
	    {
		int temprange = 100;
		for( temp = 0; temp < MAX_TEMP; temp += temprange)
			if(parts[i].temp-73.15>temp&&parts[i].temp-73.15 <temp+temprange)
				parts[i].tmp = temp/100;
		for(ny=-1; ny<2; ny++)
                    for(nx=-1; nx<2; nx++)
                        if(x+nx>=0 && y+ny>0 &&
                                x+nx<XRES && y+ny<YRES && (nx || ny))
                        {
                            r = pmap[y+ny][x+nx];
                            if((r>>8)>=NPART || !r)
                                continue;
			    if(parts[r>>8].type==PT_NSCN&&parts[r>>8].life==0 && wireless[parts[i].tmp][0])
			    {
				    parts[r>>8].type = PT_SPRK;
				    parts[r>>8].ctype = PT_NSCN;
				    parts[r>>8].life = 4;
			    }
			    else if(parts[r>>8].type==PT_PSCN&&parts[r>>8].life==0 && wireless[parts[i].tmp][0])
			    {
				    parts[r>>8].type = PT_SPRK;
				    parts[r>>8].ctype = PT_PSCN;
				    parts[r>>8].life = 4;
			    }
			     else if(parts[r>>8].type==PT_INWR&&parts[r>>8].life==0 && wireless[parts[i].tmp][0])
			    {
				    parts[r>>8].type = PT_SPRK;
				    parts[r>>8].ctype = PT_INWR;
				    parts[r>>8].life = 4;
			    }
			    else if(parts[r>>8].type==PT_SPRK && parts[r>>8].ctype!=PT_NSCN && parts[r>>8].life>=3 && !wireless[parts[i].tmp][0])
			    {
				    //parts[r>>8].type = parts[r>>8].ctype;
				    wireless[parts[i].tmp][0] = 1;
				    wireless[parts[i].tmp][1] = 1;
				    ISWIRE = 1;
			    }
			}
	    }
            else if(t==PT_PCLN)
            {
                for(nx=-2; nx<3; nx++)
                    for(ny=-2; ny<3; ny++)
                        if(x+nx>=0 && y+ny>0 &&
                                x+nx<XRES && y+ny<YRES && (nx || ny))
                        {
                            r = pmap[y+ny][x+nx];
                            if((r>>8)>=NPART || !r)
                                continue;
                            rt = parts[r>>8].type;
                            if(rt==PT_SPRK)
                            {
                                if(parts[r>>8].ctype==PT_PSCN)
                                {
                                    parts[i].life = 10;
                                }
                                else if(parts[r>>8].ctype==PT_NSCN)
                                {
                                    parts[i].life = 9;
                                }
                            }
                            if(rt==PT_PCLN)
                            {
                                if(parts[i].life==10&&parts[r>>8].life<10&&parts[r>>8].life>0)
                                {
                                    parts[i].life = 9;
                                }
                                else if(parts[i].life==0&&parts[r>>8].life==10)
                                {
                                    parts[i].life = 10;
                                }
                            }
                        }
            }
            else if(t==PT_HSWC)
            {
                for(nx=-2; nx<3; nx++)
                    for(ny=-2; ny<3; ny++)
                        if(x+nx>=0 && y+ny>0 &&
                                x+nx<XRES && y+ny<YRES && (nx || ny))
                        {
                            r = pmap[y+ny][x+nx];
                            if((r>>8)>=NPART || !r)
                                continue;
                            rt = parts[r>>8].type;
                            if(rt==PT_SPRK)
                            {
                                if(parts[r>>8].ctype==PT_PSCN)
                                {
                                    parts[i].life = 10;
                                }
                                else if(parts[r>>8].ctype==PT_NSCN)
                                {
                                    parts[i].life = 9;
                                }
                            }
                            if(rt==PT_HSWC)
                            {
                                if(parts[i].life==10&&parts[r>>8].life<10&&parts[r>>8].life>0)
                                {
                                    parts[i].life = 9;
                                }
                                else if(parts[i].life==0&&parts[r>>8].life==10)
                                {
                                    parts[i].life = 10;
                                }
                            }
                        }
            }
	    else if(t==PT_PUMP)
            {
                for(nx=-2; nx<3; nx++)
                    for(ny=-2; ny<3; ny++)
                        if(x+nx>=0 && y+ny>0 &&
                                x+nx<XRES && y+ny<YRES && (nx || ny))
                        {
                            r = pmap[y+ny][x+nx];
                            if((r>>8)>=NPART || !r)
                                continue;
                            rt = parts[r>>8].type;
                            if(rt==PT_SPRK)
                            {
                                if(parts[r>>8].ctype==PT_PSCN)
                                {
                                    parts[i].life = 10;
                                }
                                else if(parts[r>>8].ctype==PT_NSCN)
                                {
                                    parts[i].life = 9;
                                }
                            }
                            if(rt==PT_PUMP)
                            {
                                if(parts[i].life==10&&parts[r>>8].life<10&&parts[r>>8].life>0)
                                {
                                    parts[i].life = 9;
                                }
                                else if(parts[i].life==0&&parts[r>>8].life==10)
                                {
                                    parts[i].life = 10;
                                }
                            }
                        }
            }
	    else if(t==PT_SHLD1)
	    {
		    for(nx=-1; nx<2; nx++)
                    for(ny=-1; ny<2; ny++)
                        if(x+nx>=0 && y+ny>0 &&
                                x+nx<XRES && y+ny<YRES && (nx || ny))
                        {
                            r = pmap[y+ny][x+nx];
                            if((r>>8)>=NPART || !r)
                                continue;
			    else if(parts[r>>8].type==PT_SPRK&&parts[i].life==0)
				for( nnx=-1;nnx<2;nnx++)
					for( nny=-1;nny<2;nny++)
					{
						if(7>rand()%200&&parts[i].life==0)
						{
							t = parts[i].type = PT_SHLD2;
							parts[i].life = 7;
						}
						else if(!pmap[y+ny+nny][x+nx+nnx])
						{
							create_part(-1,x+nx+nnx,y+ny+nny,PT_SHLD1);
							//parts[pmap[y+ny+nny][x+nx+nnx]>>8].life=7;
						}
					}
			    else if(parts[r>>8].type==PT_SHLD3&&4>rand()%10)
			    {
				    t = parts[i].type=PT_SHLD2;
				    parts[i].life = 7;
			    }
			}
	    }
	    else if(t==PT_SHLD2)
	    {
		    for(nx=-1; nx<2; nx++)
                    for(ny=-1; ny<2; ny++)
                        if(x+nx>=0 && y+ny>0 &&
                                x+nx<XRES && y+ny<YRES && (nx || ny))
                        {
                            r = pmap[y+ny][x+nx];
                            if((r>>8)>=NPART)
                                continue;
			    if(!r && parts[i].life>0)
				    create_part(-1,x+nx,y+ny,PT_SHLD1);
			    if(!r)
					continue;
			    else if(parts[r>>8].type==PT_SPRK&&parts[i].life==0)
				for( nnx=-1;nnx<2;nnx++)
					for( nny=-1;nny<2;nny++)
					{
						if(3>rand()%200&&parts[i].life==0)
						{
							t = parts[i].type = PT_SHLD3;
							parts[i].life = 7;
						}
						else if(!pmap[y+ny+nny][x+nx+nnx])
						{
						create_part(-1,x+nx+nnx,y+ny+nny,PT_SHLD1);
						parts[pmap[y+ny+nny][x+nx+nnx]>>8].life=7;
						}
					}
			    else if(parts[r>>8].type==PT_SHLD4&&4>rand()%10)
			    {
				    t = parts[i].type=PT_SHLD3;
				    parts[i].life = 7;
			    }
			}
	    }
	    else if(t==PT_SHLD3)
	    {
		    for(nx=-1; nx<2; nx++)
                    for(ny=-1; ny<2; ny++)
                        if(x+nx>=0 && y+ny>0 &&
                                x+nx<XRES && y+ny<YRES && (nx || ny))
                        {
                            r = pmap[y+ny][x+nx];
                            if((r>>8)>=NPART)
                                continue;
			if(!r)
			{
				if(1>rand()%2500)
				{
					create_part(-1,x+nx,y+ny,PT_SHLD1);
					parts[pmap[y+ny][x+nx]>>8].life=7;
					t = parts[i].type = PT_SHLD2;
				}
				else
					continue;
				
			}
			if(parts[r>>8].type==PT_SHLD1 && parts[i].life>3)
			{
				    parts[r>>8].type = PT_SHLD2;
				    parts[r>>8].life=7;
			}
			    else if(parts[r>>8].type==PT_SPRK&&parts[i].life==0)
				for( nnx=-1;nnx<2;nnx++)
					for( nny=-1;nny<2;nny++)
					{
						if(2>rand()%3000&&parts[i].life==0)
						{
							t = parts[i].type = PT_SHLD4;
							parts[i].life = 7;
						}
						else if(!pmap[y+ny+nny][x+nx+nnx])
						{
						create_part(-1,x+nx+nnx,y+ny+nny,PT_SHLD1);
						parts[pmap[y+ny+nny][x+nx+nnx]>>8].life=7;
						}
					}
			}
	    }
	    else if(t==PT_SHLD4)
	    {
		    for(nx=-1; nx<2; nx++)
                    for(ny=-1; ny<2; ny++)
                        if(x+nx>=0 && y+ny>0 &&
                                x+nx<XRES && y+ny<YRES && (nx || ny))
                        {
                            r = pmap[y+ny][x+nx];
                            if((r>>8)>=NPART)
                                continue;
			if(!r)
			{
				if(1>rand()%5500)
				{
					create_part(-1,x+nx,y+ny,PT_SHLD1);
					parts[pmap[y+ny][x+nx]>>8].life=7;
					t = parts[i].type = PT_SHLD2;
				}
				else
					continue;
				
			}
			if(parts[r>>8].type==PT_SHLD2 && parts[i].life>3)
			{
				    parts[r>>8].type = PT_SHLD3;
				    parts[r>>8].life = 7;
			}
			    else if(parts[r>>8].type==PT_SPRK&&parts[i].life==0)
				for( nnx=-1;nnx<2;nnx++)
					for( nny=-1;nny<2;nny++)
					{
						if(!pmap[y+ny+nny][x+nx+nnx])
						{
						create_part(-1,x+nx+nnx,y+ny+nny,PT_SHLD1);
						parts[pmap[y+ny+nny][x+nx+nnx]>>8].life=7;
						}
					}
			}
	    }
            else if(t==PT_AMTR)
            {
                for(nx=-1; nx<2; nx++)
                    for(ny=-1; ny<2; ny++)
                        if(x+nx>=0 && y+ny>0 &&
                                x+nx<XRES && y+ny<YRES && (nx || ny))
                        {
                            r = pmap[y+ny][x+nx];
                            if((r>>8)>=NPART || !r)
                                continue;
                            rt = parts[r>>8].type;
                            if((r&0xFF)!=PT_AMTR && (r&0xFF)!=PT_DMND && (r&0xFF)!=PT_CLNE && (r&0xFF)!=PT_PCLN && (r&0xFF)!=PT_NONE && (r&0xFF)!=PT_PHOT && (r&0xFF)!=PT_VOID && (r&0xFF)!=PT_BHOL && (r&0xFF)!=PT_PRTI && (r&0xFF)!=PT_PRTO)
                            {
                                t = parts[i].life++;
                                if(parts[i].life==3)
                                {
                                    parts[i].type = PT_NONE;
                                    kill_part(i);
				    goto killed;
                                }
                                parts[r>>8].life = 0;
                                parts[r>>8].type = PT_NONE;
                                kill_part(r>>8);
                                if(2>(rand()/(RAND_MAX/100)))
                                    create_part(-1, x+nx, y+ny, PT_PHOT);
                                pv[y/CELL][x/CELL] -= 5.0f;
                                //goto killed;
                            }
                        }
            }
	    else if(t==PT_SING)
            {
                for(nx=-1; nx<2; nx++)
                    for(ny=-1; ny<2; ny++)
                        if(x+nx>=0 && y+ny>0 &&
                                x+nx<XRES && y+ny<YRES && (nx || ny))
                        {
                            r = pmap[y+ny][x+nx];
                            if((r>>8)>=NPART || !r)
                                continue;
			    if(parts[r>>8].type!=PT_DMND&&33>=rand()/(RAND_MAX/100)+1)
			    {
				if(parts[r>>8].type==PT_SING && parts[r>>8].life >10)
				{
					if(parts[i].life+parts[r>>8].life > 255)
						continue;
					parts[i].life += parts[r>>8].life;
				}
				else
				{
					if(parts[i].life+3 > 255)
					{
						if(parts[r>>8].type!=PT_SING && 1>rand()%100)
						{
							parts[r>>8].type = PT_SING;
							parts[r>>8].life = rand()%50+60;
						}
						continue;
					}
					parts[i].life += 3;
				}
				parts[i].temp = restrict_flt(parts[r>>8].temp+parts[i].temp, MIN_TEMP, MAX_TEMP);
                        	parts[r>>8].type=PT_NONE;
                    	    }
			}
	    }
            else if(t==PT_FIRW) {
                if(parts[i].tmp==0) {
                    for(nx=-1; nx<2; nx++)
                        for(ny=-1; ny<2; ny++)
                            if(x+nx>=0 && y+ny>0 &&
                                    x+nx<XRES && y+ny<YRES && (nx || ny))
                            {
                                r = pmap[y+ny][x+nx];
                                if((r>>8)>=NPART || !r)
                                    continue;
                                rt = parts[r>>8].type;
                                if(rt==PT_FIRE||rt==PT_PLSM||rt==PT_THDR)
                                {
                                    parts[i].tmp = 1;
                                    parts[i].life = rand()%50+60;
                                }
                            }
                }
                else if(parts[i].tmp==1) {
                    if(parts[i].life==0) {
                        parts[i].tmp=2;
                    } else {
                        float newVel = parts[i].life/25;
                        parts[i].flags = parts[i].flags&0xFFFFFFFE;
                        if((pmap[(int)(ly-newVel)][(int)lx]&0xFF)==PT_NONE && ly-newVel>0) {
                            parts[i].vy = -newVel;
                            ly-=newVel;
                            iy-=newVel;
                        }
                    }
                }
                else if(parts[i].tmp==2) {
                    int col = rand()%200+4;
                    for(nx=-2; nx<3; nx++) {
                        for(ny=-2; ny<3; ny++) {
                            if(x+nx>=0 && y+ny>0 && x+nx<XRES && y+ny<YRES && (nx || ny))
                            {
                                int tmul = rand()%7;
                                create_part(-1, x+nx, y+ny, PT_FIRW);
                                r = pmap[y+ny][x+nx];
                                if((r>>8)>=NPART || !r)
                                    continue;
                                if(parts[r>>8].type==PT_FIRW) {
                                    parts[r>>8].vx = (rand()%3-1)*tmul;
                                    parts[r>>8].vy = (rand()%3-1)*tmul;
                                    parts[r>>8].tmp = col;
                                    parts[r>>8].life = rand()%100+100;
                                    parts[r>>8].temp = 6000.0f;
                                }
                            }
                        }
                    }
                    pv[y/CELL][x/CELL] += 20;
                    kill_part(i);
					goto killed;
                } else if(parts[i].tmp>=3) {
                    if(parts[i].life<=0) {
                        kill_part(i);
						goto killed;
                    }
                }
            }
            else if(t==PT_BTRY)
            {
                rt = 3 + (int)pv[y/CELL][x/CELL];
                for(nx=-2; nx<3; nx++)
                    for(ny=-2; ny<3; ny++)
                        if(x+nx>=0 && y+ny>0 &&
                                x+nx<XRES && y+ny<YRES && (nx || ny))
                        {
                            r = pmap[y+ny][x+nx];
                            if((r>>8)>=NPART || !r)
                                continue;
                            rt = parts[r>>8].type;
                            if(parts_avg(i,r>>8,PT_INSL) != PT_INSL)
                            {
                                if((rt==PT_METL||rt==PT_IRON||rt==PT_ETRD||rt==PT_BMTL||rt==PT_BRMT||rt==PT_LRBD||rt==PT_RBDM||rt==PT_PSCN||rt==PT_NSCN||rt==PT_NBLE)&&parts[r>>8].life==0 && abs(nx)+abs(ny) < 4)
                                {
                                    parts[r>>8].life = 4;
                                    parts[r>>8].ctype = rt;
                                    parts[r>>8].type = PT_SPRK;
                                }
                            }
                        }
            } else if(t==PT_SWCH)
            {
                rt = 3 + (int)pv[y/CELL][x/CELL];
                for(nx=-2; nx<3; nx++)
                    for(ny=-2; ny<3; ny++)
                        if(x+nx>=0 && y+ny>0 &&
                                x+nx<XRES && y+ny<YRES && (nx || ny))
                        {
                            r = pmap[y+ny][x+nx];
                            if((r>>8)>=NPART || !r)
                                continue;
                            rt = parts[r>>8].type;
                            if(parts[r>>8].type == PT_SWCH&&parts_avg(i,r>>8,PT_INSL)!=PT_INSL)
                            {
                                if(parts[i].life==10&&parts[r>>8].life<10&&parts[r>>8].life>0)
                                {
                                    parts[i].life = 9;
                                }
                                else if(parts[i].life==0&&parts[r>>8].life==10)
                                {
                                    parts[i].life = 10;
                                }
                            }
			    else if(parts[r>>8].type == PT_SPRK && parts[r>>8].ctype==PT_SWCH && parts[i].life<10&&parts_avg(i,r>>8,PT_INSL)!=PT_INSL)
			    {
				    parts[r>>8].type = parts[r>>8].ctype;
				    parts[r>>8].life = 9;
			    }
                        }
            }
            if(t==PT_SWCH)
                if((parts[i].life>0&&parts[i].life<10)|| parts[i].life > 10)
                {
                    parts[i].life--;
                }
            if(t==PT_FIRE || t==PT_PLSM || t==PT_LAVA || t==PT_SPRK || fe || (t==PT_PHOT&&(1>rand()%10)))
            {
                for(nx=-2; nx<3; nx++)
                    for(ny=-2; ny<3; ny++)
                        if(x+nx>=0 && y+ny>0 &&
                                x+nx<XRES && y+ny<YRES && (nx || ny))
                        {
                            r = pmap[y+ny][x+nx];
                            if((r>>8)>=NPART || !r)
                                continue;
                            if(bmap[(y+ny)/CELL][(x+nx)/CELL] && bmap[(y+ny)/CELL][(x+nx)/CELL]!=WL_STREAM)
                                continue;
                            rt = parts[r>>8].type;
                            if((a || ptypes[rt].explosive) && ((rt!=PT_RBDM && rt!=PT_LRBD && rt!=PT_INSL && rt!=PT_SWCH) || t!=PT_SPRK) &&
                                    !(t==PT_PHOT && rt==PT_INSL) &&
                                    (t!=PT_LAVA || parts[i].life>0 || (rt!=PT_STNE && rt!=PT_PSCN && rt!=PT_NSCN && rt!=PT_NTCT && rt!=PT_PTCT && rt!=PT_METL  && rt!=PT_IRON && rt!=PT_ETRD && rt!=PT_BMTL && rt!=PT_BRMT && rt!=PT_SWCH && rt!=PT_INWR && rt!=PT_QRTZ)) && !(rt==PT_SPNG && parts[r>>8].life>0) &&
                                    ptypes[rt].flammable && (ptypes[rt].flammable + (int)(pv[(y+ny)/CELL][(x+nx)/CELL]*10.0f))>(rand()%1000))
                            {
                                parts[r>>8].type = PT_FIRE;
                                parts[r>>8].temp = ptypes[PT_FIRE].heat + (ptypes[rt].flammable/2);
                                parts[r>>8].life = rand()%80+180;
                                if(ptypes[rt].explosive)
                                    pv[y/CELL][x/CELL] += 0.25f * CFDS;
                                continue;
                            }
                            lpv = (int)pv[(y+ny)/CELL][(x+nx)/CELL];
                            if(lpv < 1) lpv = 1;
                            if(legacy_enable)
                            {
                                if(t!=PT_SPRK && ptypes[rt].meltable  && ((rt!=PT_RBDM && rt!=PT_LRBD) || t!=PT_SPRK) && ((t!=PT_FIRE&&t!=PT_PLSM) || (rt!=PT_METL && rt!=PT_IRON && rt!=PT_ETRD && rt!=PT_PSCN && rt!=PT_NSCN && rt!=PT_NTCT && rt!=PT_PTCT && rt!=PT_BMTL && rt!=PT_BRMT && rt!=PT_SALT && rt!=PT_INWR)) &&
                                        ptypes[rt].meltable*lpv>(rand()%1000))
                                {
                                    if(t!=PT_LAVA || parts[i].life>0)
                                    {
                                        parts[r>>8].ctype = (parts[r>>8].type==PT_BRMT)?PT_BMTL:parts[r>>8].type;
                                        parts[r>>8].ctype = (parts[r>>8].ctype==PT_SAND)?PT_GLAS:parts[r>>8].ctype;
                                        parts[r>>8].type = PT_LAVA;
                                        parts[r>>8].life = rand()%120+240;
                                    }
                                    else
                                    {
                                        parts[i].life = 0;
                                        t = parts[i].type = (parts[i].ctype)?parts[i].ctype:PT_STNE;
                                        parts[i].ctype = PT_NONE;//rt;
                                        goto killed;
                                    }
                                }
                                if(t!=PT_SPRK && (rt==PT_ICEI || rt==PT_SNOW))
                                {
                                    parts[r>>8].type = PT_WATR;
                                    if(t==PT_FIRE)
                                    {
                                        parts[i].x = lx;
                                        parts[i].y = ly;
                                        kill_part(i);
                                        goto killed;
                                    }
                                    if(t==PT_LAVA)
                                    {
                                        parts[i].life = 0;
                                        t = parts[i].type = PT_STNE;
                                        goto killed;
                                    }
                                }
                                if(t!=PT_SPRK && (rt==PT_WATR || rt==PT_DSTW || rt==PT_SLTW))
                                {
                                    kill_part(r>>8);
                                    if(t==PT_FIRE)
                                    {
                                        parts[i].x = lx;
                                        parts[i].y = ly;
                                        kill_part(i);
                                        goto killed;
                                    }
                                    if(t==PT_LAVA)
                                    {
                                        parts[i].life = 0;
                                        t = parts[i].type = (parts[i].ctype)?parts[i].ctype:PT_STNE;
                                        parts[i].ctype = PT_NONE;
                                        goto killed;
                                    }
                                }
                            }
                            //Check if there is a SWCH that is currently covered with SPRK
                            //If so check if the current SPRK is covering a NSCN
                            //If so turn the SPRK that covers the SWCH back into SWCH and turn it off
                            if(rt==PT_SPRK && parts[r>>8].ctype == PT_SWCH && t==PT_SPRK)
                            {
                                pavg = parts_avg(r>>8, i,PT_INSL);
                                if(parts[i].ctype == PT_NSCN&&pavg != PT_INSL)
                                {
                                    parts[r>>8].type = PT_SWCH;
                                    parts[r>>8].ctype = PT_NONE;
                                    parts[r>>8].life = 9;
                                }
                            }
                            pavg = parts_avg(i, r>>8,PT_INSL);
                            if(rt==PT_SWCH && t==PT_SPRK)
                            {
                                pavg = parts_avg(r>>8, i,PT_INSL);
                                if(parts[i].ctype == PT_PSCN&&pavg != PT_INSL && parts[r>>8].life<10)
                                    parts[r>>8].life = 10;
                                if(parts[i].ctype == PT_NSCN&&pavg != PT_INSL)
                                    parts[r>>8].life = 9;
                                if(!(parts[i].ctype == PT_PSCN||parts[i].ctype == PT_NSCN)&&parts[r>>8].life == 10&&pavg != PT_INSL)
                                {
                                    parts[r>>8].type = PT_SPRK;
                                    parts[r>>8].ctype = PT_SWCH;
                                    parts[r>>8].life = 4;
                                }
                            }
                            pavg = parts_avg(i, r>>8,PT_INSL);
                            if(pavg != PT_INSL)
                            {
                                if(t==PT_SPRK && (rt==PT_METL||rt==PT_IRON||rt==PT_ETRD||rt==PT_BMTL||rt==PT_BRMT||rt==PT_LRBD||rt==PT_RBDM||rt==PT_PSCN||rt==PT_NSCN||rt==PT_NBLE) && parts[r>>8].life==0 &&
                                        (parts[i].life<3 || ((r>>8)<i && parts[i].life<4)) && abs(nx)+abs(ny)<4)
                                {
                                    if(!(rt==PT_PSCN&&parts[i].ctype==PT_NSCN)&&!(rt!=PT_PSCN&&!(rt==PT_NSCN&&parts[i].temp>=373.0f)&&parts[i].ctype==PT_NTCT)&&!(rt!=PT_PSCN&&!(rt==PT_NSCN&&parts[i].temp<=373.0f)&&parts[i].ctype==PT_PTCT)&&!(rt!=PT_PSCN&&!(rt==PT_NSCN)&&parts[i].ctype==PT_INWR) && pavg != PT_INSL &&!(parts[i].ctype==PT_SWCH&&(rt==PT_PSCN||rt==PT_NSCN))&&!(parts[i].ctype==PT_INST&&rt!=PT_NSCN) )
                                    {
                                        parts[r>>8].type = PT_SPRK;
                                        parts[r>>8].life = 4;
                                        parts[r>>8].ctype = rt;
                                        if(parts[r>>8].temp+10.0f<673.0f&&!legacy_enable&&!(rt==PT_LRBD||rt==PT_RBDM||rt==PT_NTCT||rt==PT_PTCT||rt==PT_INWR))
                                            parts[r>>8].temp = parts[r>>8].temp+10.0f;
                                    }
                                }
                                if(t==PT_SPRK && rt==PT_NTCT && parts[r>>8].life==0 &&
                                        (parts[i].life<3 || ((r>>8)<i && parts[i].life<4)) && abs(nx)+abs(ny)<4)
                                {
                                    if((parts[i].ctype==PT_NSCN||parts[i].ctype==PT_NTCT||(parts[i].ctype==PT_PSCN&&parts[r>>8].temp>373.0f))&&pavg != PT_INSL)
                                    {
                                        parts[r>>8].type = PT_SPRK;
                                        parts[r>>8].life = 4;
                                        parts[r>>8].ctype = rt;
                                    }
                                }
                                if(t==PT_SPRK && rt==PT_PTCT && parts[r>>8].life==0 &&
                                        (parts[i].life<3 || ((r>>8)<i && parts[i].life<4)) && abs(nx)+abs(ny)<4)
                                {
                                    if((parts[i].ctype==PT_NSCN||parts[i].ctype==PT_PTCT||(parts[i].ctype==PT_PSCN&&parts[r>>8].temp<373.0f))&&pavg != PT_INSL)
                                    {
                                        parts[r>>8].type = PT_SPRK;
                                        parts[r>>8].life = 4;
                                        parts[r>>8].ctype = rt;
                                    }
                                }
                                if(t==PT_SPRK && rt==PT_INWR && parts[r>>8].life==0 &&
                                        (parts[i].life<3 || ((r>>8)<i && parts[i].life<4)) && abs(nx)+abs(ny)<4)
                                {
                                    if((parts[i].ctype==PT_NSCN||parts[i].ctype==PT_INWR||parts[i].ctype==PT_PSCN)&&pavg != PT_INSL)
                                    {
                                        parts[r>>8].type = PT_SPRK;
                                        parts[r>>8].life = 4;
                                        parts[r>>8].ctype = rt;
                                    }
                                }
				if(t==PT_SPRK && rt==PT_QRTZ && parts[r>>8].life==0 &&
                                        (parts[i].life<3 || ((r>>8)<i && parts[i].life<4)) && abs(nx)+abs(ny)<4)
                                {
                                    if((parts[i].ctype==PT_NSCN||parts[i].ctype==PT_METL||parts[i].ctype==PT_PSCN||parts[i].ctype==PT_QRTZ)&&pavg != PT_INSL && (parts[r>>8].temp<173.15||pv[(y+ny)/CELL][(x+nx)/CELL]>8))
                                    {
                                        parts[r>>8].type = PT_SPRK;
                                        parts[r>>8].life = 4;
                                        parts[r>>8].ctype = rt;
                                    }
                                }
                                if(t==PT_SPRK && rt==PT_WATR && parts[r>>8].life==0 &&
                                        (parts[i].life<2 || ((r>>8)<i && parts[i].life<3)) && abs(nx)+abs(ny)<4)
                                {
                                    parts[r>>8].type = PT_SPRK;
                                    parts[r>>8].life = 6;
                                    parts[r>>8].ctype = rt;
                                }
                                if(t==PT_SPRK && rt==PT_SLTW && parts[r>>8].life==0 &&
                                        (parts[i].life<2 || ((r>>8)<i && parts[i].life<3)) && abs(nx)+abs(ny)<4)
                                {
                                    parts[r>>8].type = PT_SPRK;
                                    parts[r>>8].life = 5;
                                    parts[r>>8].ctype = rt;
                                }
                                if(t==PT_SPRK&&parts[i].ctype==PT_ETRD&&parts[i].life==5)
                                {
                                    if(rt==PT_METL||rt==PT_ETRD||rt==PT_BMTL||rt==PT_BRMT||rt==PT_LRBD||rt==PT_RBDM||rt==PT_PSCN||rt==PT_NSCN)
                                    {
                                        t = parts[i].type = PT_ETRD;
                                        parts[i].ctype = PT_NONE;
                                        parts[i].life = 20;
                                        parts[r>>8].type = PT_SPRK;
                                        parts[r>>8].life = 4;
                                        parts[r>>8].ctype = rt;
                                    }
                                }

                                if(t==PT_SPRK&&parts[i].ctype==PT_NBLE&&parts[i].life<=1)
                                {
                                    parts[i].life = rand()%150+50;
                                    parts[i].type = PT_PLSM;
                                    parts[i].ctype = PT_NBLE;
                                    parts[i].temp = 3500;
                                    pv[y/CELL][x/CELL] += 1;
                                }
                                if(t==PT_SPRK&&parts[i].ctype==PT_SWCH&&parts[i].life<=0)
                                {
                                    parts[i].type = PT_SWCH;
                                    parts[i].life = 14;
                                }
                            }
                        }
killed:
                if(parts[i].type == PT_NONE)
                    continue;
            }
            if(t==PT_STKM)
            {
                float dt = 0.9;///(FPSB*FPSB);  //Delta time in square
                //Tempirature handling
                if(parts[i].temp<243)
                    parts[i].life -= 1;
                if((parts[i].temp<309.6f) && (parts[i].temp>=243))
                    parts[i].temp += 1;

                //Death
                if(parts[i].life<1 || death == 1 || (pv[y/CELL][x/CELL]>=4.5f && player[2] != SPC_AIR) )  //If his HP is less that 0 or there is very big wind...
                {
                    for(r=-2; r<=1; r++)
                    {
                        create_part(-1, x+r, y-2, player[2]);
                        create_part(-1, x+r+1, y+2, player[2]);
                        create_part(-1, x-2, y+r+1, player[2]);
                        create_part(-1, x+2, y+r, player[2]);
                    }
                    kill_part(i);  //Kill him
                    goto killed;
                }

                parts[i].vy += -0.7*dt;  //Head up!

                //Verlet integration
                pp = 2*player[3]-player[5]+player[19]*dt*dt;;
                player[5] = player[3];
                player[3] = pp;
                pp = 2*player[4]-player[6]+player[20]*dt*dt;;
                player[6] = player[4];
                player[4] = pp;

                pp = 2*player[7]-player[9]+player[21]*dt*dt;;
                player[9] = player[7];
                player[7] = pp;
                pp = 2*player[8]-player[10]+(player[22]+1)*dt*dt;;
                player[10] = player[8];
                player[8] = pp;

                pp = 2*player[11]-player[13]+player[23]*dt*dt;;
                player[13] = player[11];
                player[11] = pp;
                pp = 2*player[12]-player[14]+player[24]*dt*dt;;
                player[14] = player[12];
                player[12] = pp;

                pp = 2*player[15]-player[17]+player[25]*dt*dt;;
                player[17] = player[15];
                player[15] = pp;
                pp = 2*player[16]-player[18]+(player[26]+1)*dt*dt;;
                player[18] = player[16];
                player[16] = pp;

                //Setting acceleration to 0
                player[19] = 0;
                player[20] = 0;

                player[21] = 0;
                player[22] = 0;

                player[23] = 0;
                player[24] = 0;

                player[25] = 0;
                player[26] = 0;

                //Go left
                if (((int)(player[0])&0x01) == 0x01 && pstates[pmap[(int)(parts[i].y+10)][(int)(parts[i].x)]&0xFF].state != ST_GAS)
                {
                    if (pstates[pmap[(int)(parts[i].y+10)][(int)(parts[i].x)]&0xFF].state != ST_LIQUID
                            && (pmap[(int)(parts[i].y+10)][(int)(parts[i].x)]&0xFF) != PT_LNTG)
                    {
                        if (pmap[(int)(player[8]-1)][(int)(player[7])])
                        {
                            player[21] = -3;
                            player[22] = -2;
                            player[19] = -2;
                        }

                        if (pmap[(int)(player[16]-1)][(int)(player[15])])
                        {
                            player[25] = -3;
                            player[26] = -2;
                            player[23] = -2;
                        }
                    }
                    else
                    {
                        if (pmap[(int)(player[8]-1)][(int)(player[7])])  //It should move another way in liquids
                        {
                            player[21] = -1;
                            player[22] = -1;
                            player[19] = -1;
                        }

                        if (pmap[(int)(player[16]-1)][(int)(player[15])])
                        {
                            player[25] = -1;
                            player[26] = -1;
                            player[23] = -1;
                        }
                    }
                }

                //Go right
                if (((int)(player[0])&0x02) == 0x02 && pstates[pmap[(int)(parts[i].y+10)][(int)(parts[i].x)]&0xFF].state != ST_GAS)
                {
                    if (pstates[pmap[(int)(parts[i].y+10)][(int)(parts[i].x)]&0xFF].state != ST_LIQUID
                            && (pmap[(int)(parts[i].y+10)][(int)(parts[i].x)]&0xFF) != PT_LNTG)
                    {
                        if (pmap[(int)(player[8]-1)][(int)(player[7])])
                        {
                            player[21] = 3;
                            player[22] = -2;
                            player[19] = 2;
                        }

                        if (pmap[(int)(player[16]-1)][(int)(player[15])])
                        {
                            player[25] = 3;
                            player[26] = -2;
                            player[23] = 2;
                        }
                    }
                    else
                    {
                        if (pmap[(int)(player[8]-1)][(int)(player[7])])
                        {
                            player[21] = 1;
                            player[22] = -1;
                            player[19] = 1;
                        }

                        if (pmap[(int)(player[16]-1)][(int)(player[15])])
                        {
                            player[25] = 1;
                            player[26] = -1;
                            player[23] = 1;
                        }

                    }
                }

                //Jump
                if (((int)(player[0])&0x04) == 0x04 && (pstates[pmap[(int)(player[8]-0.5)][(int)(player[7])]&0xFF].state != ST_GAS || pstates[pmap[(int)(player[16]-0.5)][(int)(player[15])]&0xFF].state != ST_GAS))
                {
                    if (pmap[(int)(player[8]-0.5)][(int)(player[7])] || pmap[(int)(player[16]-0.5)][(int)(player[15])])
                    {
                        parts[i].vy = -5;
                        player[22] -= 1;
                        player[26] -= 1;
                    }
                }

                //Charge detector wall if foot inside
                if(bmap[(int)(player[8]+0.5)/CELL][(int)(player[7]+0.5)/CELL]==WL_DETECT)
                    set_emap((int)player[7]/CELL, (int)player[8]/CELL);
                if(bmap[(int)(player[16]+0.5)/CELL][(int)(player[15]+0.5)/CELL]==WL_DETECT)
                    set_emap((int)(player[15]+0.5)/CELL, (int)(player[16]+0.5)/CELL);

                //Searching for particles near head
                for(nx = -2; nx <= 2; nx++)
                    for(ny = 0; ny>=-2; ny--)
                    {
                        if(!pmap[ny+y][nx+x] || (pmap[ny+y][nx+x]>>8)>=NPART)
                            continue;
                        if(ptypes[pmap[ny+y][nx+x]&0xFF].falldown!=0 || (pmap[ny+y][nx+x]&0xFF) == PT_NEUT || (pmap[ny+y][nx+x]&0xFF) == PT_PHOT)
                        {
                            player[2] = pmap[ny+y][nx+x]&0xFF;  //Current element
                        }
                        if((pmap[ny+y][nx+x]&0xFF) == PT_PLNT && parts[i].life<100)  //Plant gives him 5 HP
                        {
                            if(parts[i].life<=95)
                                parts[i].life += 5;
                            else
                                parts[i].life = 100;
                            kill_part(pmap[ny+y][nx+x]>>8);
                        }

                        if((pmap[ny+y][nx+x]&0xFF) == PT_NEUT)
                        {
                            parts[i].life -= (102-parts[i].life)/2;
                            kill_part(pmap[ny+y][nx+x]>>8);
                        }
                        if(bmap[(ny+y)/CELL][(nx+x)/CELL]==WL_FAN)
                            player[2] = SPC_AIR;
                    }

                //Head position
                nx = x + 3*((((int)player[1])&0x02) == 0x02) - 3*((((int)player[1])&0x01) == 0x01);
                ny = y - 3*(player[1] == 0);

                //Spawn
                if(((int)(player[0])&0x08) == 0x08)
                {
                    ny -= 2*(rand()%2)+1;
                    r = pmap[ny][nx];
                    if(!((r>>8)>=NPART))
                    {
                        if(pstates[r&0xFF].state == ST_SOLID)
                        {
                            create_part(-1, nx, ny, PT_SPRK);
                        }
                        else
                        {
                            if(player[2] == SPC_AIR)
                                create_parts(nx + 3*((((int)player[1])&0x02) == 0x02) - 3*((((int)player[1])&0x01) == 0x01), ny, 4, 4, SPC_AIR);
                            else
                                create_part(-1, nx, ny, player[2]);

                            r = pmap[ny][nx];
                            if( ((r>>8) < NPART) && (r>>8)>=0 && player[2] != PT_PHOT && player[2] != SPC_AIR)
                                parts[r>>8].vx = parts[r>>8].vx + 5*((((int)player[1])&0x02) == 0x02) - 5*(((int)(player[1])&0x01) == 0x01);
                            if(((r>>8) < NPART) && (r>>8)>=0 && player[2] == PT_PHOT)
                            {
                                int random = abs(rand()%3-1)*3;
                                if (random==0)
                                {
                                    parts[r>>8].life = 0;
                                    parts[r>>8].type = PT_NONE;
                                }
                                else
                                {
                                    parts[r>>8].vy = 0;
                                    parts[r>>8].vx = (((((int)player[1])&0x02) == 0x02) - (((int)(player[1])&0x01) == 0x01))*random;
                                }
                            }

                        }
                    }
                }

                //Simulation of joints
                d = 25/(pow((player[3]-player[7]), 2) + pow((player[4]-player[8]), 2)+25) - 0.5;  //Fast distance
                player[7] -= (player[3]-player[7])*d;
                player[8] -= (player[4]-player[8])*d;
                player[3] += (player[3]-player[7])*d;
                player[4] += (player[4]-player[8])*d;

                d = 25/(pow((player[11]-player[15]), 2) + pow((player[12]-player[16]), 2)+25) - 0.5;
                player[15] -= (player[11]-player[15])*d;
                player[16] -= (player[12]-player[16])*d;
                player[11] += (player[11]-player[15])*d;
                player[12] += (player[12]-player[16])*d;

                d = 36/(pow((player[3]-parts[i].x), 2) + pow((player[4]-parts[i].y), 2)+36) - 0.5;
                parts[i].vx -= (player[3]-parts[i].x)*d;
                parts[i].vy -= (player[4]-parts[i].y)*d;
                player[3] += (player[3]-parts[i].x)*d;
                player[4] += (player[4]-parts[i].y)*d;

                d = 36/(pow((player[11]-parts[i].x), 2) + pow((player[12]-parts[i].y), 2)+36) - 0.5;
                parts[i].vx -= (player[11]-parts[i].x)*d;
                parts[i].vy -= (player[12]-parts[i].y)*d;
                player[11] += (player[11]-parts[i].x)*d;
                player[12] += (player[12]-parts[i].y)*d;

                //Side collisions checking
                for(nx = -3; nx <= 3; nx++)
                {
                    r = pmap[(int)(player[16]-2)][(int)(player[15]+nx)];
                    if(r && pstates[r&0xFF].state != ST_GAS && pstates[r&0xFF].state != ST_LIQUID)
                        player[15] -= nx;

                    r = pmap[(int)(player[8]-2)][(int)(player[7]+nx)];
                    if(r && pstates[r&0xFF].state != ST_GAS && pstates[r&0xFF].state != ST_LIQUID)
                        player[7] -= nx;
                }

                //Collision checks
                for(ny = -2-(int)parts[i].vy; ny<=0; ny++)
                {
                    r = pmap[(int)(player[8]+ny)][(int)(player[7]+0.5)];  //This is to make coding more pleasant :-)

                    //For left leg
                    if (r && (r&0xFF)!=PT_STKM)
                    {
                        if(pstates[r&0xFF].state == ST_LIQUID || (r&0xFF) == PT_LNTG)  //Liquid checks  //Liquid checks
                        {
                            if(parts[i].y<(player[8]-10))
                                parts[i].vy = 1*dt;
                            else
                                parts[i].vy = 0;
                            if(abs(parts[i].vx)>1)
                                parts[i].vx *= 0.5*dt;
                        }
                        else
                        {
                            if(pstates[r&0xFF].state != ST_GAS)
                            {
                                player[8] += ny-1;
                                parts[i].vy -= 0.5*parts[i].vy*dt;
                            }
                        }
                        player[9] = player[7];
                    }

                    r = pmap[(int)(player[16]+ny)][(int)(player[15]+0.5)];

                    //For right leg
                    if (r && (r&0xFF)!=PT_STKM)
                    {
                        if(pstates[r&0xFF].state == ST_LIQUID || (r&0xFF) == PT_LNTG)
                        {
                            if(parts[i].y<(player[16]-10))
                                parts[i].vy = 1*dt;
                            else
                                parts[i].vy = 0;
                            if(abs(parts[i].vx)>1)
                                parts[i].vx *= 0.5*dt;
                        }
                        else
                        {
                            if(pstates[r&0xFF].state != ST_GAS)
                            {
                                player[16] += ny-1;
                                parts[i].vy -= 0.5*parts[i].vy*dt;
                            }
                        }
                        player[17] = player[15];
                    }

                    //If it falls too fast
                    if (parts[i].vy>=30)
                    {
                        parts[i].y -= (10+ny)*dt;
                        parts[i].vy = -10*dt;
                    }

                }

                //Keeping legs distance
                if (pow((player[7] - player[15]), 2)<16 && pow((player[8]-player[16]), 2)<1)
                {
                    player[21] -= 0.2;
                    player[25] += 0.2;
                }

                if (pow((player[3] - player[11]), 2)<16 && pow((player[4]-player[12]), 2)<1)
                {
                    player[19] -= 0.2;
                    player[23] += 0.2;
                }

                //If legs touch something
                r = pmap[(int)(player[8]+0.5)][(int)(player[7]+0.5)];
                if((r&0xFF)==PT_SPRK && r && (r>>8)<NPART)  //If on charge
                {
                    parts[i].life -= (int)(rand()/1000)+38;
                }

                if (r>0 && (r>>8)<NPART)  //If hot or cold
                {
                    if(parts[r>>8].temp>=323 || parts[r>>8].temp<=243)
                    {
                        parts[i].life -= 2;
                        player[26] -= 1;
                    }
                }

                if ((r&0xFF)==PT_ACID)  //If on acid
                    parts[i].life -= 5;

                if ((r&0xFF)==PT_PLUT)  //If on plut
                    parts[i].life -= 1;

                r = pmap[(int)(player[16]+0.5)][(int)(player[15]+0.5)];
                if((r&0xFF)==PT_SPRK && r && (r>>8)<NPART)  //If on charge
                {
                    parts[i].life -= (int)(rand()/1000)+38;
                }

                if(r>0 && (r>>8)<NPART)  //If hot or cold
                {
                    if(parts[r>>8].temp>=323 || parts[r>>8].temp<=243)
                    {
                        parts[i].life -= 2;
                        player[22] -= 1;
                    }
                }

                if ((r&0xFF)==PT_ACID)  //If on acid
                    parts[i].life -= 5;

                if ((r&0xFF)==PT_PLUT)  //If on plut
                    parts[i].life -= 1;

                isplayer = 1;
            }
	    if(t==PT_STKM2)
            {
                float dt = 0.9;///(FPSB*FPSB);  //Delta time in square
                //Tempirature handling
                if(parts[i].temp<243)
                    parts[i].life -= 1;
                if((parts[i].temp<309.6f) && (parts[i].temp>=243))
                    parts[i].temp += 1;

                //Death
                if(parts[i].life<1 || death2 == 1 || (pv[y/CELL][x/CELL]>=4.5f && player2[2] != SPC_AIR) )  //If his HP is less that 0 or there is very big wind...
                {
                    for(r=-2; r<=1; r++)
                    {
                        create_part(-1, x+r, y-2, player2[2]);
                        create_part(-1, x+r+1, y+2, player2[2]);
                        create_part(-1, x-2, y+r+1, player2[2]);
                        create_part(-1, x+2, y+r, player2[2]);
                    }
                    kill_part(i);  //Kill him
                    goto killed;
                }

                parts[i].vy += -0.7*dt;  //Head up!

                //Verlet integration
                pp = 2*player2[3]-player2[5]+player2[19]*dt*dt;;
                player2[5] = player2[3];
                player2[3] = pp;
                pp = 2*player2[4]-player2[6]+player2[20]*dt*dt;;
                player2[6] = player2[4];
                player2[4] = pp;

                pp = 2*player2[7]-player2[9]+player2[21]*dt*dt;;
                player2[9] = player2[7];
                player2[7] = pp;
                pp = 2*player2[8]-player2[10]+(player2[22]+1)*dt*dt;;
                player2[10] = player2[8];
                player2[8] = pp;

                pp = 2*player2[11]-player2[13]+player2[23]*dt*dt;;
                player2[13] = player2[11];
                player2[11] = pp;
                pp = 2*player2[12]-player2[14]+player2[24]*dt*dt;;
                player2[14] = player2[12];
                player2[12] = pp;

                pp = 2*player2[15]-player2[17]+player2[25]*dt*dt;;
                player2[17] = player2[15];
                player2[15] = pp;
                pp = 2*player2[16]-player2[18]+(player2[26]+1)*dt*dt;;
                player2[18] = player2[16];
                player2[16] = pp;

                //Setting acceleration to 0
                player2[19] = 0;
                player2[20] = 0;

                player2[21] = 0;
                player2[22] = 0;

                player2[23] = 0;
                player2[24] = 0;

                player2[25] = 0;
                player2[26] = 0;

                //Go left
                if (((int)(player2[0])&0x01) == 0x01 && pstates[pmap[(int)(parts[i].y+10)][(int)(parts[i].x)]&0xFF].state != ST_GAS)
                {
                    if (pstates[pmap[(int)(parts[i].y+10)][(int)(parts[i].x)]&0xFF].state != ST_LIQUID
                            && (pmap[(int)(parts[i].y+10)][(int)(parts[i].x)]&0xFF) != PT_LNTG)
                    {
                        if (pmap[(int)(player2[8]-1)][(int)(player2[7])])
                        {
                            player2[21] = -3;
                            player2[22] = -2;
                            player2[19] = -2;
                        }

                        if (pmap[(int)(player2[16]-1)][(int)(player2[15])])
                        {
                            player2[25] = -3;
                            player2[26] = -2;
                            player2[23] = -2;
                        }
                    }
                    else
                    {
                        if (pmap[(int)(player2[8]-1)][(int)(player2[7])])  //It should move another way in liquids
                        {
                            player2[21] = -1;
                            player2[22] = -1;
                            player2[19] = -1;
                        }

                        if (pmap[(int)(player2[16]-1)][(int)(player2[15])])
                        {
                            player2[25] = -1;
                            player2[26] = -1;
                            player2[23] = -1;
                        }
                    }
                }

                //Go right
                if (((int)(player2[0])&0x02) == 0x02 && pstates[pmap[(int)(parts[i].y+10)][(int)(parts[i].x)]&0xFF].state != ST_GAS)
                {
                    if (pstates[pmap[(int)(parts[i].y+10)][(int)(parts[i].x)]&0xFF].state != ST_LIQUID
                            && (pmap[(int)(parts[i].y+10)][(int)(parts[i].x)]&0xFF) != PT_LNTG)
                    {
                        if (pmap[(int)(player2[8]-1)][(int)(player2[7])])
                        {
                            player2[21] = 3;
                            player2[22] = -2;
                            player2[19] = 2;
                        }

                        if (pmap[(int)(player2[16]-1)][(int)(player2[15])])
                        {
                            player2[25] = 3;
                            player2[26] = -2;
                            player2[23] = 2;
                        }
                    }
                    else
                    {
                        if (pmap[(int)(player2[8]-1)][(int)(player2[7])])
                        {
                            player2[21] = 1;
                            player2[22] = -1;
                            player2[19] = 1;
                        }

                        if (pmap[(int)(player2[16]-1)][(int)(player2[15])])
                        {
                            player2[25] = 1;
                            player2[26] = -1;
                            player2[23] = 1;
                        }

                    }
                }

                //Jump
                if (((int)(player2[0])&0x04) == 0x04 && (pstates[pmap[(int)(player2[8]-0.5)][(int)(player2[7])]&0xFF].state != ST_GAS || pstates[pmap[(int)(player2[16]-0.5)][(int)(player2[15])]&0xFF].state != ST_GAS))
                {
                    if (pmap[(int)(player2[8]-0.5)][(int)(player2[7])] || pmap[(int)(player2[16]-0.5)][(int)(player2[15])])
                    {
                        parts[i].vy = -5;
                        player2[22] -= 1;
                        player2[26] -= 1;
                    }
                }

                //Charge detector wall if foot inside
                if(bmap[(int)(player2[8]+0.5)/CELL][(int)(player2[7]+0.5)/CELL]==WL_DETECT)
                    set_emap((int)player2[7]/CELL, (int)player2[8]/CELL);
                if(bmap[(int)(player2[16]+0.5)/CELL][(int)(player2[15]+0.5)/CELL]==WL_DETECT)
                    set_emap((int)(player2[15]+0.5)/CELL, (int)(player2[16]+0.5)/CELL);

                //Searching for particles near head
                for(nx = -2; nx <= 2; nx++)
                    for(ny = 0; ny>=-2; ny--)
                    {
                        if(!pmap[ny+y][nx+x] || (pmap[ny+y][nx+x]>>8)>=NPART)
                            continue;
                        if(ptypes[pmap[ny+y][nx+x]&0xFF].falldown!=0 || (pmap[ny+y][nx+x]&0xFF) == PT_NEUT || (pmap[ny+y][nx+x]&0xFF) == PT_PHOT)
                        {
                            player2[2] = pmap[ny+y][nx+x]&0xFF;  //Current element
                        }
                        if((pmap[ny+y][nx+x]&0xFF) == PT_PLNT && parts[i].life<100)  //Plant gives him 5 HP
                        {
                            if(parts[i].life<=95)
                                parts[i].life += 5;
                            else
                                parts[i].life = 100;
                            kill_part(pmap[ny+y][nx+x]>>8);
                        }

                        if((pmap[ny+y][nx+x]&0xFF) == PT_NEUT)
                        {
                            parts[i].life -= (102-parts[i].life)/2;
                            kill_part(pmap[ny+y][nx+x]>>8);
                        }
                        if(bmap[(ny+y)/CELL][(nx+x)/CELL]==WL_FAN)
                            player2[2] = SPC_AIR;
                    }

                //Head position
                nx = x + 3*((((int)player2[1])&0x02) == 0x02) - 3*((((int)player2[1])&0x01) == 0x01);
                ny = y - 3*(player2[1] == 0);

                //Spawn
                if(((int)(player2[0])&0x08) == 0x08)
                {
                    ny -= 2*(rand()%2)+1;
                    r = pmap[ny][nx];
                    if(!((r>>8)>=NPART))
                    {
                        if(pstates[r&0xFF].state == ST_SOLID)
                        {
                            create_part(-1, nx, ny, PT_SPRK);
                        }
                        else
                        {
                            if(player2[2] == SPC_AIR)
                                create_parts(nx + 3*((((int)player2[1])&0x02) == 0x02) - 3*((((int)player2[1])&0x01) == 0x01), ny, 4, 4, SPC_AIR);
                            else
                                create_part(-1, nx, ny, player2[2]);

                            r = pmap[ny][nx];
                            if( ((r>>8) < NPART) && (r>>8)>=0 && player2[2] != PT_PHOT && player2[2] != SPC_AIR)
                                parts[r>>8].vx = parts[r>>8].vx + 5*((((int)player2[1])&0x02) == 0x02) - 5*(((int)(player2[1])&0x01) == 0x01);
                            if(((r>>8) < NPART) && (r>>8)>=0 && player2[2] == PT_PHOT)
                            {
                                int random = abs(rand()%3-1)*3;
                                if (random==0)
                                {
                                    parts[r>>8].life = 0;
                                    parts[r>>8].type = PT_NONE;
                                }
                                else
                                {
                                    parts[r>>8].vy = 0;
                                    parts[r>>8].vx = (((((int)player2[1])&0x02) == 0x02) - (((int)(player2[1])&0x01) == 0x01))*random;
                                }
                            }

                        }
                    }
                }

                //Simulation of joints
                d = 25/(pow((player2[3]-player2[7]), 2) + pow((player2[4]-player2[8]), 2)+25) - 0.5;  //Fast distance
                player2[7] -= (player2[3]-player2[7])*d;
                player2[8] -= (player2[4]-player2[8])*d;
                player2[3] += (player2[3]-player2[7])*d;
                player2[4] += (player2[4]-player2[8])*d;

                d = 25/(pow((player2[11]-player2[15]), 2) + pow((player2[12]-player2[16]), 2)+25) - 0.5;
                player2[15] -= (player2[11]-player2[15])*d;
                player2[16] -= (player2[12]-player2[16])*d;
                player2[11] += (player2[11]-player2[15])*d;
                player2[12] += (player2[12]-player2[16])*d;

                d = 36/(pow((player2[3]-parts[i].x), 2) + pow((player2[4]-parts[i].y), 2)+36) - 0.5;
                parts[i].vx -= (player2[3]-parts[i].x)*d;
                parts[i].vy -= (player2[4]-parts[i].y)*d;
                player2[3] += (player2[3]-parts[i].x)*d;
                player2[4] += (player2[4]-parts[i].y)*d;

                d = 36/(pow((player2[11]-parts[i].x), 2) + pow((player2[12]-parts[i].y), 2)+36) - 0.5;
                parts[i].vx -= (player2[11]-parts[i].x)*d;
                parts[i].vy -= (player2[12]-parts[i].y)*d;
                player2[11] += (player2[11]-parts[i].x)*d;
                player2[12] += (player2[12]-parts[i].y)*d;

                //Side collisions checking
                for(nx = -3; nx <= 3; nx++)
                {
                    r = pmap[(int)(player2[16]-2)][(int)(player2[15]+nx)];
                    if(r && pstates[r&0xFF].state != ST_GAS && pstates[r&0xFF].state != ST_LIQUID)
                        player2[15] -= nx;

                    r = pmap[(int)(player2[8]-2)][(int)(player2[7]+nx)];
                    if(r && pstates[r&0xFF].state != ST_GAS && pstates[r&0xFF].state != ST_LIQUID)
                        player2[7] -= nx;
                }

                //Collision checks
                for(ny = -2-(int)parts[i].vy; ny<=0; ny++)
                {
                    r = pmap[(int)(player2[8]+ny)][(int)(player2[7]+0.5)];  //This is to make coding more pleasant :-)

                    //For left leg
                    if (r && (r&0xFF)!=PT_STKM2)
                    {
                        if(pstates[r&0xFF].state == ST_LIQUID || (r&0xFF) == PT_LNTG)  //Liquid checks  //Liquid checks
                        {
                            if(parts[i].y<(player2[8]-10))
                                parts[i].vy = 1*dt;
                            else
                                parts[i].vy = 0;
                            if(abs(parts[i].vx)>1)
                                parts[i].vx *= 0.5*dt;
                        }
                        else
                        {
                            if(pstates[r&0xFF].state != ST_GAS)
                            {
                                player2[8] += ny-1;
                                parts[i].vy -= 0.5*parts[i].vy*dt;
                            }
                        }
                        player2[9] = player2[7];
                    }

                    r = pmap[(int)(player2[16]+ny)][(int)(player2[15]+0.5)];

                    //For right leg
                    if (r && (r&0xFF)!=PT_STKM2)
                    {
                        if(pstates[r&0xFF].state == ST_LIQUID || (r&0xFF) == PT_LNTG)
                        {
                            if(parts[i].y<(player2[16]-10))
                                parts[i].vy = 1*dt;
                            else
                                parts[i].vy = 0;
                            if(abs(parts[i].vx)>1)
                                parts[i].vx *= 0.5*dt;
                        }
                        else
                        {
                            if(pstates[r&0xFF].state != ST_GAS)
                            {
                                player2[16] += ny-1;
                                parts[i].vy -= 0.5*parts[i].vy*dt;
                            }
                        }
                        player2[17] = player2[15];
                    }

                    //If it falls too fast
                    if (parts[i].vy>=30)
                    {
                        parts[i].y -= (10+ny)*dt;
                        parts[i].vy = -10*dt;
                    }

                }

                //Keeping legs distance
                if (pow((player2[7] - player2[15]), 2)<16 && pow((player2[8]-player2[16]), 2)<1)
                {
                    player2[21] -= 0.2;
                    player2[25] += 0.2;
                }

                if (pow((player2[3] - player2[11]), 2)<16 && pow((player2[4]-player2[12]), 2)<1)
                {
                    player2[19] -= 0.2;
                    player2[23] += 0.2;
                }

                //If legs touch something
                r = pmap[(int)(player2[8]+0.5)][(int)(player2[7]+0.5)];
                if((r&0xFF)==PT_SPRK && r && (r>>8)<NPART)  //If on charge
                {
                    parts[i].life -= (int)(rand()/1000)+38;
                }

                if (r>0 && (r>>8)<NPART)  //If hot or cold
                {
                    if(parts[r>>8].temp>=323 || parts[r>>8].temp<=243)
                    {
                        parts[i].life -= 2;
                        player2[26] -= 1;
                    }
                }

                if ((r&0xFF)==PT_ACID)  //If on acid
                    parts[i].life -= 5;

                if ((r&0xFF)==PT_PLUT)  //If on plut
                    parts[i].life -= 1;

                r = pmap[(int)(player2[16]+0.5)][(int)(player2[15]+0.5)];
                if((r&0xFF)==PT_SPRK && r && (r>>8)<NPART)  //If on charge
                {
                    parts[i].life -= (int)(rand()/1000)+38;
                }

                if(r>0 && (r>>8)<NPART)  //If hot or cold
                {
                    if(parts[r>>8].temp>=323 || parts[r>>8].temp<=243)
                    {
                        parts[i].life -= 2;
                        player2[22] -= 1;
                    }
                }

                if ((r&0xFF)==PT_ACID)  //If on acid
                    parts[i].life -= 5;

                if ((r&0xFF)==PT_PLUT)  //If on plut
                    parts[i].life -= 1;

                isplayer2 = 1;
            }
	    if(t==PT_SPAWN)
	    {
		if(death==1)
		{
			playerspawn = create_part(-1,x,y,PT_STKM);
			isplayer = 1;
		}
		death = 0;
	    }
	    if(t==PT_SPAWN2)
	    {
		if(death2==1)
		{
			player2spawn = create_part(-1,x,y,PT_STKM2);
			isplayer2 = 1;
		}
		death2 = 0;
	    }
            if(t==PT_CLNE)
            {
                if(!parts[i].ctype)
                {
                    for(nx=-1; nx<2; nx++)
                        for(ny=-1; ny<2; ny++)
                            if(x+nx>=0 && y+ny>0 &&
                                    x+nx<XRES && y+ny<YRES &&
                                    pmap[y+ny][x+nx] &&
                                    (pmap[y+ny][x+nx]&0xFF)!=PT_CLNE &&
				    (pmap[y+ny][x+nx]&0xFF)!=PT_BCLN &&
				    (pmap[y+ny][x+nx]&0xFF)!=PT_PCLN &&
                                    (pmap[y+ny][x+nx]&0xFF)!=PT_STKM &&
				    (pmap[y+ny][x+nx]&0xFF)!=PT_STKM2 &&
                                    (pmap[y+ny][x+nx]&0xFF)!=0xFF)
                                parts[i].ctype = pmap[y+ny][x+nx]&0xFF;
                }
                else {
                    create_part(-1, x+rand()%3-1, y+rand()%3-1, parts[i].ctype);
                }

            }
	    if(t==PT_BCLN)
            {
                if(!parts[i].ctype)
                {
                    for(nx=-1; nx<2; nx++)
                        for(ny=-1; ny<2; ny++)
                            if(x+nx>=0 && y+ny>0 &&
                                    x+nx<XRES && y+ny<YRES &&
                                    pmap[y+ny][x+nx] &&
                                    (pmap[y+ny][x+nx]&0xFF)!=PT_CLNE &&
				    (pmap[y+ny][x+nx]&0xFF)!=PT_BCLN &&
				    (pmap[y+ny][x+nx]&0xFF)!=PT_PCLN &&
                                    (pmap[y+ny][x+nx]&0xFF)!=PT_STKM &&
				    (pmap[y+ny][x+nx]&0xFF)!=PT_STKM2 &&
                                    (pmap[y+ny][x+nx]&0xFF)!=0xFF)
                                parts[i].ctype = pmap[y+ny][x+nx]&0xFF;
                }
                else {
                    create_part(-1, x+rand()%3-1, y+rand()%3-1, parts[i].ctype);
                }

            }
            if(parts[i].type==PT_PCLN)
            {
                if(!parts[i].ctype)
                    for(nx=-1; nx<2; nx++)
                        for(ny=-1; ny<2; ny++)
                            if(x+nx>=0 && y+ny>0 &&
                                    x+nx<XRES && y+ny<YRES &&
                                    pmap[y+ny][x+nx] &&
                                    (pmap[y+ny][x+nx]&0xFF)!=PT_CLNE &&
                                    (pmap[y+ny][x+nx]&0xFF)!=PT_PCLN &&
				    (pmap[y+ny][x+nx]&0xFF)!=PT_BCLN &&
                                    (pmap[y+ny][x+nx]&0xFF)!=PT_SPRK &&
                                    (pmap[y+ny][x+nx]&0xFF)!=PT_NSCN &&
                                    (pmap[y+ny][x+nx]&0xFF)!=PT_PSCN &&
                                    (pmap[y+ny][x+nx]&0xFF)!=PT_STKM &&
				    (pmap[y+ny][x+nx]&0xFF)!=PT_STKM2 &&
                                    (pmap[y+ny][x+nx]&0xFF)!=0xFF)
                                parts[i].ctype = pmap[y+ny][x+nx]&0xFF;
                if(parts[i].ctype && parts[i].life==10) {
                    if(parts[i].ctype==PT_PHOT) {
                        for(nx=-1; nx<2; nx++) {
                            for(ny=-1; ny<2; ny++) {
                                r = create_part(-1, x+nx, y+ny, parts[i].ctype);
                                if(r!=-1) {
                                    parts[r].vx = nx*3;
                                    parts[r].vy = ny*3;
                                }
                            }
                        }
                    }
		    else if(ptypes[parts[i].ctype].properties&PROP_LIFE) {
                        for(nx=-1; nx<2; nx++) {
                            for(ny=-1; ny<2; ny++) {
                                create_part(-1, x+nx, y+ny, parts[i].ctype);
                            }
                        }
                    }else {
                        create_part(-1, x+rand()%3-1, y+rand()%3-1, parts[i].ctype);
                    }
                }
            }
            if(t==PT_YEST)
            {
                if(parts[i].temp>303&&parts[i].temp<317) {
                    create_part(-1, x+rand()%3-1, y+rand()%3-1, PT_YEST);
                }
            }
            if(t==PT_PLSM&&parts[i].ctype == PT_NBLE&&parts[i].life <=1)
            {
                parts[i].type = PT_NBLE;
                parts[i].life = 0;
            }
            if (t==PT_FIRE && parts[i].life <=1 && parts[i].temp<625)
            {
                t = parts[i].type = PT_SMKE;
                parts[i].life = rand()%20+250;
            }

            nx = (int)(parts[i].x+0.5f);
            ny = (int)(parts[i].y+0.5f);

            if(nx<CELL || nx>=XRES-CELL ||
                    ny<CELL || ny>=YRES-CELL)
            {
                parts[i].x = lx;
                parts[i].y = ly;
                kill_part(i);
                continue;
            }

            if(parts[i].type == PT_PHOT) {
                rt = pmap[ny][nx] & 0xFF;

                if(rt==PT_CLNE || rt==PT_PCLN || rt==PT_BCLN) {
                    lt = pmap[ny][nx] >> 8;
                    if(!parts[lt].ctype)
                        parts[lt].ctype = PT_PHOT;
                }

                lt = pmap[y][x] & 0xFF;

                r = eval_move(PT_PHOT, nx, ny, NULL);

                if(((rt==PT_GLAS && lt!=PT_GLAS) || (rt!=PT_GLAS && lt==PT_GLAS)) && r) {
                    if(!get_normal_interp(REFRACT|parts[i].type, x, y, parts[i].vx, parts[i].vy, &nrx, &nry)) {
                        kill_part(i);
                        continue;
                    }

                    r = get_wavelength_bin(&parts[i].ctype);
                    if(r == -1) {
                        kill_part(i);
                        continue;
                    }
                    nn = GLASS_IOR - GLASS_DISP*(r-15)/15.0f;
                    nn *= nn;

                    nrx = -nrx;
                    nry = -nry;
                    if(rt==PT_GLAS && lt!=PT_GLAS)
                        nn = 1.0f/nn;
                    ct1 = parts[i].vx*nrx + parts[i].vy*nry;
                    ct2 = 1.0f - (nn*nn)*(1.0f-(ct1*ct1));
                    if(ct2 < 0.0f) {
                        parts[i].vx -= 2.0f*ct1*nrx;
                        parts[i].vy -= 2.0f*ct1*nry;
                        parts[i].x = lx;
                        parts[i].y = ly;
                        nx = (int)(lx + 0.5f);
                        ny = (int)(ly + 0.5f);
                    } else {
                        ct2 = sqrtf(ct2);
                        ct2 = ct2 - nn*ct1;
                        parts[i].vx = nn*parts[i].vx + ct2*nrx;
                        parts[i].vy = nn*parts[i].vy + ct2*nry;
                    }
                }
            }

            rt = parts[i].flags & FLAG_STAGNANT;
            parts[i].flags &= ~FLAG_STAGNANT;
            if(!try_move(i, x, y, nx, ny))
            {
                parts[i].x = lx;
                parts[i].y = ly;
                if(ptypes[t].falldown)
                {
                    if(nx!=x && try_move(i, x, y, nx, y))
                    {
                        parts[i].x = ix;
                        parts[i].vx *= ptypes[t].collision;
                        parts[i].vy *= ptypes[t].collision;
                    }
                    else if(ny!=y && try_move(i, x, y, x, ny))
                    {
                        parts[i].y = iy;
                        parts[i].vx *= ptypes[t].collision;
                        parts[i].vy *= ptypes[t].collision;
                    }
                    else
                    {
                        r = (rand()%2)*2-1;
                        if(ny!=y && try_move(i, x, y, x+r, ny))
                        {
                            parts[i].x += r;
                            parts[i].y = iy;
                            parts[i].vx *= ptypes[t].collision;
                            parts[i].vy *= ptypes[t].collision;
                        }
                        else if(ny!=y && try_move(i, x, y, x-r, ny))
                        {
                            parts[i].x -= r;
                            parts[i].y = iy;
                            parts[i].vx *= ptypes[t].collision;
                            parts[i].vy *= ptypes[t].collision;
                        }
                        else if(nx!=x && try_move(i, x, y, nx, y+r))
                        {
                            parts[i].x = ix;
                            parts[i].y += r;
                            parts[i].vx *= ptypes[t].collision;
                            parts[i].vy *= ptypes[t].collision;
                        }
                        else if(nx!=x && try_move(i, x, y, nx, y-r))
                        {
                            parts[i].x = ix;
                            parts[i].y -= r;
                            parts[i].vx *= ptypes[t].collision;
                            parts[i].vy *= ptypes[t].collision;
                        }
                        else if(ptypes[t].falldown>1 && (parts[i].vy>fabs(parts[i].vx) || gravityMode==2))
                        {
                            s = 0;
                            if(!rt || nt) //nt is if there is an something else besides the current particle type, around the particle
                                rt = 30;//slight less water lag, although it changes how it moves a lot
                            else
                                rt = 10;
                            for(j=x+r; j>=0 && j>=x-rt && j<x+rt && j<XRES; j+=r)
                            {
                                if(try_move(i, x, y, j, ny))
                                {
                                    parts[i].x += j-x;
                                    parts[i].y += ny-y;
                                    x = j;
                                    y = ny;
                                    s = 1;
                                    break;
                                }
                                if(try_move(i, x, y, j, y))
                                {
                                    parts[i].x += j-x;
                                    x = j;
                                    s = 1;
                                    break;
                                }
                                if((pmap[y][j]&255)!=t || (bmap[y/CELL][j/CELL] && bmap[y/CELL][j/CELL]!=WL_STREAM))
                                    break;
                            }
                            if(parts[i].vy>0)
                                r = 1;
                            else
                                r = -1;
                            if(s)
                                for(j=y+r; j>=0 && j<YRES && j>=y-rt && j<y+rt; j+=r)
                                {
                                    if(try_move(i, x, y, x, j))
                                    {
                                        parts[i].y += j-y;
                                        break;
                                    }
                                    if((pmap[j][x]&255)!=t || (bmap[j/CELL][x/CELL] && bmap[j/CELL][x/CELL]!=WL_STREAM))
                                    {
                                        s = 0;
                                        break;
                                    }
                                }
                            parts[i].vx *= ptypes[t].collision;
                            parts[i].vy *= ptypes[t].collision;
                            if(!s)
                                parts[i].flags |= FLAG_STAGNANT;
                        }
                        else
                        {
                            parts[i].flags |= FLAG_STAGNANT;
                            parts[i].vx *= ptypes[t].collision;
                            parts[i].vy *= ptypes[t].collision;
                        }
                    }
                }
                else
                {
                    parts[i].flags |= FLAG_STAGNANT;
                    if(t==PT_NEUT && 100>(rand()%1000))
                    {
                        kill_part(i);
                        continue;
                    }
                    else if(t==PT_NEUT || t==PT_PHOT) //Seems to break neutrons, sorry Skylark
                    {
                        r = pmap[ny][nx];

                        /* this should be replaced with a particle type attribute ("photwl" or something) */
                        if((r & 0xFF) == PT_PSCN) parts[i].ctype  = 0x00000000;
                        if((r & 0xFF) == PT_NSCN) parts[i].ctype  = 0x00000000;
                        if((r & 0xFF) == PT_SPRK) parts[i].ctype  = 0x00000000;
                        if((r & 0xFF) == PT_COAL) parts[i].ctype  = 0x00000000;
                        if((r & 0xFF) == PT_BCOL) parts[i].ctype  = 0x00000000;
                        if((r & 0xFF) == PT_PLEX) parts[i].ctype &= 0x1F00003E;
                        if((r & 0xFF) == PT_NITR) parts[i].ctype &= 0x0007C000;
                        if((r & 0xFF) == PT_NBLE) parts[i].ctype &= 0x3FFF8000;
                        if((r & 0xFF) == PT_LAVA) parts[i].ctype &= 0x3FF00000;
                        if((r & 0xFF) == PT_ACID) parts[i].ctype &= 0x1FE001FE;
                        if((r & 0xFF) == PT_DUST) parts[i].ctype &= 0x3FFFFFC0;
                        if((r & 0xFF) == PT_SNOW) parts[i].ctype &= 0x03FFFFFF;
                        if((r & 0xFF) == PT_GOO)  parts[i].ctype &= 0x3FFAAA00;
                        if((r & 0xFF) == PT_PLNT) parts[i].ctype &= 0x0007C000;
                        if((r & 0xFF) == PT_PLUT) parts[i].ctype &= 0x001FCE00;
                        if((r & 0xFF) == PT_URAN) parts[i].ctype &= 0x003FC000;

                        if(get_normal_interp(t, lx, ly, parts[i].vx, parts[i].vy, &nrx, &nry)) {
                            dp = nrx*parts[i].vx + nry*parts[i].vy;
                            parts[i].vx -= 2.0f*dp*nrx;
                            parts[i].vy -= 2.0f*dp*nry;
                            nx = (int)(parts[i].x + parts[i].vx + 0.5f);
                            ny = (int)(parts[i].y + parts[i].vy + 0.5f);
                            if(try_move(i, x, y, nx, ny)) {
                                parts[i].x = (float)nx;
                                parts[i].y = (float)ny;
                            } else {
                                kill_part(i);
                                continue;
                            }
                        } else {
			    if(t!=PT_NEUT)
                            	kill_part(i);
                            continue;
                        }

                        if(!parts[i].ctype) {
			    if(t!=PT_NEUT)
                            	kill_part(i);
                            continue;
                        }
                    }

                    else
                    {
                        if(nx>x+ISTP) nx=x+ISTP;
                        if(nx<x-ISTP) nx=x-ISTP;
                        if(ny>y+ISTP) ny=y+ISTP;
                        if(ny<y-ISTP) ny=y-ISTP;
                        if(try_move(i, x, y, 2*x-nx, ny))
                        {
                            parts[i].x = (float)(2*x-nx);
                            parts[i].y = (float)iy;
                            parts[i].vx *= ptypes[t].collision;
                        }
                        else if(try_move(i, x, y, nx, 2*y-ny))
                        {
                            parts[i].x = (float)ix;
                            parts[i].y = (float)(2*y-ny);
                            parts[i].vy *= ptypes[t].collision;
                        }
                        else
                        {
                            parts[i].vx *= ptypes[t].collision;
                            parts[i].vy *= ptypes[t].collision;
                        }
                    }
                }
            }
            if(nx<CELL || nx>=XRES-CELL || ny<CELL || ny>=YRES-CELL)
            {
                kill_part(i);
                continue;
            }
        }
    if(framerender) {
        framerender = 0;
        sys_pause = 1;
    }
}

void update_particles(pixel *vid)
{
    int i, j, x, y, t, nx, ny, r, cr,cg,cb, l = -1;
    float lx, ly;
#ifdef MT
    int pt = 0, pc = 0;
    pthread_t *InterThreads;
#endif

    isplayer = 0;  //Needed for player spawning
    isplayer2 = 0;
    memset(pmap, 0, sizeof(pmap));
    r = rand()%2;
    NUM_PARTS = 0;
    for(j=0; j<NPART; j++)
    {
        i = r ? (NPART-1-j) : j;
        if(parts[i].type)
        {
            t = parts[i].type;
            x = (int)(parts[i].x+0.5f);
            y = (int)(parts[i].y+0.5f);
            if(x>=0 && y>=0 && x<XRES && y<YRES && t!=PT_PHOT) {
                if(t!=PT_NEUT || (pmap[y][x]&0xFF)!=PT_GLAS)
                    pmap[y][x] = t|(i<<8);
            }
	    NUM_PARTS ++;
        }
        else
        {
            parts[i].life = l;
            l = i;
        }
    }
    pfree=l;
    if(cmode==CM_BLOB)
    {
        for(y=0; y<YRES/CELL; y++)
        {
            for(x=0; x<XRES/CELL; x++)
            {
                if(bmap[y][x]==WL_WALL)
                    for(j=0; j<CELL; j++)
                        for(i=0; i<CELL; i++)
                        {
                            pmap[y*CELL+j][x*CELL+i] = 0x7FFFFFFF;
                            vid[(y*CELL+j)*(XRES+BARSIZE)+(x*CELL+i)] = PIXPACK(0x808080);
                            drawblob(vid, (x*CELL+i), (y*CELL+j), 0x80, 0x80, 0x80);

                        }
                if(bmap[y][x]==WL_DESTROYALL)
                    for(j=0; j<CELL; j+=2)
                        for(i=(j>>1)&1; i<CELL; i+=2)
                        {
                            vid[(y*CELL+j)*(XRES+BARSIZE)+(x*CELL+i)] = PIXPACK(0x808080);
                            drawblob(vid, (x*CELL+i), (y*CELL+j), 0x80, 0x80, 0x80);
                        }
                if(bmap[y][x]==WL_ALLOWLIQUID)
                {
                    for(j=0; j<CELL; j++)
                        for(i=0; i<CELL; i++)
                            if(!((y*CELL+j)%2) && !((x*CELL+i)%2))
                            {
                                vid[(y*CELL+j)*(XRES+BARSIZE)+(x*CELL+i)] = PIXPACK(0xC0C0C0);
                                drawblob(vid, (x*CELL+i), (y*CELL+j), 0xC0, 0xC0, 0xC0);
                            }
                    if(emap[y][x])
                    {
                        cr = cg = cb = 16;
                        cr += fire_r[y][x];
                        if(cr > 255) cr = 255;
                        fire_r[y][x] = cr;
                        cg += fire_g[y][x];
                        if(cg > 255) cg = 255;
                        fire_g[y][x] = cg;
                        cb += fire_b[y][x];
                        if(cb > 255) cb = 255;
                        fire_b[y][x] = cb;
                    }
                }
                if(bmap[y][x]==WL_FAN)
                    for(j=0; j<CELL; j+=2)
                        for(i=(j>>1)&1; i<CELL; i+=2)
                        {
                            vid[(y*CELL+j)*(XRES+BARSIZE)+(x*CELL+i)] = PIXPACK(0x8080FF);
                            drawblob(vid, (x*CELL+i), (y*CELL+j), 0x80, 0x80, 0xFF);
                        }
                if(bmap[y][x]==WL_DETECT)
                {
                    for(j=0; j<CELL; j+=2)
                        for(i=(j>>1)&1; i<CELL; i+=2)
                        {
                            vid[(y*CELL+j)*(XRES+BARSIZE)+(x*CELL+i)] = PIXPACK(0xFF8080);
                            drawblob(vid, (x*CELL+i), (y*CELL+j), 0xFF, 0x80, 0x80);
                        }
                    if(emap[y][x])
                    {
                        cr = 255;
                        cg = 32;
                        cb = 8;
                        cr += fire_r[y][x];
                        if(cr > 255) cr = 255;
                        fire_r[y][x] = cr;
                        cg += fire_g[y][x];
                        if(cg > 255) cg = 255;
                        fire_g[y][x] = cg;
                        cb += fire_b[y][x];
                        if(cb > 255) cb = 255;
                        fire_b[y][x] = cb;
                    }
                }
                if(bmap[y][x]==WL_EWALL)
                {
                    if(emap[y][x])
                    {
                        cr = cg = cb = 128;
                        cr += fire_r[y][x];
                        if(cr > 255) cr = 255;
                        fire_r[y][x] = cr;
                        cg += fire_g[y][x];
                        if(cg > 255) cg = 255;
                        fire_g[y][x] = cg;
                        cb += fire_b[y][x];
                        if(cb > 255) cb = 255;
                        fire_b[y][x] = cb;
                        for(j=0; j<CELL; j++)
                            for(i=0; i<CELL; i++)
                                if(i&j&1)
                                {
                                    vid[(y*CELL+j)*(XRES+BARSIZE)+(x*CELL+i)] = PIXPACK(0x808080);
                                    drawblob(vid, (x*CELL+i), (y*CELL+j), 0x80, 0x80, 0x80);
                                }
                    }
                    else
                    {
                        for(j=0; j<CELL; j++)
                            for(i=0; i<CELL; i++)
                                pmap[y*CELL+j][x*CELL+i] = 0x7FFFFFFF;
                        for(j=0; j<CELL; j++)
                            for(i=0; i<CELL; i++)
                                if(!(i&j&1))
                                {
                                    vid[(y*CELL+j)*(XRES+BARSIZE)+(x*CELL+i)] = PIXPACK(0x808080);
                                    drawblob(vid, (x*CELL+i), (y*CELL+j), 0x80, 0x80, 0x80);
                                }
                    }
                }
                if(bmap[y][x]==WL_WALLELEC)
                {
                    for(j=0; j<CELL; j++)
                        for(i=0; i<CELL; i++)
                        {
                            pmap[y*CELL+j][x*CELL+i] = 0x7FFFFFFF;
                            if(!((y*CELL+j)%2) && !((x*CELL+i)%2))
                            {
                                vid[(y*CELL+j)*(XRES+BARSIZE)+(x*CELL+i)] = PIXPACK(0xC0C0C0);
                                drawblob(vid, (x*CELL+i), (y*CELL+j), 0xC0, 0xC0, 0xC0);
                            }
                            else
                            {
                                vid[(y*CELL+j)*(XRES+BARSIZE)+(x*CELL+i)] = PIXPACK(0x808080);
                                drawblob(vid, (x*CELL+i), (y*CELL+j), 0x80, 0x80, 0x80);
                            }
                        }
                    if(emap[y][x])
                    {
                        cr = cg = cb = 16;
                        cr += fire_r[y][x];
                        if(cr > 255) cr = 255;
                        fire_r[y][x] = cr;
                        cg += fire_g[y][x];
                        if(cg > 255) cg = 255;
                        fire_g[y][x] = cg;
                        cb += fire_b[y][x];
                        if(cb > 255) cb = 255;
                        fire_b[y][x] = cb;
                    }
                }
                if(bmap[y][x]==WL_ALLOWALLELEC)
                {
                    for(j=0; j<CELL; j++)
                        for(i=0; i<CELL; i++)
                        {
                            //pmap[y*CELL+j][x*CELL+i] = 0x7FFFFFFF;
                            if(!((y*CELL+j)%2) && !((x*CELL+i)%2))
                            {
                                vid[(y*CELL+j)*(XRES+BARSIZE)+(x*CELL+i)] = PIXPACK(0xFFFF22);
                                drawblob(vid, (x*CELL+i), (y*CELL+j), 0xFF, 0xFF, 0x22);
                            }

                        }
                    if(emap[y][x])
                    {
                        cr = cg = cb = 16;
                        cr += fire_r[y][x];
                        if(cr > 255) cr = 255;
                        fire_r[y][x] = cr;
                        cg += fire_g[y][x];
                        if(cg > 255) cg = 255;
                        fire_g[y][x] = cg;
                        cb += fire_b[y][x];
                        if(cb > 255) cb = 255;
                        fire_b[y][x] = cb;
                    }
                }
                if(bmap[y][x]==WL_ALLOWGAS)
                {
                    for(j=0; j<CELL; j+=2)
                    {
                        for(i=(j>>1)&1; i<CELL; i+=2)
                        {
                            vid[(y*CELL+j)*(XRES+BARSIZE)+(x*CELL+i)] = PIXPACK(0x579777);
                            drawblob(vid, (x*CELL+i), (y*CELL+j), 0x57, 0x97, 0x77);
                        }
                    }
                }
                if(bmap[y][x]==WL_ALLOWAIR)
                {
                    for(j=0; j<CELL; j+=2)
                    {
                        for(i=(j>>1)&1; i<CELL; i+=2)
                        {
                            vid[(y*CELL+j)*(XRES+BARSIZE)+(x*CELL+i)] = PIXPACK(0x3C3C3C);
                            drawblob(vid, (x*CELL+i), (y*CELL+j), 0x3C, 0x3C, 0x3C);
                        }
                    }
                }
                if(bmap[y][x]==WL_ALLOWSOLID)
                {
                    for(j=0; j<CELL; j+=2)
                    {
                        for(i=(j>>1)&1; i<CELL; i+=2)
                        {
                            vid[(y*CELL+j)*(XRES+BARSIZE)+(x*CELL+i)] = PIXPACK(0x575757);
                            drawblob(vid, (x*CELL+i), (y*CELL+j), 0x57, 0x57, 0x57);
                        }
                    }
                }
                if(bmap[y][x]==WL_EHOLE)
                {
                    if(emap[y][x])
                    {
                        for(j=0; j<CELL; j++)
                        {
                            for(i=(j)&1; i<CELL; i++)
                            {
                                vid[(y*CELL+j)*(XRES+BARSIZE)+(x*CELL+i)] = PIXPACK(0x242424);
                                drawblob(vid, (x*CELL+i), (y*CELL+j), 0x24, 0x24, 0x24);
                            }
                        }
                        for(j=0; j<CELL; j+=2)
                        {
                            for(i=(j)&1; i<CELL; i+=2)
                            {
                                vid[(y*CELL+j)*(XRES+BARSIZE)+(x*CELL+i)] = PIXPACK(0x000000);
                            }
                        }
                    }
                    else
                    {
                        for(j=0; j<CELL; j+=2)
                        {
                            for(i=(j)&1; i<CELL; i+=2)
                            {
                                vid[(y*CELL+j)*(XRES+BARSIZE)+(x*CELL+i)] = PIXPACK(0x242424);
                                drawblob(vid, (x*CELL+i), (y*CELL+j), 0x24, 0x24, 0x24);
                            }
                        }
                    }
                    if(emap[y][x])
                    {
                        cr = cg = cb = 16;
                        cr += fire_r[y][x];
                        if(cr > 255) cr = 255;
                        fire_r[y][x] = cr;
                        cg += fire_g[y][x];
                        if(cg > 255) cg = 255;
                        fire_g[y][x] = cg;
                        cb += fire_b[y][x];
                        if(cb > 255) cb = 255;
                        fire_b[y][x] = cb;
                    }
                }
                if(emap[y][x] && (!sys_pause||framerender))
                    emap[y][x] --;
            }
        }
    }
    else
    {
        for(y=0; y<YRES/CELL; y++)
        {
            for(x=0; x<XRES/CELL; x++)
            {
                if(bmap[y][x]==WL_WALL)
                    for(j=0; j<CELL; j++)
                        for(i=0; i<CELL; i++)
                        {
                            pmap[y*CELL+j][x*CELL+i] = 0x7FFFFFFF;
                            vid[(y*CELL+j)*(XRES+BARSIZE)+(x*CELL+i)] = PIXPACK(0x808080);
                        }
                if(bmap[y][x]==WL_DESTROYALL)
                    for(j=0; j<CELL; j+=2)
                        for(i=(j>>1)&1; i<CELL; i+=2)
                            vid[(y*CELL+j)*(XRES+BARSIZE)+(x*CELL+i)] = PIXPACK(0x808080);
                if(bmap[y][x]==WL_ALLOWLIQUID)
                {
                    for(j=0; j<CELL; j++)
                        for(i=0; i<CELL; i++)
                            if(!((y*CELL+j)%2) && !((x*CELL+i)%2))
                                vid[(y*CELL+j)*(XRES+BARSIZE)+(x*CELL+i)] = PIXPACK(0xC0C0C0);
                    if(emap[y][x])
                    {
                        cr = cg = cb = 16;
                        cr += fire_r[y][x];
                        if(cr > 255) cr = 255;
                        fire_r[y][x] = cr;
                        cg += fire_g[y][x];
                        if(cg > 255) cg = 255;
                        fire_g[y][x] = cg;
                        cb += fire_b[y][x];
                        if(cb > 255) cb = 255;
                        fire_b[y][x] = cb;
                    }
                }
                if(bmap[y][x]==WL_FAN)
                    for(j=0; j<CELL; j+=2)
                        for(i=(j>>1)&1; i<CELL; i+=2)
                            vid[(y*CELL+j)*(XRES+BARSIZE)+(x*CELL+i)] = PIXPACK(0x8080FF);
                if(bmap[y][x]==WL_DETECT)
                {
                    for(j=0; j<CELL; j+=2)
                        for(i=(j>>1)&1; i<CELL; i+=2)
                            vid[(y*CELL+j)*(XRES+BARSIZE)+(x*CELL+i)] = PIXPACK(0xFF8080);
                    if(emap[y][x])
                    {
                        cr = 255;
                        cg = 32;
                        cb = 8;
                        cr += fire_r[y][x];
                        if(cr > 255) cr = 255;
                        fire_r[y][x] = cr;
                        cg += fire_g[y][x];
                        if(cg > 255) cg = 255;
                        fire_g[y][x] = cg;
                        cb += fire_b[y][x];
                        if(cb > 255) cb = 255;
                        fire_b[y][x] = cb;
                    }
                }
                if(bmap[y][x]==WL_EWALL)
                {
                    if(emap[y][x])
                    {
                        cr = cg = cb = 128;
                        cr += fire_r[y][x];
                        if(cr > 255) cr = 255;
                        fire_r[y][x] = cr;
                        cg += fire_g[y][x];
                        if(cg > 255) cg = 255;
                        fire_g[y][x] = cg;
                        cb += fire_b[y][x];
                        if(cb > 255) cb = 255;
                        fire_b[y][x] = cb;
                        for(j=0; j<CELL; j++)
                            for(i=0; i<CELL; i++)
                                if(i&j&1)
                                    vid[(y*CELL+j)*(XRES+BARSIZE)+(x*CELL+i)] = PIXPACK(0x808080);
                    }
                    else
                    {
                        for(j=0; j<CELL; j++)
                            for(i=0; i<CELL; i++)
                                pmap[y*CELL+j][x*CELL+i] = 0x7FFFFFFF;
                        for(j=0; j<CELL; j++)
                            for(i=0; i<CELL; i++)
                                if(!(i&j&1))
                                    vid[(y*CELL+j)*(XRES+BARSIZE)+(x*CELL+i)] = PIXPACK(0x808080);
                    }
                }
                if(bmap[y][x]==WL_WALLELEC)
                {
                    for(j=0; j<CELL; j++)
                        for(i=0; i<CELL; i++)
                        {
                            pmap[y*CELL+j][x*CELL+i] = 0x7FFFFFFF;
                            if(!((y*CELL+j)%2) && !((x*CELL+i)%2))
                                vid[(y*CELL+j)*(XRES+BARSIZE)+(x*CELL+i)] = PIXPACK(0xC0C0C0);
                            else
                                vid[(y*CELL+j)*(XRES+BARSIZE)+(x*CELL+i)] = PIXPACK(0x808080);
                        }
                    if(emap[y][x])
                    {
                        cr = cg = cb = 16;
                        cr += fire_r[y][x];
                        if(cr > 255) cr = 255;
                        fire_r[y][x] = cr;
                        cg += fire_g[y][x];
                        if(cg > 255) cg = 255;
                        fire_g[y][x] = cg;
                        cb += fire_b[y][x];
                        if(cb > 255) cb = 255;
                        fire_b[y][x] = cb;
                    }
                }
                if(bmap[y][x]==WL_ALLOWALLELEC)
                {
                    for(j=0; j<CELL; j++)
                        for(i=0; i<CELL; i++)
                        {
                            //pmap[y*CELL+j][x*CELL+i] = 0x7FFFFFFF;
                            if(!((y*CELL+j)%2) && !((x*CELL+i)%2))
                                vid[(y*CELL+j)*(XRES+BARSIZE)+(x*CELL+i)] = PIXPACK(0xFFFF22);

                        }
                    if(emap[y][x])
                    {
                        cr = cg = cb = 16;
                        cr += fire_r[y][x];
                        if(cr > 255) cr = 255;
                        fire_r[y][x] = cr;
                        cg += fire_g[y][x];
                        if(cg > 255) cg = 255;
                        fire_g[y][x] = cg;
                        cb += fire_b[y][x];
                        if(cb > 255) cb = 255;
                        fire_b[y][x] = cb;
                    }
                }
                if(bmap[y][x]==WL_ALLOWAIR)
                {
                    for(j=0; j<CELL; j+=2)
                    {
                        for(i=(j>>1)&1; i<CELL; i+=2)
                        {
                            vid[(y*CELL+j)*(XRES+BARSIZE)+(x*CELL+i)] = PIXPACK(0x3C3C3C);
                        }
                    }
                }
                if(bmap[y][x]==WL_ALLOWGAS)
                {
                    for(j=0; j<CELL; j+=2)
                    {
                        for(i=(j>>1)&1; i<CELL; i+=2)
                        {
                            vid[(y*CELL+j)*(XRES+BARSIZE)+(x*CELL+i)] = PIXPACK(0x579777);
                        }
                    }
                }
                if(bmap[y][x]==WL_ALLOWSOLID)
                {
                    for(j=0; j<CELL; j+=2)
                    {
                        for(i=(j>>1)&1; i<CELL; i+=2)
                        {
                            vid[(y*CELL+j)*(XRES+BARSIZE)+(x*CELL+i)] = PIXPACK(0x575757);
                        }
                    }
                }
                if(bmap[y][x]==WL_EHOLE)
                {
                    if(emap[y][x])
                    {
                        for(j=0; j<CELL; j++)
                        {
                            for(i=(j)&1; i<CELL; i++)
                            {
                                vid[(y*CELL+j)*(XRES+BARSIZE)+(x*CELL+i)] = PIXPACK(0x242424);
                            }
                        }
                        for(j=0; j<CELL; j+=2)
                        {
                            for(i=(j)&1; i<CELL; i+=2)
                            {
                                vid[(y*CELL+j)*(XRES+BARSIZE)+(x*CELL+i)] = PIXPACK(0x000000);
                            }
                        }
                    }
                    else
                    {
                        for(j=0; j<CELL; j+=2)
                        {
                            for(i=(j)&1; i<CELL; i+=2)
                            {
                                vid[(y*CELL+j)*(XRES+BARSIZE)+(x*CELL+i)] = PIXPACK(0x242424);
                            }
                        }
                    }
                    if(emap[y][x])
                    {
                        cr = cg = cb = 16;
                        cr += fire_r[y][x];
                        if(cr > 255) cr = 255;
                        fire_r[y][x] = cr;
                        cg += fire_g[y][x];
                        if(cg > 255) cg = 255;
                        fire_g[y][x] = cg;
                        cb += fire_b[y][x];
                        if(cb > 255) cb = 255;
                        fire_b[y][x] = cb;
                    }
                }
                if(emap[y][x] && (!sys_pause||framerender))
                    emap[y][x] --;
            }
        }
    }

    update_particles_i(vid, 0, 1);

    for(y=0; y<YRES/CELL; y++)
        for(x=0; x<XRES/CELL; x++)
            if(bmap[y][x]==WL_STREAM)
            {
                lx = x*CELL + CELL*0.5f;
                ly = y*CELL + CELL*0.5f;
                for(t=0; t<1024; t++)
                {
                    nx = (int)(lx+0.5f);
                    ny = (int)(ly+0.5f);
                    if(nx<0 || nx>=XRES || ny<0 || ny>=YRES)
                        break;
                    addpixel(vid, nx, ny, 255, 255, 255, 64);
                    i = nx/CELL;
                    j = ny/CELL;
                    lx += vx[j][i]*0.125f;
                    ly += vy[j][i]*0.125f;
                    if(bmap[j][i]==WL_STREAM && i!=x && j!=y)
                        break;
                }
                drawtext(vid, x*CELL, y*CELL-2, "\x8D", 255, 255, 255, 128);
            }

}

void rotate_area(int area_x, int area_y, int area_w, int area_h, int invert)
{
	//TODO: MSCC doesn't like arrays who's size is determined at runtime.
	#if !(defined(WIN32) && !defined(__GNUC__))
    int cx = 0;
    int cy = 0;
    unsigned tpmap[area_h][area_w];
    unsigned rtpmap[area_w][area_h];
    unsigned char tbmap[area_h/CELL][area_w/CELL];
    unsigned char rtbmap[area_w/CELL][area_h/CELL];
    for(cy=0; cy<area_h; cy++)
    {
        for(cx=0; cx<area_w; cx++)//save walls to temp
        {
	    if(area_x + cx<XRES&&area_y + cy<YRES)
	    {
		if(bmap[(cy+area_y)/CELL][(cx+area_x)/CELL])
			tbmap[cy/CELL][cx/CELL] = bmap[(cy+area_y)/CELL][(cx+area_x)/CELL];
		else 
			tbmap[cy/CELL][cx/CELL] = 0;
	    }
        }
    }
    for(cy=0; cy<area_h; cy++)
    {
        for(cx=0; cx<area_w; cx++)//save particles to temp
        {
	    if((area_x + cx<XRES&&area_y + cy<YRES))
	    {
		tpmap[cy][cx] = pmap[(int)(cy+area_y+0.5f)][(int)(cx+area_x+0.5f)];
	    }
	    else 
		tpmap[(int)(cy+0.5f)][(int)(cx+0.5f)] = 0;
        }
    }
    for(cy=0; cy<area_w; cy++)
    {
        for(cx=0; cx<area_h; cx++)//rotate temp arrays
        {
		if(invert)
		{
			rtbmap[cy/CELL][((area_h-1)-cx)/CELL] = tbmap[cy/CELL][cx/CELL];
			rtpmap[cy][(area_h-1)-cx] = tpmap[(int)(cy+0.5f)][(int)(cx+0.5f)];
		}
		else
		{
			rtbmap[((area_h-1)-cx)/CELL][cy/CELL] = tbmap[cy/CELL][cx/CELL];
			rtpmap[(area_h-1)-cx][cy] = tpmap[(int)(cy+0.5f)][(int)(cx+0.5f)];
		}
	}
    }
    for(cy=0; cy<area_w; cy++)
    {
        for(cx=0; cx<area_h; cx++)//move particles and walls
        {
		if(area_x + cx<XRES&&area_y + cy<YRES)
		{
			if((rtpmap[cy][cx]>>8)<=NPART&&rtpmap[cy][cx])
			{
				parts[rtpmap[(int)(cy+0.5f)][(int)(cx+0.5f)]>>8].x = area_x +cx;
				parts[rtpmap[(int)(cy+0.5f)][(int)(cx+0.5f)]>>8].y = area_y +cy;
			}
			bmap[(area_y+cy)/CELL][(area_x+cx)/CELL] = rtbmap[cy/CELL][cx/CELL];
		}
	}
    }
#endif
}

void clear_area(int area_x, int area_y, int area_w, int area_h)
{
    int cx = 0;
    int cy = 0;
    for(cy=0; cy<area_h; cy++)
    {
        for(cx=0; cx<area_w; cx++)
        {
            bmap[(cy+area_y)/CELL][(cx+area_x)/CELL] = 0;
            delete_part(cx+area_x, cy+area_y);
        }
    }
}

void create_box(int x1, int y1, int x2, int y2, int c)
{
    int i, j;
    if(x1>x2)
    {
        i = x2;
        x2 = x1;
        x1 = i;
    }
    if(y1>y2)
    {
        j = y2;
        y2 = y1;
        y1 = j;
    }
    for(j=y1; j<=y2; j++)
        for(i=x1; i<=x2; i++)
            create_parts(i, j, 1, 1, c);
}

int flood_parts(int x, int y, int c, int cm, int bm)
{
    int x1, x2, dy = (c<PT_NUM)?1:CELL;
    int co = c;
    if(cm==PT_INST&&co==PT_SPRK)
	    if((pmap[y][x]&0xFF)==PT_SPRK)
		    return 0;
    if(c>=UI_WALLSTART&&c<=UI_WALLSTART+UI_WALLCOUNT)
    {
        c = c-100;
    }
    if(cm==-1)
    {
	if(c==0)
        {
            cm = pmap[y][x]&0xFF;
            if(!cm)
                return 0;
	    if(REPLACE_MODE && cm!=SLALT)
		return 0;
        }
        else
            cm = 0;
    }
    if(bm==-1)
    {
        if(c==WL_ERASE)
        {
            bm = bmap[y/CELL][x/CELL];
            if(!bm)
                return 0;
            if(bm==WL_WALL)
                cm = 0xFF;
        }
        else
            bm = 0;
    }

    if(((pmap[y][x]&0xFF)!=cm || bmap[y/CELL][x/CELL]!=bm )||( (sdl_mod & (KMOD_CAPS)) && cm!=SLALT))
        return 1;

    // go left as far as possible
    x1 = x2 = x;
    while(x1>=CELL)
    {
        if((pmap[y][x1-1]&0xFF)!=cm || bmap[y/CELL][(x1-1)/CELL]!=bm)
	{
			break;
	}
        x1--;
    }
    while(x2<XRES-CELL)
    {
        if((pmap[y][x2+1]&0xFF)!=cm || bmap[y/CELL][(x2+1)/CELL]!=bm)
	{
			break;
	}
        x2++;
    }

    // fill span
    for(x=x1; x<=x2; x++)
    {
        if(!create_parts(x, y, 0, 0, co))
            return 0;
    }
    // fill children
    if(cm==PT_INST&&co==PT_SPRK)//wire crossing for INST
    {
	if(y>=CELL+dy && x1==x2 &&
		((pmap[y-1][x1-1]&0xFF)==PT_INST||(pmap[y-1][x1-1]&0xFF)==PT_SPRK) && ((pmap[y-1][x1]&0xFF)==PT_INST||(pmap[y-1][x1]&0xFF)==PT_SPRK) && ((pmap[y-1][x1+1]&0xFF)==PT_INST || (pmap[y-1][x1+1]&0xFF)==PT_SPRK) &&
		(pmap[y-2][x1-1]&0xFF)!=PT_INST && ((pmap[y-2][x1]&0xFF)==PT_INST ||(pmap[y-2][x1]&0xFF)==PT_SPRK) && (pmap[y-2][x1+1]&0xFF)!=PT_INST)
			flood_parts(x1, y-2, co, cm, bm);
	else if(y>=CELL+dy)
	    for(x=x1; x<=x2; x++)
		if((pmap[y-1][x]&0xFF)!=PT_SPRK)
		{
			if(x==x1 || x==x2 || y>=YRES-CELL-1 ||
				(pmap[y-1][x-1]&0xFF)==PT_INST || (pmap[y-1][x+1]&0xFF)==PT_INST ||
				(pmap[y+1][x-1]&0xFF)==PT_INST || ((pmap[y+1][x]&0xFF)!=PT_INST&&(pmap[y+1][x]&0xFF)!=PT_SPRK) || (pmap[y+1][x+1]&0xFF)==PT_INST)
					flood_parts(x, y-dy, co, cm, bm);

            }

	if(y<YRES-CELL-dy && x1==x2 &&
		((pmap[y+1][x1-1]&0xFF)==PT_INST||(pmap[y+1][x1-1]&0xFF)==PT_SPRK) && ((pmap[y+1][x1]&0xFF)==PT_INST||(pmap[y+1][x1]&0xFF)==PT_SPRK) && ((pmap[y+1][x1+1]&0xFF)==PT_INST || (pmap[y+1][x1+1]&0xFF)==PT_SPRK) &&
		(pmap[y+2][x1-1]&0xFF)!=PT_INST && ((pmap[y+2][x1]&0xFF)==PT_INST ||(pmap[y+2][x1]&0xFF)==PT_SPRK) && (pmap[y+2][x1+1]&0xFF)!=PT_INST)
			flood_parts(x1, y+2, co, cm, bm);
	else if(y<YRES-CELL-dy)
            for(x=x1; x<=x2; x++)
		if((pmap[y+1][x]&0xFF)!=PT_SPRK)
		{
			if(x==x1 || x==x2 || y<0 ||
				(pmap[y+1][x-1]&0xFF)==PT_INST || (pmap[y+1][x+1]&0xFF)==PT_INST ||
				(pmap[y-1][x-1]&0xFF)==PT_INST || ((pmap[y-1][x]&0xFF)!=PT_INST&&(pmap[y-1][x]&0xFF)!=PT_SPRK) || (pmap[y-1][x+1]&0xFF)==PT_INST)
					flood_parts(x, y+dy, co, cm, bm);

		}
    }
    else
    {
    if(y>=CELL+dy)
        for(x=x1; x<=x2; x++)
            if((pmap[y-dy][x]&0xFF)==cm && bmap[(y-dy)/CELL][x/CELL]==bm)
                if(!flood_parts(x, y-dy, co, cm, bm))
                    return 0;
    if(y<YRES-CELL-dy)
        for(x=x1; x<=x2; x++)
            if((pmap[y+dy][x]&0xFF)==cm && bmap[(y+dy)/CELL][x/CELL]==bm)
                if(!flood_parts(x, y+dy, co, cm, bm))
                    return 0;
    }
    if(!(cm==PT_INST&&co==PT_SPRK))
	return 1;
}

int create_parts(int x, int y, int rx, int ry, int c)
{
    int i, j, r, f = 0, u, v, oy, ox, b = 0, dw = 0, stemp = 0;//n;
    
    int wall = c - 100;
    for(r=UI_ACTUALSTART;r<=UI_ACTUALSTART+UI_WALLCOUNT;r++)
    {
	if(wall==r)
	    {
		    if(c == SPC_AIR || c == SPC_HEAT || c == SPC_COOL || c == SPC_VACUUM)
			    break;
		    if(wall == WL_ERASE)
			b = 0;
		    else
		    	b = wall;
		    dw = 1;
	    }
    }
    if(c == WL_FANHELPER)
    {
        b = WL_FANHELPER;
        dw = 1;
    }
    if(dw==1)
    {
        rx = rx/CELL;
        x = x/CELL;
        y = y/CELL;
        x -= rx/2;
        y -= rx/2;
        for (ox=x; ox<=x+rx; ox++)
        {
            for (oy=y; oy<=y+rx; oy++)
            {
                if(ox>=0&&ox<XRES/CELL&&oy>=0&&oy<YRES/CELL)
                {
                    i = ox;
                    j = oy;
		    if(((sdl_mod & (KMOD_LALT) && sdl_mod & (KMOD_SHIFT))|| sdl_mod & (KMOD_CAPS) ))
		    {
			    if(bmap[j][i]==SLALT-100)
				    b = 0;
			    else
				    continue;
		    }
                    if(b==WL_FAN)
                    {
                        fvx[j][i] = 0.0f;
                        fvy[j][i] = 0.0f;
                    }
		    if(b==WL_STREAM)
		    {
				i = x + rx/2;
				j = y + rx/2;
				for(v=-1; v<2; v++)
				for(u=-1; u<2; u++)
				if(i+u>=0 && i+u<XRES/CELL &&
					j+v>=0 && j+v<YRES/CELL &&
					bmap[j+v][i+u] == WL_STREAM)
					return 1;
				bmap[j][i] = WL_STREAM;
				continue;
		    }
                    bmap[j][i] = b;
                }
            }
        }
        return 1;
    }
    
    if(((sdl_mod & (KMOD_LALT) && sdl_mod & (KMOD_SHIFT))|| sdl_mod & (KMOD_CAPS) )&& !REPLACE_MODE)
	{
	if(rx==0&&ry==0)
	{
		delete_part(x, y);
	}
	else
        for(j=-ry; j<=ry; j++)
            for(i=-rx; i<=rx; i++)
                if((CURRENT_BRUSH==CIRCLE_BRUSH && (pow(i,2))/(pow(rx,2))+(pow(j,2))/(pow(ry,2))<=1)||(CURRENT_BRUSH==SQUARE_BRUSH&&i*j<=ry*rx))
                    delete_part(x+i, y+j);
        return 1;
	}

    if(c == SPC_AIR || c == SPC_HEAT || c == SPC_COOL || c == SPC_VACUUM)
    {
	if(rx==0&&ry==0)
	{
		create_part(-2, x, y, c);
	}
	else
        for(j=-ry; j<=ry; j++)
            for(i=-rx; i<=rx; i++)
                if((CURRENT_BRUSH==CIRCLE_BRUSH && (pow(i,2))/(pow(rx,2))+(pow(j,2))/(pow(ry,2))<=1)||(CURRENT_BRUSH==SQUARE_BRUSH&&i*j<=ry*rx))
		    if(!REPLACE_MODE)
			create_part(-2, x+i, y+j, c);
		    else if((pmap[y+j][x+i]&0xFF)==SLALT&&SLALT!=0)
			create_part(-2, x+i, y+j, c);
        return 1;
    }

    if(c == 0 && !REPLACE_MODE)
    {
	stemp = SLALT;
	SLALT = 0;
	if(rx==0&&ry==0)
	{
		delete_part(x, y);
	}
	else
        for(j=-ry; j<=ry; j++)
            for(i=-rx; i<=rx; i++)
                if((CURRENT_BRUSH==CIRCLE_BRUSH && (pow(i,2))/(pow(rx,2))+(pow(j,2))/(pow(ry,2))<=1)||(CURRENT_BRUSH==SQUARE_BRUSH&&i*j<=ry*rx))
                    delete_part(x+i, y+j);
	SLALT = stemp;
        return 1;
    }
    if(REPLACE_MODE)
    {
	if(rx==0&&ry==0)
	{
		create_part(-2, x, y, c);
	}
	else
        for(j=-ry; j<=ry; j++)
            for(i=-rx; i<=rx; i++)
                if((CURRENT_BRUSH==CIRCLE_BRUSH && (pow(i,2))/(pow(rx,2))+(pow(j,2))/(pow(ry,2))<=1)||(CURRENT_BRUSH==SQUARE_BRUSH&&i*j<=ry*rx))
		{
		    if((pmap[y+j][x+i]&0xFF)!=SLALT&&SLALT!=0)
			continue;
		    if((pmap[y+j][x+i]))
		    {
			delete_part(x+i, y+j);
			if(c!=0)
			create_part(-2, x+i, y+j, c);
		    }
		}
		return 1;
		
    }
    if(rx==0&&ry==0)//workaround for 1pixel brush/floodfill crashing. todo: find a better fix later.
    {
	if(create_part(-2, x, y, c)==-1)
		f = 1;
    }
    else
    for(j=-ry; j<=ry; j++)
        for(i=-rx; i<=rx; i++)
            if((CURRENT_BRUSH==CIRCLE_BRUSH && (pow(i,2))/(pow(rx,2))+(pow(j,2))/(pow(ry,2))<=1)||(CURRENT_BRUSH==SQUARE_BRUSH&&i*j<=ry*rx))
                if(create_part(-2, x+i, y+j, c)==-1)
                    f = 1;
    return !f;
}

void create_line(int x1, int y1, int x2, int y2, int rx, int ry, int c)
{
    int cp=abs(y2-y1)>abs(x2-x1), x, y, dx, dy, sy;
    float e, de;
    if(cp)
    {
        y = x1;
        x1 = y1;
        y1 = y;
        y = x2;
        x2 = y2;
        y2 = y;
    }
    if(x1 > x2)
    {
        y = x1;
        x1 = x2;
        x2 = y;
        y = y1;
        y1 = y2;
        y2 = y;
    }
    dx = x2 - x1;
    dy = abs(y2 - y1);
    e = 0.0f;
    if(dx)
        de = dy/(float)dx;
    else
        de = 0.0f;
    y = y1;
    sy = (y1<y2) ? 1 : -1;
    for(x=x1; x<=x2; x++)
    {
        if(cp)
            create_parts(y, x, rx, ry, c);
        else
            create_parts(x, y, rx, ry, c);
        e += de;
        if(e >= 0.5f)
        {
            y += sy;
            if(c==WL_EHOLE || c==WL_ALLOWGAS || c==WL_ALLOWALLELEC || c==WL_ALLOWSOLID || c==WL_ALLOWAIR || c==WL_WALL || c==WL_DESTROYALL || c==WL_ALLOWLIQUID || c==WL_FAN || c==WL_STREAM || c==WL_DETECT || c==WL_EWALL || c==WL_WALLELEC || !(rx+ry))
            {
                if(cp)
                    create_parts(y, x, rx, ry, c);
                else
                    create_parts(x, y, rx, ry, c);
            }
            e -= 1.0f;
        }
    }
}<|MERGE_RESOLUTION|>--- conflicted
+++ resolved
@@ -564,11 +564,17 @@
 		return -1;
     if(p==-1)//creating from anything but brush
     {
-	if(pmap[y][x])
-		if((pmap[y][x]&0xFF)!=PT_SPAWN&&(pmap[y][x]&0xFF)!=PT_SPAWN2)
-			if(t!=PT_STKM&&t!=PT_STKM2)
-				return -1;
-        if(pfree == -1)
+		if(pmap[y][x])
+		{
+			if((pmap[y][x]&0xFF)!=PT_SPAWN&&(pmap[y][x]&0xFF)!=PT_SPAWN2)
+			{
+				if(t!=PT_STKM&&t!=PT_STKM2)
+				{
+					return -1;
+				}
+			}
+		}
+		if(pfree == -1)
             return -1;
         i = pfree;
         pfree = parts[i].life;
@@ -576,25 +582,25 @@
     else if(p==-2)//creating from brush
     {
         if(pmap[y][x])
-<<<<<<< HEAD
-=======
-	{
-		if(((pmap[y][x]&0xFF)==PT_CLNE||(pmap[y][x]&0xFF)==PT_BCLN||(pmap[y][x]&0xFF)==PT_PCLN)&&(t!=PT_CLNE&&t!=PT_PCLN&&t!=PT_BCLN&&t!=PT_STKM&&t!=PT_STKM2))
->>>>>>> cf248991
 		{
-			if(((pmap[y][x]&0xFF)==PT_CLNE||(pmap[y][x]&0xFF)==PT_BCLN||(pmap[y][x]&0xFF)==PT_PCLN)&&(t!=PT_CLNE&&t!=PT_PCLN&&t!=PT_BCLN))
+			if(((pmap[y][x]&0xFF)==PT_CLNE||(pmap[y][x]&0xFF)==PT_BCLN||(pmap[y][x]&0xFF)==PT_PCLN)&&(t!=PT_CLNE&&t!=PT_PCLN&&t!=PT_BCLN&&t!=PT_STKM&&t!=PT_STKM2))
 			{
-				parts[pmap[y][x]>>8].ctype = t;	    
+				if(((pmap[y][x]&0xFF)==PT_CLNE||(pmap[y][x]&0xFF)==PT_BCLN||(pmap[y][x]&0xFF)==PT_PCLN)&&(t!=PT_CLNE&&t!=PT_PCLN&&t!=PT_BCLN))
+				{
+					parts[pmap[y][x]>>8].ctype = t;	    
+				}
+				return -1;
 			}
-            return -1;
+			if(pfree == -1)
+				return -1;
+			i = pfree;
+			pfree = parts[i].life;
 		}
-        if(pfree == -1)
-            return -1;
-        i = pfree;
-        pfree = parts[i].life;
-    }
-    else
-        i = p;
+		else
+		{
+			i = p;
+		}
+	}
 
     if(t==PT_GLAS)
     {
