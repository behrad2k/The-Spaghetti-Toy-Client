#include <stdint.h>
#include <math.h>
#include <defines.h>
#include <powder.h>
#include <air.h>
#include <misc.h>

int isplayer = 0;
float player[27]; //[0] is a command cell, [3]-[18] are legs positions, [19] is index, [19]-[26] are accelerations
float player2[27];

particle *parts;
particle *cb_parts;

int gravityMode = 0; // starts enabled in "vertical" mode...
int airMode = 0; 


unsigned char bmap[YRES/CELL][XRES/CELL];
unsigned char emap[YRES/CELL][XRES/CELL];

unsigned char cb_bmap[YRES/CELL][XRES/CELL];
unsigned char cb_emap[YRES/CELL][XRES/CELL];

int pfree;

unsigned pmap[YRES][XRES];
unsigned cb_pmap[YRES][XRES];
unsigned photons[YRES][XRES];

static int pn_junction_sprk(int x, int y, int pt)
{
	unsigned r = pmap[y][x];
	if ((r & 0xFF) != pt)
		return 0;
	r >>= 8;
	if (parts[r].type != pt)
		return 0;
	if (parts[r].life != 0)
		return 0;

	parts[r].ctype = pt;
	part_change_type(r,x,y,PT_SPRK);
	parts[r].life = 4;
	return 1;
}

static void photoelectric_effect(int nx, int ny)
{
	unsigned r = pmap[ny][nx];

	if ((r&0xFF) == PT_PSCN) {
		if ((pmap[ny][nx-1] & 0xFF) == PT_NSCN ||
		        (pmap[ny][nx+1] & 0xFF) == PT_NSCN ||
		        (pmap[ny-1][nx] & 0xFF) == PT_NSCN ||
		        (pmap[ny+1][nx] & 0xFF) == PT_NSCN)
			pn_junction_sprk(nx, ny, PT_PSCN);
	}
}
/*
   RETURN-value explenation
1 = Swap
0 = No move/Bounce
2 = Both particles occupy the same space.
 */
int eval_move(int pt, int nx, int ny, unsigned *rr)
{
	unsigned r;

	if (nx<0 || ny<0 || nx>=XRES || ny>=YRES)
		return 0;

	r = pmap[ny][nx];
	if (r && (r>>8)<NPART)
		r = (r&~0xFF) | parts[r>>8].type;
	if (rr)
		*rr = r;

	if ((r&0xFF)==PT_VOID || (r&0xFF)==PT_BHOL)
		return 1;

	if(pt==PT_SPRK)//spark shouldn't move
		return 0;

	if (pt==PT_PHOT&&(
	            (r&0xFF)==PT_GLAS || (r&0xFF)==PT_PHOT ||
	            (r&0xFF)==PT_CLNE || (r&0xFF)==PT_PCLN ||
	            (r&0xFF)==PT_GLOW || (r&0xFF)==PT_WATR ||
	            (r&0xFF)==PT_DSTW || (r&0xFF)==PT_SLTW ||
	            (r&0xFF)==PT_ISOZ || (r&0xFF)==PT_ISZS ||
	            (r&0xFF)==PT_FILT || (r&0xFF)==PT_INVIS ||
	            (r&0xFF)==PT_QRTZ || (r&0xFF)==PT_PQRT ||
	            ((r&0xFF)==PT_LCRY&&parts[r>>8].life > 5)))
		return 2;

	if (pt==PT_STKM) //Stick man's head shouldn't collide
		return 2;
	if (pt==PT_STKM2) //Stick man's head shouldn't collide
		return 2;
	if ((pt==PT_BIZR||pt==PT_BIZRG)&&(r&0xFF)==PT_FILT)
		return 2;
	if (bmap[ny/CELL][nx/CELL]==WL_ALLOWGAS && ptypes[pt].falldown!=0 && pt!=PT_FIRE && pt!=PT_SMKE)
		return 0;
	if (ptypes[pt].falldown!=2 && bmap[ny/CELL][nx/CELL]==WL_ALLOWLIQUID)
		return 0;
	if ((pt==PT_NEUT ||pt==PT_PHOT) && bmap[ny/CELL][nx/CELL]==WL_EWALL && !emap[ny/CELL][nx/CELL])
		return 0;
	if (bmap[ny/CELL][nx/CELL]==WL_EHOLE && !emap[ny/CELL][nx/CELL])
		return 2;
	if (bmap[ny/CELL][nx/CELL]==WL_ALLOWAIR)
		return 0;

	if (ptypes[pt].falldown!=1 && bmap[ny/CELL][nx/CELL]==WL_ALLOWSOLID)
		return 0;
	if (r && (r&0xFF) < PT_NUM) {
		if (ptypes[pt].properties&TYPE_ENERGY && ptypes[(r&0xFF)].properties&TYPE_ENERGY)
			return 2;

		if (pt==PT_NEUT && ptypes[(r&0xFF)].properties&PROP_NEUTPASS)
			return 2;
		if (pt==PT_NEUT && ptypes[(r&0xFF)].properties&PROP_NEUTPENETRATE)
			return 1;
		if ((r&0xFF)==PT_NEUT && ptypes[pt].properties&PROP_NEUTPENETRATE)
			return 0;
	}

	if (r && ((r&0xFF) >= PT_NUM || (ptypes[pt].weight <= ptypes[(r&0xFF)].weight)))
		return 0;

	if (pt == PT_PHOT)
		return 2;

	return 1;
}

int try_move(int i, int x, int y, int nx, int ny)
{
	unsigned r, e;

	if (x==nx && y==ny)
		return 1;
	if (nx<0 || ny<0 || nx>=XRES || ny>=YRES)
		return 1;

	e = eval_move(parts[i].type, nx, ny, &r);

	if ((pmap[ny][nx]&0xFF)==PT_BOMB && parts[i].type==PT_BOMB && parts[i].tmp == 1)
		e = 2;

	if ((pmap[ny][nx]&0xFF)==PT_INVIS && (pv[ny/CELL][nx/CELL]>4.0f ||pv[ny/CELL][nx/CELL]<-4.0f))
		return 1;
	/* half-silvered mirror */
	if (!e && parts[i].type==PT_PHOT &&
	        (((r&0xFF)==PT_BMTL && rand()<RAND_MAX/2) ||
	         (pmap[y][x]&0xFF)==PT_BMTL))
		e = 2;

	if (!e)
	{
		if (!legacy_enable && parts[i].type==PT_PHOT && r)
		{
			if ((r & 0xFF) == PT_COAL || (r & 0xFF) == PT_BCOL)
				parts[r>>8].temp = parts[i].temp;

			if ((r & 0xFF) < PT_NUM && ptypes[r&0xFF].hconduct)
				parts[i].temp = parts[r>>8].temp = restrict_flt((parts[r>>8].temp+parts[i].temp)/2, MIN_TEMP, MAX_TEMP);
		}
		return 0;
	}

	if (e == 2)
	{
		if (parts[i].type == PT_PHOT && (r&0xFF)==PT_GLOW && !parts[r>>8].life)
			if (rand() < RAND_MAX/30)
			{
				parts[r>>8].life = 120;
				create_gain_photon(i);
			}
		if (parts[i].type == PT_PHOT && (r&0xFF)==PT_FILT)
		{
			int temp_bin = (int)((parts[r>>8].temp-273.0f)*0.025f);
			if (temp_bin < 0) temp_bin = 0;
			if (temp_bin > 25) temp_bin = 25;
			parts[i].ctype = 0x1F << temp_bin;
		}
		if (parts[i].type == PT_NEUT && (r&0xFF)==PT_GLAS) {
			if (rand() < RAND_MAX/10)
				create_cherenkov_photon(i);
		}
		if (parts[i].type == PT_PHOT && (r&0xFF)==PT_INVIS) {
			part_change_type(i,x,y,PT_NEUT);
			parts[i].ctype = 0;
		}
		if ((parts[i].type==PT_BIZR||parts[i].type==PT_BIZRG) && (r&0xFF)==PT_FILT)
		{
			int temp_bin = (int)((parts[r>>8].temp-273.0f)*0.025f);
			if (temp_bin < 0) temp_bin = 0;
			if (temp_bin > 25) temp_bin = 25;
			parts[i].ctype = 0x1F << temp_bin;
		}
		return 1;
	}

	if ((r&0xFF)==PT_VOID)
	{
		if (parts[i].type == PT_STKM)
		{
			death = 1;
			isplayer = 0;
		}
		if (parts[i].type == PT_STKM2)
		{
			death2 = 1;
			isplayer2 = 0;
		}
		parts[i].type=PT_NONE;
		return 0;
	}
	if ((r&0xFF)==PT_BHOL)
	{
		if (parts[i].type == PT_STKM)
		{
			death = 1;
			isplayer = 0;
		}
		if (parts[i].type == PT_STKM2)
		{
			death2 = 1;
			isplayer2 = 0;
		}
		parts[i].type=PT_NONE;
		if (!legacy_enable)
		{
			parts[r>>8].temp = restrict_flt(parts[r>>8].temp+parts[i].temp/2, MIN_TEMP, MAX_TEMP);//3.0f;
		}

		return 0;
	}
	if ((pmap[ny][nx]&0xFF)==PT_CNCT)
		return 0;
	if (parts[i].type==PT_CNCT && y<ny && (pmap[y+1][x]&0xFF)==PT_CNCT)
		return 0;

	if (bmap[ny/CELL][nx/CELL]==WL_EHOLE && !emap[y/CELL][x/CELL])
		return 1;
	if ((bmap[y/CELL][x/CELL]==WL_EHOLE && !emap[y/CELL][x/CELL]) && (bmap[ny/CELL][nx/CELL]!=WL_EHOLE && !emap[ny/CELL][nx/CELL]))
		return 0;

	if (r && (r>>8)<NPART && ptypes[r&0xFF].falldown!=2 && bmap[y/CELL][x/CELL]==WL_ALLOWLIQUID)
		return 0;

	if (parts[i].type == PT_PHOT)
		return 1;

	e = r >> 8;
	if (r && e<NPART)
	{
		if (parts[e].type == PT_PHOT||parts[e].type == PT_NEUT)
			return 1;

		if (parts[i].type==PT_NEUT) {
			// target material is NEUTPENETRATE, meaning it gets moved around when neutron passes
			unsigned s = pmap[y][x];
			if ((s&0xFF) && (s&0xFF)<PT_NUM && !(ptypes[s&0xFF].properties&PROP_NEUTPENETRATE))
				return 1; // if the element currently underneath neutron isn't NEUTPENETRATE, don't move it around
			if ((pmap[ny][nx]>>8)==e) pmap[ny][nx] = (s&~(0xFF))|parts[s>>8].type;
			parts[e].x = x;
			parts[e].y = y;
			pmap[y][x] = (e<<8)|parts[e].type;
			parts[s>>8].x = nx;
			parts[s>>8].y = ny;
			return 1;
		}

		if ((pmap[ny][nx]>>8)==e) pmap[ny][nx] = 0;
		parts[e].x += x-nx;
		parts[e].y += y-ny;
		pmap[(int)(parts[e].y+0.5f)][(int)(parts[e].x+0.5f)] = (e<<8)|parts[e].type;
	}

	return 1;
}

static unsigned direction_to_map(float dx, float dy, int t)
{
	// TODO:
	// Adding extra directions causes some inaccuracies.
	// Not adding them causes problems with some diagonal surfaces (photons absorbed instead of reflected).
	// For now, don't add them.
	// Solution may involve more intelligent setting of initial i0 value in find_next_boundary?
	// or rewriting normal/boundary finding code

	return (dx >= 0) |
	       (((dx + dy) >= 0) << 1) |     /*  567  */
	       ((dy >= 0) << 2) |            /*  4+0  */
	       (((dy - dx) >= 0) << 3) |     /*  321  */
	       ((dx <= 0) << 4) |
	       (((dx + dy) <= 0) << 5) |
	       ((dy <= 0) << 6) |
	       (((dy - dx) <= 0) << 7);
	/*
	return (dx >= -0.001) |
	       (((dx + dy) >= -0.001) << 1) |     //  567
	       ((dy >= -0.001) << 2) |            //  4+0
	       (((dy - dx) >= -0.001) << 3) |     //  321
	       ((dx <= 0.001) << 4) |
	       (((dx + dy) <= 0.001) << 5) |
	       ((dy <= 0.001) << 6) |
	       (((dy - dx) <= 0.001) << 7);
	}*/
}

static int is_blocking(int t, int x, int y)
{
	if (t & REFRACT) {
		if (x<0 || y<0 || x>=XRES || y>=YRES)
			return 0;
		if ((pmap[y][x] & 0xFF) == PT_GLAS)
			return 1;
		return 0;
	}

	return !eval_move(t, x, y, NULL);
}

static int is_boundary(int pt, int x, int y)
{
	if (!is_blocking(pt,x,y))
		return 0;
	if (is_blocking(pt,x,y-1) && is_blocking(pt,x,y+1) && is_blocking(pt,x-1,y) && is_blocking(pt,x+1,y))
		return 0;
	return 1;
}

static int find_next_boundary(int pt, int *x, int *y, int dm, int *em)
{
	static int dx[8] = {1,1,0,-1,-1,-1,0,1};
	static int dy[8] = {0,1,1,1,0,-1,-1,-1};
	static int de[8] = {0x83,0x07,0x0E,0x1C,0x38,0x70,0xE0,0xC1};
	int i, ii, i0;

	if (*x <= 0 || *x >= XRES-1 || *y <= 0 || *y >= YRES-1)
		return 0;

	if (*em != -1) {
		i0 = *em;
		dm &= de[i0];
	} else
		i0 = 0;

	for (ii=0; ii<8; ii++) {
		i = (ii + i0) & 7;
		if ((dm & (1 << i)) && is_boundary(pt, *x+dx[i], *y+dy[i])) {
			*x += dx[i];
			*y += dy[i];
			*em = i;
			return 1;
		}
	}

	return 0;
}

int get_normal(int pt, int x, int y, float dx, float dy, float *nx, float *ny)
{
	int ldm, rdm, lm, rm;
	int lx, ly, lv, rx, ry, rv;
	int i, j;
	float r, ex, ey;

	if (!dx && !dy)
		return 0;

	if (!is_boundary(pt, x, y))
		return 0;

	ldm = direction_to_map(-dy, dx, pt);
	rdm = direction_to_map(dy, -dx, pt);
	lx = rx = x;
	ly = ry = y;
	lv = rv = 1;
	lm = rm = -1;

	j = 0;
	for (i=0; i<SURF_RANGE; i++) {
		if (lv)
			lv = find_next_boundary(pt, &lx, &ly, ldm, &lm);
		if (rv)
			rv = find_next_boundary(pt, &rx, &ry, rdm, &rm);
		j += lv + rv;
		if (!lv && !rv)
			break;
	}

	if (j < NORMAL_MIN_EST)
		return 0;

	if ((lx == rx) && (ly == ry))
		return 0;

	ex = rx - lx;
	ey = ry - ly;
	r = 1.0f/hypot(ex, ey);
	*nx =  ey * r;
	*ny = -ex * r;

	return 1;
}

int get_normal_interp(int pt, float x0, float y0, float dx, float dy, float *nx, float *ny)
{
	int x, y, i;

	dx /= NORMAL_FRAC;
	dy /= NORMAL_FRAC;

	for (i=0; i<NORMAL_INTERP; i++) {
		x = (int)(x0 + 0.5f);
		y = (int)(y0 + 0.5f);
		if (is_boundary(pt, x, y))
			break;
		x0 += dx;
		y0 += dy;
	}
	if (i >= NORMAL_INTERP)
		return 0;

	if (pt == PT_PHOT)
		photoelectric_effect(x, y);

	return get_normal(pt, x, y, dx, dy, nx, ny);
}

void kill_part(int i)
{
	int x, y;

	x = (int)(parts[i].x+0.5f);
	y = (int)(parts[i].y+0.5f);
	if (parts[i].type == PT_STKM)
	{
		death = 1;
		isplayer = 0;
	}
	if (parts[i].type == PT_STKM2)
	{
		death2 = 1;
		isplayer2 = 0;
	}
	if (parts[i].type == PT_SPAWN)
	{
		ISSPAWN1 = 0;
	}
	if (parts[i].type == PT_SPAWN2)
	{
		ISSPAWN2 = 0;
	}
	if (x>=0 && y>=0 && x<XRES && y<YRES) {
		if ((pmap[y][x]>>8)==i)
			pmap[y][x] = 0;
		else if ((photons[y][x]>>8)==i)
			photons[y][x] = 0;
	}

	parts[i].type = PT_NONE;
	parts[i].life = pfree;
	pfree = i;
}

#if defined(WIN32) && !defined(__GNUC__)
_inline void part_change_type(int i, int x, int y, int t)
#else
inline void part_change_type(int i, int x, int y, int t)
#endif
{
	if (x<0 || y<0 || x>=XRES || y>=YRES || i>=NPART || t<0 || t>=PT_NUM)
		return;
	parts[i].type = t;
	if (t==PT_PHOT || t==PT_NEUT)
	{
		photons[y][x] = t|(i<<8);
		if ((pmap[y][x]>>8)==i)
			pmap[y][x] = 0;
	}
	else
	{
		pmap[y][x] = t|(i<<8);
		if ((photons[y][x]>>8)==i)
			photons[y][x] = 0;
	}
}

#if defined(WIN32) && !defined(__GNUC__)
_inline int create_n_parts(int n, int x, int y, float vx, float vy, int t)
#else
inline int create_n_parts(int n, int x, int y, float vx, float vy, int t)
#endif
{
	int i, c;
	n = (n/10);
	if (n<1) {
		n = 1;
	}
	if (n>680) {
		n = 680;
	}
	if (x<0 || y<0 || x>=XRES || y>=YRES || t<0 || t>=PT_NUM)
		return -1;

	for (c=0; c<n; c++) {
		float r = (rand()%128+128)/127.0f;
		float a = (rand()%360)*3.14159f/180.0f;
		if (pfree == -1)
			return -1;
		i = pfree;
		pfree = parts[i].life;

		parts[i].x = (float)x;
		parts[i].y = (float)y;
		parts[i].type = t;
		parts[i].life = rand()%480+480;
		parts[i].vx = r*cosf(a);
		parts[i].vy = r*sinf(a);
		parts[i].ctype = 0;
		parts[i].temp += (n*17);
		parts[i].tmp = 0;
		if (t!=PT_STKM&&t!=PT_STKM2 && t!=PT_PHOT && t!=PT_NEUT && !pmap[y][x])
			pmap[y][x] = t|(i<<8);
		else if ((t==PT_PHOT||t==PT_NEUT) && !photons[y][x])
			photons[y][x] = t|(i<<8);

		pv[y/CELL][x/CELL] += 6.0f * CFDS;
	}
	return 0;
}

#if defined(WIN32) && !defined(__GNUC__)
_inline int create_part(int p, int x, int y, int t)
#else
inline int create_part(int p, int x, int y, int t)
#endif
{
	int i;

	if (x<0 || y<0 || x>=XRES || y>=YRES || ((t<0 || t>=PT_NUM)&&t!=SPC_HEAT&&t!=SPC_COOL&&t!=SPC_AIR&&t!=SPC_VACUUM))
		return -1;

	if (t==SPC_HEAT||t==SPC_COOL)
	{
		if ((pmap[y][x]&0xFF)!=PT_NONE&&(pmap[y][x]&0xFF)<PT_NUM)
		{
			if (t==SPC_HEAT&&parts[pmap[y][x]>>8].temp<MAX_TEMP)
			{
				if ((pmap[y][x]&0xFF)==PT_PUMP) {
					parts[pmap[y][x]>>8].temp = restrict_flt(parts[pmap[y][x]>>8].temp + 0.1f, MIN_TEMP, MAX_TEMP);
				} else if ((sdl_mod & (KMOD_SHIFT)) && (sdl_mod & (KMOD_CTRL))) {
					parts[pmap[y][x]>>8].temp = restrict_flt(parts[pmap[y][x]>>8].temp + 50.0f, MIN_TEMP, MAX_TEMP);
				} else {
					parts[pmap[y][x]>>8].temp = restrict_flt(parts[pmap[y][x]>>8].temp + 4.0f, MIN_TEMP, MAX_TEMP);
				}
			}
			if (t==SPC_COOL&&parts[pmap[y][x]>>8].temp>MIN_TEMP)
			{
				if ((pmap[y][x]&0xFF)==PT_PUMP) {
					parts[pmap[y][x]>>8].temp = restrict_flt(parts[pmap[y][x]>>8].temp - 0.1f, MIN_TEMP, MAX_TEMP);
				} else if ((sdl_mod & (KMOD_SHIFT)) && (sdl_mod & (KMOD_CTRL))) {
					parts[pmap[y][x]>>8].temp = restrict_flt(parts[pmap[y][x]>>8].temp - 50.0f, MIN_TEMP, MAX_TEMP);
				} else {
					parts[pmap[y][x]>>8].temp = restrict_flt(parts[pmap[y][x]>>8].temp - 4.0f, MIN_TEMP, MAX_TEMP);
				}
			}
			return pmap[y][x]>>8;
		}
		else
		{
			return -1;
		}
	}
	if (t==SPC_AIR)
	{
		pv[y/CELL][x/CELL] += 0.03f;
		if (y+CELL<YRES)
			pv[y/CELL+1][x/CELL] += 0.03f;
		if (x+CELL<XRES)
		{
			pv[y/CELL][x/CELL+1] += 0.03f;
			if (y+CELL<YRES)
				pv[y/CELL+1][x/CELL+1] += 0.03f;
		}
		return -1;
	}
	if (t==SPC_VACUUM)
	{
		pv[y/CELL][x/CELL] -= 0.03f;
		if (y+CELL<YRES)
			pv[y/CELL+1][x/CELL] -= 0.03f;
		if (x+CELL<XRES)
		{
			pv[y/CELL][x/CELL+1] -= 0.03f;
			if (y+CELL<YRES)
				pv[y/CELL+1][x/CELL+1] -= 0.03f;
		}
		return -1;
	}

	if (t==PT_SPRK)
	{
		if ((pmap[y][x]>>8)>=NPART || !((pmap[y][x]&0xFF)==PT_INST||(ptypes[pmap[y][x]&0xFF].properties&PROP_CONDUCTS)))
			return -1;
		if (parts[pmap[y][x]>>8].life!=0)
			return -1;
		parts[pmap[y][x]>>8].type = PT_SPRK;
		parts[pmap[y][x]>>8].life = 4;
		parts[pmap[y][x]>>8].ctype = pmap[y][x]&0xFF;
		pmap[y][x] = (pmap[y][x]&~0xFF) | PT_SPRK;
		return pmap[y][x]>>8;
	}
	if (t==PT_SPAWN&&ISSPAWN1)
		return -1;
	if (t==PT_SPAWN2&&ISSPAWN2)
		return -1;
	if (p==-1)//creating from anything but brush
	{
		if (pmap[y][x])
		{
			if ((pmap[y][x]&0xFF)!=PT_SPAWN&&(pmap[y][x]&0xFF)!=PT_SPAWN2)
			{
				if (t!=PT_STKM&&t!=PT_STKM2)
				{
					return -1;
				}
			}
		}
		if (pfree == -1)
			return -1;
		i = pfree;
		pfree = parts[i].life;
	}
	else if (p==-2)//creating from brush
	{
		if (pmap[y][x])
		{
			if (((pmap[y][x]&0xFF)==PT_CLNE||(pmap[y][x]&0xFF)==PT_BCLN||((pmap[y][x]&0xFF)==PT_PCLN&&t!=PT_PSCN&&t!=PT_NSCN))&&(t!=PT_CLNE&&t!=PT_PCLN&&t!=PT_BCLN&&t!=PT_STKM&&t!=PT_STKM2))
			{
				parts[pmap[y][x]>>8].ctype = t;
			}
			return -1;
		}
		if (photons[y][x] && (t==PT_PHOT||t==PT_NEUT))
			return -1;
		if (pfree == -1)
			return -1;
		i = pfree;
		pfree = parts[i].life;
	}
	else
		i = p;

	if (t==PT_GLAS)
	{
		parts[i].pavg[1] = pv[y/CELL][x/CELL];
	}
	if (t==PT_QRTZ)
	{
		parts[i].pavg[1] = pv[y/CELL][x/CELL];
	}
	if (t!=PT_STKM&&t!=PT_STKM2)
	{
		parts[i].x = (float)x;
		parts[i].y = (float)y;
		parts[i].type = t;
		parts[i].vx = 0;
		parts[i].vy = 0;
		parts[i].life = 0;
		parts[i].ctype = 0;
		parts[i].temp = ptypes[t].heat;
		parts[i].tmp = 0;
	}
	if (t==PT_ACID)
	{
		parts[i].life = 75;
	}
	/*Testing
	if(t==PT_WOOD){
		parts[i].life = 150;
	}
	End Testing*/
	if (t==PT_WARP) {
		parts[i].life = rand()%95+70;
	}
	if (t==PT_FUSE) {
		parts[i].life = 50;
		parts[i].tmp = 50;
	}
	if (ptypes[t].properties&PROP_LIFE) {
		int r;
		for(r = 0; r<NGOL; r++)
			if(t==goltype[r])
				parts[i].tmp = grule[r+1][9] - 1;
	}
	if (t==PT_DEUT)
		parts[i].life = 10;
	if (t==PT_BRAY)
		parts[i].life = 30;
	if (t==PT_PUMP)
		parts[i].life= 10;
	if (t==PT_SING)
		parts[i].life = rand()%50+60;
	if (t==PT_QRTZ)
		parts[i].tmp = (rand()%11);
	if (t==PT_PQRT)
		parts[i].tmp = (rand()%11);
	if (t==PT_FSEP)
		parts[i].life = 50;
	if (t==PT_COAL) {
		parts[i].life = 110;
		parts[i].tmp = 50;
	}
	if (t==PT_FRZW)
		parts[i].life = 100;
	if (t==PT_PIPE)
		parts[i].life = 60;
	if (t==PT_BCOL)
		parts[i].life = 110;
	if (t==PT_FIRE)
		parts[i].life = rand()%50+120;
	if (t==PT_PLSM)
		parts[i].life = rand()%150+50;
	if (t==PT_HFLM)
		parts[i].life = rand()%150+50;
	if (t==PT_LAVA)
		parts[i].life = rand()%120+240;
	if (t==PT_NBLE)
		parts[i].life = 0;
	if (t==PT_ICEI)
		parts[i].ctype = PT_WATR;
	if (t==PT_NEUT)
	{
		float r = (rand()%128+128)/127.0f;
		float a = (rand()%360)*3.14159f/180.0f;
		parts[i].life = rand()%480+480;
		parts[i].vx = r*cosf(a);
		parts[i].vy = r*sinf(a);
	}
	if (t==PT_MORT)
	{
		parts[i].vx = 2;
	}
	if (t==PT_PHOT)
	{
		float a = (rand()%8) * 0.78540f;
		parts[i].life = 680;
		parts[i].ctype = 0x3FFFFFFF;
		parts[i].vx = 3.0f*cosf(a);
		parts[i].vy = 3.0f*sinf(a);
	}
	if (t==PT_STKM)
	{
		if (isplayer==0)
		{
			parts[i].x = (float)x;
			parts[i].y = (float)y;
			parts[i].type = PT_STKM;
			parts[i].vx = 0;
			parts[i].vy = 0;
			parts[i].life = 100;
			parts[i].ctype = 0;
			parts[i].temp = ptypes[t].heat;

			player[3] = x-1;  //Setting legs positions
			player[4] = y+6;
			player[5] = x-1;
			player[6] = y+6;

			player[7] = x-3;
			player[8] = y+12;
			player[9] = x-3;
			player[10] = y+12;

			player[11] = x+1;
			player[12] = y+6;
			player[13] = x+1;
			player[14] = y+6;

			player[15] = x+3;
			player[16] = y+12;
			player[17] = x+3;
			player[18] = y+12;

			isplayer = 1;
		}
		else
		{
			return -1;
		}
		create_part(-1,x,y,PT_SPAWN);
		ISSPAWN1 = 1;
	}
	if (t==PT_STKM2)
	{
		if (isplayer2==0)
		{
			parts[i].x = (float)x;
			parts[i].y = (float)y;
			parts[i].type = PT_STKM2;
			parts[i].vx = 0;
			parts[i].vy = 0;
			parts[i].life = 100;
			parts[i].ctype = 0;
			parts[i].temp = ptypes[t].heat;

			player2[3] = x-1;  //Setting legs positions
			player2[4] = y+6;
			player2[5] = x-1;
			player2[6] = y+6;

			player2[7] = x-3;
			player2[8] = y+12;
			player2[9] = x-3;
			player2[10] = y+12;

			player2[11] = x+1;
			player2[12] = y+6;
			player2[13] = x+1;
			player2[14] = y+6;

			player2[15] = x+3;
			player2[16] = y+12;
			player2[17] = x+3;
			player2[18] = y+12;

			isplayer2 = 1;
		}
		else
		{
			return -1;
		}
		create_part(-1,x,y,PT_SPAWN2);
		ISSPAWN2 = 1;
	}
	if (t==PT_BIZR||t==PT_BIZRG)
		parts[i].ctype = 0x47FFFF;
	if (t==PT_PHOT||t==PT_NEUT)
		photons[y][x] = t|(i<<8);
	if (t!=PT_STKM&&t!=PT_STKM2 && t!=PT_PHOT && t!=PT_NEUT) // is this needed? it breaks floodfill, Yes photons should not be placed in the PMAP
		pmap[y][x] = t|(i<<8);

	return i;
}

static void create_gain_photon(int pp)
{
	float xx, yy;
	int i, lr, temp_bin, nx, ny;

	if (pfree == -1)
		return;
	i = pfree;

	lr = rand() % 2;

	if (lr) {
		xx = parts[pp].x - 0.3*parts[pp].vy;
		yy = parts[pp].y + 0.3*parts[pp].vx;
	} else {
		xx = parts[pp].x + 0.3*parts[pp].vy;
		yy = parts[pp].y - 0.3*parts[pp].vx;
	}

	nx = (int)(xx + 0.5f);
	ny = (int)(yy + 0.5f);

	if (nx<0 || ny<0 || nx>=XRES || ny>=YRES)
		return;

	if ((pmap[ny][nx] & 0xFF) != PT_GLOW)
		return;

	pfree = parts[i].life;

	parts[i].type = PT_PHOT;
	parts[i].life = 680;
	parts[i].x = xx;
	parts[i].y = yy;
	parts[i].vx = parts[pp].vx;
	parts[i].vy = parts[pp].vy;
	parts[i].temp = parts[pmap[ny][nx] >> 8].temp;
	parts[i].tmp = 0;
	photons[ny][nx] = PT_PHOT|(i<<8);

	temp_bin = (int)((parts[i].temp-273.0f)*0.25f);
	if (temp_bin < 0) temp_bin = 0;
	if (temp_bin > 25) temp_bin = 25;
	parts[i].ctype = 0x1F << temp_bin;
}

static void create_cherenkov_photon(int pp)
{
	int i, lr, nx, ny;
	float r, eff_ior;

	if (pfree == -1)
		return;
	i = pfree;

	nx = (int)(parts[pp].x + 0.5f);
	ny = (int)(parts[pp].y + 0.5f);
	if ((pmap[ny][nx] & 0xFF) != PT_GLAS)
		return;

	if (hypotf(parts[pp].vx, parts[pp].vy) < 1.44f)
		return;

	pfree = parts[i].life;

	lr = rand() % 2;

	parts[i].type = PT_PHOT;
	parts[i].ctype = 0x00000F80;
	parts[i].life = 680;
	parts[i].x = parts[pp].x;
	parts[i].y = parts[pp].y;
	parts[i].temp = parts[pmap[ny][nx] >> 8].temp;
	parts[i].tmp = 0;
	photons[ny][nx] = PT_PHOT|(i<<8);

	if (lr) {
		parts[i].vx = parts[pp].vx - 2.5f*parts[pp].vy;
		parts[i].vy = parts[pp].vy + 2.5f*parts[pp].vx;
	} else {
		parts[i].vx = parts[pp].vx + 2.5f*parts[pp].vy;
		parts[i].vy = parts[pp].vy - 2.5f*parts[pp].vx;
	}

	/* photons have speed of light. no discussion. */
	r = 1.269 / hypotf(parts[i].vx, parts[i].vy);
	parts[i].vx *= r;
	parts[i].vy *= r;
}

#if defined(WIN32) && !defined(__GNUC__)
_inline void delete_part(int x, int y)
#else
inline void delete_part(int x, int y)
#endif
{
	unsigned i;

	if (x<0 || y<0 || x>=XRES || y>=YRES)
		return;
	if (photons[y][x]) {
		i = photons[y][x];
	} else {
		i = pmap[y][x];
	}

	if (!i || (i>>8)>=NPART)
		return;
	if ((parts[i>>8].type==SLALT)||SLALT==0)
	{
		kill_part(i>>8);
	}
	else if (ptypes[parts[i>>8].type].menusection==SEC)
	{
		kill_part(i>>8);
	}
	else
		return;
}

#if defined(WIN32) && !defined(__GNUC__)
_inline int is_wire(int x, int y)
#else
inline int is_wire(int x, int y)
#endif
{
	return bmap[y][x]==WL_DETECT || bmap[y][x]==WL_EWALL || bmap[y][x]==WL_ALLOWLIQUID || bmap[y][x]==WL_WALLELEC || bmap[y][x]==WL_ALLOWALLELEC || bmap[y][x]==WL_EHOLE;
}

#if defined(WIN32) && !defined(__GNUC__)
_inline int is_wire_off(int x, int y)
#else
inline int is_wire_off(int x, int y)
#endif
{
	return (bmap[y][x]==WL_DETECT || bmap[y][x]==WL_EWALL || bmap[y][x]==WL_ALLOWLIQUID || bmap[y][x]==WL_WALLELEC || bmap[y][x]==WL_ALLOWALLELEC || bmap[y][x]==WL_EHOLE) && emap[y][x]<8;
}

int get_wavelength_bin(int *wm)
{
	int i, w0=30, wM=0;

	if (!*wm)
		return -1;

	for (i=0; i<30; i++)
		if (*wm & (1<<i)) {
			if (i < w0)
				w0 = i;
			if (i > wM)
				wM = i;
		}

	if (wM-w0 < 5)
		return (wM+w0)/2;

	i = rand() % (wM-w0-3);
	i += w0;

	*wm &= 0x1F << i;
	return i + 2;
}

void set_emap(int x, int y)
{
	int x1, x2;

	if (!is_wire_off(x, y))
		return;

	// go left as far as possible
	x1 = x2 = x;
	while (x1>0)
	{
		if (!is_wire_off(x1-1, y))
			break;
		x1--;
	}
	while (x2<XRES/CELL-1)
	{
		if (!is_wire_off(x2+1, y))
			break;
		x2++;
	}

	// fill span
	for (x=x1; x<=x2; x++)
		emap[y][x] = 16;

	// fill children

	if (y>1 && x1==x2 &&
	        is_wire(x1-1, y-1) && is_wire(x1, y-1) && is_wire(x1+1, y-1) &&
	        !is_wire(x1-1, y-2) && is_wire(x1, y-2) && !is_wire(x1+1, y-2))
		set_emap(x1, y-2);
	else if (y>0)
		for (x=x1; x<=x2; x++)
			if (is_wire_off(x, y-1))
			{
				if (x==x1 || x==x2 || y>=YRES/CELL-1 ||
				        is_wire(x-1, y-1) || is_wire(x+1, y-1) ||
				        is_wire(x-1, y+1) || !is_wire(x, y+1) || is_wire(x+1, y+1))
					set_emap(x, y-1);
			}

	if (y<YRES/CELL-2 && x1==x2 &&
	        is_wire(x1-1, y+1) && is_wire(x1, y+1) && is_wire(x1+1, y+1) &&
	        !is_wire(x1-1, y+2) && is_wire(x1, y+2) && !is_wire(x1+1, y+2))
		set_emap(x1, y+2);
	else if (y<YRES/CELL-1)
		for (x=x1; x<=x2; x++)
			if (is_wire_off(x, y+1))
			{
				if (x==x1 || x==x2 || y<0 ||
				        is_wire(x-1, y+1) || is_wire(x+1, y+1) ||
				        is_wire(x-1, y-1) || !is_wire(x, y-1) || is_wire(x+1, y-1))
					set_emap(x, y+1);
			}
}

#if defined(WIN32) && !defined(__GNUC__)
_inline int parts_avg(int ci, int ni,int t)//t is the particle you are looking for
#else
inline int parts_avg(int ci, int ni,int t)
#endif
{
	if (t==PT_INSL)//to keep electronics working
	{
		int pmr = pmap[((int)(parts[ci].y+0.5f) + (int)(parts[ni].y+0.5f))/2][((int)(parts[ci].x+0.5f) + (int)(parts[ni].x+0.5f))/2];
		if ((pmr>>8) < NPART && pmr)
			return parts[pmr>>8].type;
		else
			return PT_NONE;
	}
	else
	{
		int pmr2 = pmap[(int)((parts[ci].y + parts[ni].y)/2+0.5f)][(int)((parts[ci].x + parts[ni].x)/2+0.5f)];//seems to be more accurate.
		if ((pmr2>>8) < NPART && pmr2)
		{
			if (parts[pmr2>>8].type==t)
				return t;
		}
		else
			return PT_NONE;
	}
	return PT_NONE;
}


int nearest_part(int ci, int t)
{
	int distance = MAX_DISTANCE;
	int ndistance = 0;
	int id = -1;
	int i = 0;
	int cx = (int)parts[ci].x;
	int cy = (int)parts[ci].y;
	for (i=0; i<NPART; i++)
	{
		if (parts[i].type==t&&!parts[i].life&&i!=ci)
		{
			ndistance = abs(cx-parts[i].x)+abs(cy-parts[i].y);// Faster but less accurate  Older: sqrt(pow(cx-parts[i].x, 2)+pow(cy-parts[i].y, 2));
			if (ndistance<distance)
			{
				distance = ndistance;
				id = i;
			}
		}
	}
	return id;
}

void update_particles_i(pixel *vid, int start, int inc)
{
	int i, j, x, y, t, nx, ny, r, surround_space, s, lt, rt, nt, nnx, nny, q, golnum, goldelete, z, neighbors;
	float mv, dx, dy, ix, iy, lx, ly, nrx, nry, dp, ctemph, ctempl;
	int fin_x, fin_y, clear_x, clear_y;
	float fin_xf, fin_yf, clear_xf, clear_yf;
	float nn, ct1, ct2, swappage;
	float pt = R_TEMP;
	float c_heat = 0.0f;
	int h_count = 0;
	int starti = (start*-1);
	int surround[8];
	int surround_hconduct[8];
	float pGravX, pGravY, pGravD;

	if (sys_pause&&!framerender)
		return;
	if (ISGRAV==1)
	{
		ISGRAV = 0;
		GRAV ++;
		GRAV_R = 60;
		GRAV_G = 0;
		GRAV_B = 0;
		GRAV_R2 = 30;
		GRAV_G2 = 30;
		GRAV_B2 = 0;
		for ( q = 0; q <= GRAV; q++)
		{
			if (GRAV_R >0 && GRAV_G==0)
			{
				GRAV_R--;
				GRAV_B++;
			}
			if (GRAV_B >0 && GRAV_R==0)
			{
				GRAV_B--;
				GRAV_G++;
			}
			if (GRAV_G >0 && GRAV_B==0)
			{
				GRAV_G--;
				GRAV_R++;
			}
			if (GRAV_R2 >0 && GRAV_G2==0)
			{
				GRAV_R2--;
				GRAV_B2++;
			}
			if (GRAV_B2 >0 && GRAV_R2==0)
			{
				GRAV_B2--;
				GRAV_G2++;
			}
			if (GRAV_G2 >0 && GRAV_B2==0)
			{
				GRAV_G2--;
				GRAV_R2++;
			}
		}
		if (GRAV>180) GRAV = 0;

	}
	if (ISLOVE==1)
	{
		ISLOVE = 0;
		for (ny=0; ny<YRES-4; ny++)
		{
			for (nx=0; nx<XRES-4; nx++)
			{
				r=pmap[ny][nx];
				if ((r>>8)>=NPART || !r)
				{
					continue;
				}
				else if ((ny<9||nx<9||ny>YRES-7||nx>XRES-10)&&parts[r>>8].type==PT_LOVE)
					kill_part(r>>8);
				else if (parts[r>>8].type==PT_LOVE)
				{
					love[nx/9][ny/9] = 1;
				}

			}
		}
		for (nx=9; nx<=XRES-18; nx++)
		{
			for (ny=9; ny<=YRES-7; ny++)
			{
				if (love[nx/9][ny/9]==1)
				{
					for ( nnx=0; nnx<9; nnx++)
						for ( nny=0; nny<9; nny++)
						{
							if (ny+nny>0&&ny+nny<YRES&&nx+nnx>=0&&nx+nnx<XRES)
							{
								rt=pmap[ny+nny][nx+nnx];
								if ((rt>>8)>=NPART)
								{
									continue;
								}
								if (!rt&&loverule[nnx][nny]==1)
									create_part(-1,nx+nnx,ny+nny,PT_LOVE);
								else if (!rt)
									continue;
								else if (parts[rt>>8].type==PT_LOVE&&loverule[nnx][nny]==0)
									kill_part(rt>>8);
							}
						}
				}
				love[nx/9][ny/9]=0;
			}
		}
	}
	if (ISLOLZ==1)
	{
		ISLOLZ = 0;
		for (ny=0; ny<YRES-4; ny++)
		{
			for (nx=0; nx<XRES-4; nx++)
			{
				r=pmap[ny][nx];
				if ((r>>8)>=NPART || !r)
				{
					continue;
				}
				else if ((ny<9||nx<9||ny>YRES-7||nx>XRES-10)&&parts[r>>8].type==PT_LOLZ)
					kill_part(r>>8);
				else if (parts[r>>8].type==PT_LOLZ)
				{
					lolz[nx/9][ny/9] = 1;
				}

			}
		}
		for (nx=9; nx<=XRES-18; nx++)
		{
			for (ny=9; ny<=YRES-7; ny++)
			{
				if (lolz[nx/9][ny/9]==1)
				{
					for ( nnx=0; nnx<9; nnx++)
						for ( nny=0; nny<9; nny++)
						{
							if (ny+nny>0&&ny+nny<YRES&&nx+nnx>=0&&nx+nnx<XRES)
							{
								rt=pmap[ny+nny][nx+nnx];
								if ((rt>>8)>=NPART)
								{
									continue;
								}
								if (!rt&&lolzrule[nny][nnx]==1)
									create_part(-1,nx+nnx,ny+nny,PT_LOLZ);
								else if (!rt)
									continue;
								else if (parts[rt>>8].type==PT_LOLZ&&lolzrule[nny][nnx]==0)
									kill_part(rt>>8);

							}
						}
				}
				lolz[nx/9][ny/9]=0;
			}
		}
	}
	if (ISGOL==1&&++CGOL>=GSPEED)//GSPEED is frames per generation
	{
		int createdsomething = 0;
		CGOL=0;
		ISGOL=0;
		for (nx=CELL; nx<XRES-CELL; nx++)
			for (ny=CELL; ny<YRES-CELL; ny++)
			{
				r = pmap[ny][nx];
				if ((r>>8)>=NPART || !r)
				{
					gol[nx][ny] = 0;
					continue;
				}
				else
					for ( golnum=1; golnum<=NGOL; golnum++)
						if (parts[r>>8].type==goltype[golnum-1])
						{
							if(parts[r>>8].tmp == grule[golnum][9]-1) {
								gol[nx][ny] = golnum;
								for ( nnx=-1; nnx<2; nnx++)
									for ( nny=-1; nny<2; nny++)//it will count itself as its own neighbor, which is needed, but will have 1 extra for delete check
									{
										rt = pmap[((ny+nny+YRES-3*CELL)%(YRES-2*CELL))+CELL][((nx+nnx+XRES-3*CELL)%(XRES-2*CELL))+CELL];
										if (!rt || ptypes[rt&0xFF].properties&PROP_LIFE)
										{
											gol2[((nx+nnx+XRES-3*CELL)%(XRES-2*CELL))+CELL][((ny+nny+YRES-3*CELL)%(YRES-2*CELL))+CELL][golnum] ++;
											gol2[((nx+nnx+XRES-3*CELL)%(XRES-2*CELL))+CELL][((ny+nny+YRES-3*CELL)%(YRES-2*CELL))+CELL][0] ++;
										}
									}
							} else {
								parts[r>>8].tmp --;
								if(parts[r>>8].tmp<=0)
									parts[r>>8].type = PT_NONE;//using kill_part makes it not work
							}
						}
			}
		for (nx=CELL; nx<XRES-CELL; nx++)
			for (ny=CELL; ny<YRES-CELL; ny++)
			{
				r = pmap[ny][nx];
				neighbors = gol2[nx][ny][0];
				if(neighbors==0 || !(ptypes[r&0xFF].properties&PROP_LIFE || !(r&0xFF)) || (r>>8)>=NPART)
					continue;
				for ( golnum = 1; golnum<=NGOL; golnum++)
					for ( goldelete = 0; goldelete<9; goldelete++)
					{
						if (neighbors==goldelete&&gol[nx][ny]==0&&grule[golnum][goldelete]>=2&&gol2[nx][ny][golnum]>=(goldelete%2)+goldelete/2)
						{
							if (create_part(-1,nx,ny,goltype[golnum-1]))
								createdsomething = 1;
						}
						else if (neighbors-1==goldelete&&gol[nx][ny]==golnum&&(grule[golnum][goldelete]==0||grule[golnum][goldelete]==2))//subtract 1 because it counted itself
						{
							if(parts[r>>8].tmp==grule[golnum][9]-1)
								parts[r>>8].tmp --;
						}
						if (r && parts[r>>8].tmp<=0)
							parts[r>>8].type = PT_NONE;//using kill_part makes it not work
					}
				for( z = 0;z<=NGOL;z++)
					gol2[nx][ny][z] = 0;//this improves performance A LOT compared to the memset, i was getting ~23 more fps with this.
			}
		if (createdsomething)
			GENERATION ++;
		//memset(gol2, 0, sizeof(gol2));
	}
	if (ISWIRE==1)
	{
		for ( q = 0; q<(int)(MAX_TEMP-73.15f)/100+2; q++)
			if (!wireless[q][1])
			{
				wireless[q][0] = 0;
			}
			else
				wireless[q][1] = 0;
	}
	for (i=start; i<(NPART-starti); i+=inc)
		if (parts[i].type)
		{
			lx = parts[i].x;
			ly = parts[i].y;
			t = parts[i].type;
			//printf("parts[%d].type: %d\n", i, parts[i].type);


			if (parts[i].life && t!=PT_ACID  && t!=PT_COAL && t!=PT_WOOD && t!=PT_STKM && t!=PT_STKM2 && t!=PT_FUSE && t!=PT_FSEP && t!=PT_BCOL && t!=PT_GOL && t!=PT_SPNG && t!=PT_DEUT)
			{
				if (!(parts[i].life==10&&(t==PT_SWCH||t==PT_LCRY||t==PT_PCLN||t==PT_HSWC||t==PT_PUMP)))
					parts[i].life--;
				if (parts[i].life<=0 && !(ptypes[t].properties&PROP_CONDUCTS) && t!=PT_ARAY && t!=PT_FIRW && t!=PT_SWCH && t!=PT_PCLN && t!=PT_HSWC && t!=PT_PUMP && t!=PT_SPRK && t!=PT_LAVA && t!=PT_LCRY && t!=PT_QRTZ && t!=PT_GLOW && t!= PT_FOG && t!=PT_PIPE && t!=PT_FRZW &&(t!=PT_ICEI&&parts[i].ctype!=PT_FRZW)&&t!=PT_INST && t!=PT_SHLD1&& t!=PT_SHLD2&& t!=PT_SHLD3&& t!=PT_SHLD4)
				{
					kill_part(i);
					continue;
				}
			}

			x = (int)(parts[i].x+0.5f);
			y = (int)(parts[i].y+0.5f);


			if (x<CELL || y<CELL || x>=XRES-CELL || y>=YRES-CELL ||
			        (bmap[y/CELL][x/CELL] &&
			         (bmap[y/CELL][x/CELL]==WL_WALL ||
			          bmap[y/CELL][x/CELL]==WL_WALLELEC ||
			          bmap[y/CELL][x/CELL]==WL_ALLOWAIR ||
			          (bmap[y/CELL][x/CELL]==WL_DESTROYALL) ||
			          (bmap[y/CELL][x/CELL]==WL_ALLOWLIQUID && ptypes[t].falldown!=2) ||
			          (bmap[y/CELL][x/CELL]==WL_ALLOWSOLID && ptypes[t].falldown!=1) ||
			          (bmap[y/CELL][x/CELL]==WL_ALLOWGAS && ptypes[t].falldown!=0 && parts[i].type!=PT_FIRE && parts[i].type!=PT_SMKE && parts[i].type!=PT_HFLM) ||
			          (bmap[y/CELL][x/CELL]==WL_DETECT && (t==PT_METL || t==PT_SPRK)) ||
			          (bmap[y/CELL][x/CELL]==WL_EWALL && !emap[y/CELL][x/CELL])) && (t!=PT_STKM) && (t!=PT_STKM2)))
			{
				kill_part(i);
				continue;
			}
			if (bmap[y/CELL][x/CELL]==WL_DETECT && emap[y/CELL][x/CELL]<8)
				set_emap(x/CELL, y/CELL);


			vx[y/CELL][x/CELL] = vx[y/CELL][x/CELL]*ptypes[t].airloss + ptypes[t].airdrag*parts[i].vx;
			vy[y/CELL][x/CELL] = vy[y/CELL][x/CELL]*ptypes[t].airloss + ptypes[t].airdrag*parts[i].vy;

			if (t==PT_GAS||t==PT_NBLE)
			{
				if (pv[y/CELL][x/CELL]<3.5f)
					pv[y/CELL][x/CELL] += ptypes[t].hotair*(3.5f-pv[y/CELL][x/CELL]);
				if (y+CELL<YRES && pv[y/CELL+1][x/CELL]<3.5f)
					pv[y/CELL+1][x/CELL] += ptypes[t].hotair*(3.5f-pv[y/CELL+1][x/CELL]);
				if (x+CELL<XRES)
				{
					pv[y/CELL][x/CELL+1] += ptypes[t].hotair*(3.5f-pv[y/CELL][x/CELL+1]);
					if (y+CELL<YRES)
						pv[y/CELL+1][x/CELL+1] += ptypes[t].hotair*(3.5f-pv[y/CELL+1][x/CELL+1]);
				}
			}
			else
			{
				pv[y/CELL][x/CELL] += ptypes[t].hotair;
				if (y+CELL<YRES)
					pv[y/CELL+1][x/CELL] += ptypes[t].hotair;
				if (x+CELL<XRES)
				{
					pv[y/CELL][x/CELL+1] += ptypes[t].hotair;
					if (y+CELL<YRES)
						pv[y/CELL+1][x/CELL+1] += ptypes[t].hotair;
				}
			}

			//Gravity mode by Moach
			switch (gravityMode)
			{
				default:
				case 0:
					pGravX = 0.0f;
					pGravY = ptypes[t].gravity;
					break;
				case 1:
					pGravX = pGravY = 0.0f;
					break;
				case 2:
					pGravD = 0.01f - hypotf((x - XCNTR), (y - YCNTR));
					pGravX = ptypes[t].gravity * ((float)(x - XCNTR) / pGravD);
					pGravY = ptypes[t].gravity * ((float)(y - YCNTR) / pGravD);
			}

			parts[i].vx *= ptypes[t].loss;
			parts[i].vy *= ptypes[t].loss;

			parts[i].vx += ptypes[t].advection*vx[y/CELL][x/CELL] + pGravX;
			parts[i].vy += ptypes[t].advection*vy[y/CELL][x/CELL] + pGravY;


			if (ptypes[t].diffusion)
			{
				parts[i].vx += ptypes[t].diffusion*(rand()/(0.5f*RAND_MAX)-1.0f);
				parts[i].vy += ptypes[t].diffusion*(rand()/(0.5f*RAND_MAX)-1.0f);
			}

			j = surround_space = nt = 0;
			for (nx=-1; nx<2; nx++)
				for (ny=-1; ny<2; ny++) {
					if (nx||ny) {
						surround[j] = r = pmap[y+ny][x+nx];
						j++;
						if (!bmap[(y+ny)/CELL][(x+nx)/CELL] || bmap[(y+ny)/CELL][(x+nx)/CELL]==WL_STREAM)
						{
							if (!(r&0xFF))
								surround_space = 1;
							if ((r&0xFF)!=t)
								nt = 1;
						}
					}
				}

			if (!legacy_enable)
			{
				if (y-2 >= 0 && y-2 < YRES && (ptypes[t].properties&TYPE_LIQUID)) {
					r = pmap[y-2][x];
					if (!((r>>8)>=NPART || !r || parts[i].type != (r&0xFF))) {
						if (parts[i].temp>parts[r>>8].temp) {
							swappage = parts[i].temp;
							parts[i].temp = parts[r>>8].temp;
							parts[r>>8].temp = swappage;
						}
					}
				}

				c_heat = 0.0f;
				h_count = 0;
				if (t&&(t!=PT_HSWC||parts[i].life==10)&&ptypes[t].hconduct>(rand()%250))
				{
					for (j=0; j<8; j++)
					{
						surround_hconduct[j] = i;
						r = surround[j];
						if ((r>>8)>=NPART || !r)
							continue;
						rt = r&0xFF;
						if (rt&&ptypes[rt].hconduct&&(rt!=PT_HSWC||parts[r>>8].life==10)
						        &&(t!=PT_FILT||(rt!=PT_BRAY&&rt!=PT_BIZR&&rt!=PT_BIZRG))
						        &&(rt!=PT_FILT||(t!=PT_BRAY&&t!=PT_PHOT&&t!=PT_BIZR&&t!=PT_BIZRG)))
						{
							surround_hconduct[j] = r>>8;
							c_heat += parts[r>>8].temp;
							h_count++;
						}
					}

					pt = parts[i].temp = (c_heat+parts[i].temp)/(h_count+1);
					for (j=0; j<8; j++)
					{
						parts[surround_hconduct[j]].temp = pt;
					}

					ctemph = ctempl = pt;
					// change boiling point with pressure
					if ((ptypes[t].state==ST_LIQUID && ptransitions[t].tht>-1 && ptransitions[t].tht<PT_NUM && ptypes[ptransitions[t].tht].state==ST_GAS)
					        || t==PT_LNTG || t==PT_SLTW)
						ctemph -= 2.0f*pv[y/CELL][x/CELL];
					else if ((ptypes[t].state==ST_GAS && ptransitions[t].tlt>-1 && ptransitions[t].tlt<PT_NUM && ptypes[ptransitions[t].tlt].state==ST_LIQUID)
					         || t==PT_WTRV)
						ctempl -= 2.0f*pv[y/CELL][x/CELL];
					s = 1;
					if (ctemph>ptransitions[t].thv&&ptransitions[t].tht>-1) {
						// particle type change due to high temperature
						if (ptransitions[t].tht!=PT_NUM)
							t = ptransitions[t].tht;
						else if (t==PT_ICEI) {
							if (parts[i].ctype&&parts[i].ctype!=PT_ICEI) {
								if (ptransitions[parts[i].ctype].tlt==PT_ICEI&&pt<=ptransitions[parts[i].ctype].tlv) s = 0;
								else {
									t = parts[i].ctype;
									parts[i].ctype = PT_NONE;
									parts[i].life = 0;
								}
							}
							else if (pt>274.0f) t = PT_WATR;
							else s = 0;
						}
						else if (t==PT_SLTW) {
							if (1>rand()%6) t = PT_SALT;
							else t = PT_WTRV;
						}
						else s = 0;
					} else if (ctempl<ptransitions[t].tlv&&ptransitions[t].tlt>-1) {
						// particle type change due to low temperature
						if (ptransitions[t].tlt!=PT_NUM)
							t = ptransitions[t].tlt;
						else if (t==PT_WTRV) {
							if (pt<273.0f) t = PT_RIME;
							else t = PT_DSTW;
						}
						else if (t==PT_LAVA) {
							if (parts[i].ctype && parts[i].ctype<PT_NUM && parts[i].ctype!=PT_LAVA) {
								if (parts[i].ctype==PT_THRM&&pt>=ptransitions[PT_BMTL].thv) s = 0;
								else if (ptransitions[parts[i].ctype].tht==PT_LAVA) {
									if (pt>=ptransitions[parts[i].ctype].thv) s = 0;
								}
								else if (pt>=973.0f) s = 0; // freezing point for lava with any other (not listed in ptransitions as turning into lava) ctype
								if (s) {
									t = parts[i].ctype;
									parts[i].ctype = PT_NONE;
									if (t==PT_THRM) {
										parts[i].tmp = 0;
										t = PT_BMTL;
									}
									if (parts[i].ctype==PT_PLUT)
									{
										parts[i].tmp = 0;
										t = parts[i].ctype = PT_LAVA;
									}
								}
							}
							else if (pt<973.0f) t = PT_STNE;
							else s = 0;
						}
						else s = 0;
						if (s) parts[i].life = 0;
					}
					else s = 0;
					if (s) { // particle type change occurred
						parts[i].life = 0;
						if (t==PT_ICEI||t==PT_LAVA)
							parts[i].ctype = parts[i].type;
						if (ptypes[t].state==ST_GAS&&ptypes[parts[i].type].state!=ST_GAS)
							pv[y/CELL][x/CELL] += 0.50f;
						part_change_type(i,x,y,t);
						if (t==PT_FIRE||t==PT_PLSM||t==PT_HFLM)
							parts[i].life = rand()%50+120;
						if (t==PT_LAVA) {
							if (parts[i].ctype==PT_BRMT) parts[i].ctype = PT_BMTL;
							else if (parts[i].ctype==PT_SAND) parts[i].ctype = PT_GLAS;
							else if (parts[i].ctype==PT_BGLA) parts[i].ctype = PT_GLAS;
							else if (parts[i].ctype==PT_PQRT) parts[i].ctype = PT_QRTZ;
							parts[i].life = rand()%120+240;
						}
						if (t==PT_NONE) {
							kill_part(i);
							goto killed;
						}
					}

					pt = parts[i].temp = restrict_flt(parts[i].temp, MIN_TEMP, MAX_TEMP);
					if (t==PT_LAVA) {
						parts[i].life = restrict_flt((parts[i].temp-700)/7, 0.0f, 400.0f);
						if (parts[i].ctype==PT_THRM&&parts[i].tmp>0)
						{
							parts[i].tmp--;
							parts[i].temp = 3500;
						}
						if (parts[i].ctype==PT_PLUT&&parts[i].tmp>0)
						{
							parts[i].tmp--;
							parts[i].temp = MAX_TEMP;
						}
					}
				}
			}

			if (ptypes[t].properties&PROP_LIFE)
			{
				parts[i].temp = restrict_flt(parts[i].temp-50.0f, MIN_TEMP, MAX_TEMP);
				ISGOL=1;
			}
			if ((ptypes[t].properties&PROP_CONDUCTS) || t==PT_SPRK)
			{
				nx = x % CELL;
				if (nx == 0)
					nx = x/CELL - 1;
				else if (nx == CELL-1)
					nx = x/CELL + 1;
				else
					nx = x/CELL;
				ny = y % CELL;
				if (ny == 0)
					ny = y/CELL - 1;
				else if (ny == CELL-1)
					ny = y/CELL + 1;
				else
					ny = y/CELL;
				if (nx>=0 && ny>=0 && nx<XRES/CELL && ny<YRES/CELL)
				{
					if (t!=PT_SPRK)
					{
						if (emap[ny][nx]==12 && !parts[i].life)
						{
							part_change_type(i,x,y,PT_SPRK);
							parts[i].life = 4;
							parts[i].ctype = t;
							t = PT_SPRK;
						}
					}
					else if (bmap[ny][nx]==WL_DETECT || bmap[ny][nx]==WL_EWALL || bmap[ny][nx]==WL_ALLOWLIQUID || bmap[ny][nx]==WL_WALLELEC || bmap[ny][nx]==WL_ALLOWALLELEC || bmap[ny][nx]==WL_EHOLE)
						set_emap(nx, ny);
				}
			}


			if ((ptypes[t].explosive&2) && pv[y/CELL][x/CELL]>2.5f)
			{
				parts[i].life = rand()%80+180;
				parts[i].temp = restrict_flt(ptypes[PT_FIRE].heat + (ptypes[t].flammable/2), MIN_TEMP, MAX_TEMP);
				t = PT_FIRE;
				part_change_type(i,x,y,t);
				pv[y/CELL][x/CELL] += 0.25f * CFDS;
			}


			s = 1;
			if (pv[y/CELL][x/CELL]>ptransitions[t].phv&&ptransitions[t].pht>-1) {
				// particle type change due to high pressure
				if (ptransitions[t].pht!=PT_NUM)
					t = ptransitions[t].pht;
				else if (t==PT_BMTL) {
					if (pv[y/CELL][x/CELL]>2.5f)
						t = PT_BRMT;
					else if (pv[y/CELL][x/CELL]>1.0f && parts[i].tmp==1)
						t = PT_BRMT;
					else s = 0;
				}
				else s = 0;
			} else if (pv[y/CELL][x/CELL]<ptransitions[t].plv&&ptransitions[t].plt>-1) {
				// particle type change due to low pressure
				if (ptransitions[t].plt!=PT_NUM)
					t = ptransitions[t].plt;
				else s = 0;
			}
			else s = 0;
			if (s) { // particle type change occurred
				parts[i].life = 0;
				part_change_type(i,x,y,t);
				if (t==PT_FIRE)
					parts[i].life = rand()%50+120;
				if (t==PT_NONE) {
					kill_part(i);
					goto killed;
				}
			}

			if (ptypes[t].update_func)
			{
				if ((*(ptypes[t].update_func))(i,x,y,surround_space))
					continue;
			}
			if (legacy_enable)
				update_legacy_all(i,x,y,surround_space);

killed:
			if (parts[i].type == PT_NONE)
				continue;

			if (!parts[i].vx&&!parts[i].vy)
				continue;

#if defined(WIN32) && !defined(__GNUC__)
			mv = max(fabsf(parts[i].vx), fabsf(parts[i].vy));
#else
			mv = fmaxf(fabsf(parts[i].vx), fabsf(parts[i].vy));
#endif
			if (mv < ISTP)
			{
				clear_x = x;
				clear_y = y;
				clear_xf = parts[i].x;
				clear_yf = parts[i].y;
				fin_xf = clear_xf + parts[i].vx;
				fin_yf = clear_yf + parts[i].vy;
				fin_x = (int)(fin_xf+0.5f);
				fin_y = (int)(fin_yf+0.5f);
			}
			else
			{
				// interpolate to see if there is anything in the way
				dx = parts[i].vx*ISTP/mv;
				dy = parts[i].vy*ISTP/mv;
				fin_xf = parts[i].x;
				fin_yf = parts[i].y;
				while (1)
				{
					mv -= ISTP;
					fin_xf += dx;
					fin_yf += dy;
					fin_x = (int)(fin_xf+0.5f);
					fin_y = (int)(fin_yf+0.5f);
					if (mv <= 0.0f)
					{
						// nothing found
						fin_xf = parts[i].x + parts[i].vx;
						fin_yf = parts[i].y + parts[i].vy;
						fin_x = (int)(fin_xf+0.5f);
						fin_y = (int)(fin_yf+0.5f);
						clear_xf = fin_xf-dx;
						clear_yf = fin_yf-dy;
						clear_x = (int)(clear_xf+0.5f);
						clear_y = (int)(clear_yf+0.5f);
						break;
					}
					if (fin_x<CELL || fin_y<CELL || fin_x>=XRES-CELL || fin_y>=YRES-CELL || pmap[fin_y][fin_x] || (bmap[fin_y/CELL][fin_x/CELL] && bmap[fin_y/CELL][fin_x/CELL]!=WL_STREAM))
					{
						// found an obstacle
						clear_xf = fin_xf-dx;
						clear_yf = fin_yf-dy;
						clear_x = (int)(clear_xf+0.5f);
						clear_y = (int)(clear_yf+0.5f);
						break;
					}

				}
			}

			rt = parts[i].flags & FLAG_STAGNANT;
			parts[i].flags &= ~FLAG_STAGNANT;

			if ((t==PT_PHOT||t==PT_NEUT)) {
				if (t == PT_PHOT) {
					rt = pmap[fin_y][fin_x] & 0xFF;
					lt = pmap[y][x] & 0xFF;

					r = eval_move(PT_PHOT, fin_x, fin_y, NULL);
					if (((rt==PT_GLAS && lt!=PT_GLAS) || (rt!=PT_GLAS && lt==PT_GLAS)) && r) {
						if (!get_normal_interp(REFRACT|t, parts[i].x, parts[i].y, parts[i].vx, parts[i].vy, &nrx, &nry)) {
							kill_part(i);
							continue;
						}

						r = get_wavelength_bin(&parts[i].ctype);
						if (r == -1) {
							kill_part(i);
							continue;
						}
						nn = GLASS_IOR - GLASS_DISP*(r-15)/15.0f;
						nn *= nn;
						nrx = -nrx;
						nry = -nry;
						if (rt==PT_GLAS && lt!=PT_GLAS)
							nn = 1.0f/nn;
						ct1 = parts[i].vx*nrx + parts[i].vy*nry;
						ct2 = 1.0f - (nn*nn)*(1.0f-(ct1*ct1));
						if (ct2 < 0.0f) {
							// total internal reflection
							parts[i].vx -= 2.0f*ct1*nrx;
							parts[i].vy -= 2.0f*ct1*nry;
							fin_xf = parts[i].x;
							fin_yf = parts[i].y;
							fin_x = x;
							fin_y = y;
						} else {
							// refraction
							ct2 = sqrtf(ct2);
							ct2 = ct2 - nn*ct1;
							parts[i].vx = nn*parts[i].vx + ct2*nrx;
							parts[i].vy = nn*parts[i].vy + ct2*nry;
						}
					}
				}
				if (try_move(i, x, y, fin_x, fin_y)) {
					parts[i].x = fin_xf;
					parts[i].y = fin_yf;
				} else {
					// reflection
					parts[i].flags |= FLAG_STAGNANT;
					if (t==PT_NEUT && 100>(rand()%1000))
					{
						kill_part(i);
						continue;
					}
					r = pmap[fin_y][fin_x];

					// this should be replaced with a particle type attribute ("photwl" or something)
					if ((r & 0xFF) == PT_PSCN) parts[i].ctype  = 0x00000000;
					if ((r & 0xFF) == PT_NSCN) parts[i].ctype  = 0x00000000;
					if ((r & 0xFF) == PT_SPRK) parts[i].ctype  = 0x00000000;
					if ((r & 0xFF) == PT_COAL) parts[i].ctype  = 0x00000000;
					if ((r & 0xFF) == PT_BCOL) parts[i].ctype  = 0x00000000;
					if ((r & 0xFF) == PT_PLEX) parts[i].ctype &= 0x1F00003E;
					if ((r & 0xFF) == PT_NITR) parts[i].ctype &= 0x0007C000;
					if ((r & 0xFF) == PT_NBLE) parts[i].ctype &= 0x3FFF8000;
					if ((r & 0xFF) == PT_LAVA) parts[i].ctype &= 0x3FF00000;
					if ((r & 0xFF) == PT_ACID) parts[i].ctype &= 0x1FE001FE;
					if ((r & 0xFF) == PT_DUST) parts[i].ctype &= 0x3FFFFFC0;
					if ((r & 0xFF) == PT_SNOW) parts[i].ctype &= 0x03FFFFFF;
					if ((r & 0xFF) == PT_GOO)  parts[i].ctype &= 0x3FFAAA00;
					if ((r & 0xFF) == PT_PLNT) parts[i].ctype &= 0x0007C000;
					if ((r & 0xFF) == PT_PLUT) parts[i].ctype &= 0x001FCE00;
					if ((r & 0xFF) == PT_URAN) parts[i].ctype &= 0x003FC000;

					if (get_normal_interp(t, parts[i].x, parts[i].y, parts[i].vx, parts[i].vy, &nrx, &nry)) {
						dp = nrx*parts[i].vx + nry*parts[i].vy;
						parts[i].vx -= 2.0f*dp*nrx;
						parts[i].vy -= 2.0f*dp*nry;
						fin_x = (int)(parts[i].x + parts[i].vx + 0.5f);
						fin_y = (int)(parts[i].y + parts[i].vy + 0.5f);
						// cast as int then back to float for compatibility with existing saves
						if (try_move(i, x, y, fin_x, fin_y)) {
							parts[i].x = (float)fin_x;
							parts[i].y = (float)fin_y;
						} else {
							kill_part(i);
							continue;
						}
					} else {
						if (t!=PT_NEUT)
							kill_part(i);
						continue;
					}
					if (!parts[i].ctype&&t!=PT_NEUT) {
						kill_part(i);
						continue;
					}
				}
			}
			else if (ptypes[t].falldown==0)
			{
				// gasses and solids (but not powders)
				if (try_move(i, x, y, fin_x, fin_y)) {
					parts[i].x = fin_xf;
					parts[i].y = fin_yf;
				} else {
					// TODO
					if (fin_x>x+ISTP) fin_x=x+ISTP;
					if (fin_x<x-ISTP) fin_x=x-ISTP;
					if (fin_y>y+ISTP) fin_y=y+ISTP;
					if (fin_y<y-ISTP) fin_y=y-ISTP;
					if (try_move(i, x, y, 2*x-fin_x, fin_y))
					{
						parts[i].x = 0.25f+(float)(2*x-fin_x);
						parts[i].y = 0.25f+fin_y;
						parts[i].vx *= ptypes[t].collision;
					}
					else if (try_move(i, x, y, fin_x, 2*y-fin_y))
					{
						parts[i].x = 0.25f+fin_x;
						parts[i].y = 0.25f+(float)(2*y-fin_y);
						parts[i].vy *= ptypes[t].collision;
					}
					else
					{
						parts[i].vx *= ptypes[t].collision;
						parts[i].vy *= ptypes[t].collision;
					}
				}
			}
			else
			{
				// liquids and powders
				// TODO: rewrite to operate better with radial gravity
				if (try_move(i, x, y, fin_x, fin_y)) {
					parts[i].x = fin_xf;
					parts[i].y = fin_yf;
				} else {
					if (fin_x!=x && try_move(i, x, y, fin_x, clear_y))
					{
						parts[i].x = fin_xf;
						parts[i].y = clear_yf;
						parts[i].vx *= ptypes[t].collision;
						parts[i].vy *= ptypes[t].collision;
					}
					else if (fin_y!=y && try_move(i, x, y, clear_x, fin_y))
					{
						parts[i].x = clear_xf;
						parts[i].y = fin_yf;
						parts[i].vx *= ptypes[t].collision;
						parts[i].vy *= ptypes[t].collision;
					}
					else
					{
						r = (rand()%2)*2-1;
						if (fin_y!=clear_y && try_move(i, x, y, clear_x+r, fin_y))
						{
							parts[i].x = clear_xf+r;
							parts[i].y = fin_yf;
							parts[i].vx *= ptypes[t].collision;
							parts[i].vy *= ptypes[t].collision;
						}
						else if (fin_y!=clear_y && try_move(i, x, y, clear_x-r, fin_y))
						{
							parts[i].x = clear_xf-r;
							parts[i].y = fin_yf;
							parts[i].vx *= ptypes[t].collision;
							parts[i].vy *= ptypes[t].collision;
						}
						else if (fin_x!=clear_x && try_move(i, x, y, fin_x, clear_y+r))
						{
							parts[i].x = fin_xf;
							parts[i].y = clear_yf+r;
							parts[i].vx *= ptypes[t].collision;
							parts[i].vy *= ptypes[t].collision;
						}
						else if (fin_x!=clear_x && try_move(i, x, y, fin_x, clear_y-r))
						{
							parts[i].x = fin_xf;
							parts[i].y = clear_yf-r;
							parts[i].vx *= ptypes[t].collision;
							parts[i].vy *= ptypes[t].collision;
						}
						else if (ptypes[t].falldown>1 && (parts[i].vy>fabs(parts[i].vx) || gravityMode==2))
						{
							s = 0;
							if (!rt || nt) //nt is if there is an something else besides the current particle type, around the particle
								rt = 30;//slight less water lag, although it changes how it moves a lot
							else
								rt = 10;
							for (j=clear_x+r; j>=0 && j>=clear_x-rt && j<clear_x+rt && j<XRES; j+=r)
							{
								if (try_move(i, x, y, j, fin_y))
								{
									parts[i].x = clear_xf+(j-clear_x);
									parts[i].y = fin_yf;
									nx = j;
									ny = fin_y;
									s = 1;
									break;
								}
								if (try_move(i, x, y, j, clear_y))
								{
									parts[i].x = clear_xf+(j-clear_x);
									parts[i].y = clear_yf;
									nx = j;
									ny = clear_y;
									s = 1;
									break;
								}
								if ((pmap[y][j]&255)!=t || (bmap[y/CELL][j/CELL] && bmap[y/CELL][j/CELL]!=WL_STREAM))
									break;
							}
							if (parts[i].vy>0)
								r = 1;
							else
								r = -1;
							if (s)
								for (j=ny+r; j>=0 && j<YRES && j>=ny-rt && j<ny+rt; j+=r)
								{
									if (try_move(i, nx, ny, nx, j))
									{
										parts[i].y += j-ny;
										break;
									}
									if ((pmap[j][nx]&255)!=t || (bmap[j/CELL][nx/CELL] && bmap[j/CELL][nx/CELL]!=WL_STREAM))
									{
										s = 0;
										break;
									}
								}
							else if ((clear_x!=x||clear_y!=y) && try_move(i, x, y, clear_x, clear_y)) {
								// if interpolation was done and haven't yet moved, try moving to last clear position
								parts[i].x = clear_xf;
								parts[i].y = clear_yf;
							}
							else
								parts[i].flags |= FLAG_STAGNANT;
							parts[i].vx *= ptypes[t].collision;
							parts[i].vy *= ptypes[t].collision;
						}
						else
						{
							if ((clear_x!=x||clear_y!=y) && try_move(i, x, y, clear_x, clear_y)) {
								// if interpolation was done, try moving to last clear position
								parts[i].x = clear_xf;
								parts[i].y = clear_yf;
							}
							else
								parts[i].flags |= FLAG_STAGNANT;
							parts[i].vx *= ptypes[t].collision;
							parts[i].vy *= ptypes[t].collision;
						}
					}
				}
			}
			nx = (int)(parts[i].x+0.5f);
			ny = (int)(parts[i].y+0.5f);
			if (ny!=y || nx!=x)
			{
				if ((pmap[y][x]>>8)==i) pmap[y][x] = 0;
				else if ((photons[y][x]>>8)==i) photons[y][x] = 0;
				if (nx<CELL || nx>=XRES-CELL || ny<CELL || ny>=YRES-CELL)
				{
					kill_part(i);
					continue;
				}
				if (t==PT_PHOT||t==PT_NEUT)
					photons[ny][nx] = t|(i<<8);
				else
					pmap[ny][nx] = t|(i<<8);
			}
		}
	if (framerender) {
		framerender = 0;
		sys_pause = 1;
	}
}

void update_particles(pixel *vid)
{
	int i, j, x, y, t, nx, ny, r, cr,cg,cb, l = -1;
	float lx, ly;
#ifdef MT
	int pt = 0, pc = 0;
	pthread_t *InterThreads;
#endif

	isplayer = 0;  //Needed for player spawning
	isplayer2 = 0;
	memset(pmap, 0, sizeof(pmap));
	memset(photons, 0, sizeof(photons));
	r = rand()%2;
	NUM_PARTS = 0;
	for (j=0; j<NPART; j++)
	{
		i = r ? (NPART-1-j) : j;
		if (parts[i].type)
		{
			t = parts[i].type;
			x = (int)(parts[i].x+0.5f);
			y = (int)(parts[i].y+0.5f);
			if (x>=0 && y>=0 && x<XRES && y<YRES)
			{
				if (t==PT_PHOT||t==PT_NEUT)
					photons[y][x] = t|(i<<8);
				else
					pmap[y][x] = t|(i<<8);
			}
			NUM_PARTS ++;
		}
		else
		{
			parts[i].life = l;
			l = i;
		}
	}
	pfree=l;
	if (cmode==CM_BLOB)
	{
		for (y=0; y<YRES/CELL; y++)
		{
			for (x=0; x<XRES/CELL; x++)
			{
				if (bmap[y][x]==WL_WALL)
					for (j=0; j<CELL; j++)
						for (i=0; i<CELL; i++)
						{
							pmap[y*CELL+j][x*CELL+i] = 0x7FFFFFFF;
							vid[(y*CELL+j)*(XRES+BARSIZE)+(x*CELL+i)] = PIXPACK(0x808080);
							drawblob(vid, (x*CELL+i), (y*CELL+j), 0x80, 0x80, 0x80);

						}
				if (bmap[y][x]==WL_DESTROYALL)
					for (j=0; j<CELL; j+=2)
						for (i=(j>>1)&1; i<CELL; i+=2)
						{
							vid[(y*CELL+j)*(XRES+BARSIZE)+(x*CELL+i)] = PIXPACK(0x808080);
							drawblob(vid, (x*CELL+i), (y*CELL+j), 0x80, 0x80, 0x80);
						}
				if (bmap[y][x]==WL_ALLOWLIQUID)
				{
					for (j=0; j<CELL; j++)
						for (i=0; i<CELL; i++)
							if (!((y*CELL+j)%2) && !((x*CELL+i)%2))
							{
								vid[(y*CELL+j)*(XRES+BARSIZE)+(x*CELL+i)] = PIXPACK(0xC0C0C0);
								drawblob(vid, (x*CELL+i), (y*CELL+j), 0xC0, 0xC0, 0xC0);
							}
					if (emap[y][x])
					{
						cr = cg = cb = 16;
						cr += fire_r[y][x];
						if (cr > 255) cr = 255;
						fire_r[y][x] = cr;
						cg += fire_g[y][x];
						if (cg > 255) cg = 255;
						fire_g[y][x] = cg;
						cb += fire_b[y][x];
						if (cb > 255) cb = 255;
						fire_b[y][x] = cb;
					}
				}
				if (bmap[y][x]==WL_FAN)
					for (j=0; j<CELL; j+=2)
						for (i=(j>>1)&1; i<CELL; i+=2)
						{
							vid[(y*CELL+j)*(XRES+BARSIZE)+(x*CELL+i)] = PIXPACK(0x8080FF);
							drawblob(vid, (x*CELL+i), (y*CELL+j), 0x80, 0x80, 0xFF);
						}
				if (bmap[y][x]==WL_DETECT)
				{
					for (j=0; j<CELL; j+=2)
						for (i=(j>>1)&1; i<CELL; i+=2)
						{
							vid[(y*CELL+j)*(XRES+BARSIZE)+(x*CELL+i)] = PIXPACK(0xFF8080);
							drawblob(vid, (x*CELL+i), (y*CELL+j), 0xFF, 0x80, 0x80);
						}
					if (emap[y][x])
					{
						cr = 255;
						cg = 32;
						cb = 8;
						cr += fire_r[y][x];
						if (cr > 255) cr = 255;
						fire_r[y][x] = cr;
						cg += fire_g[y][x];
						if (cg > 255) cg = 255;
						fire_g[y][x] = cg;
						cb += fire_b[y][x];
						if (cb > 255) cb = 255;
						fire_b[y][x] = cb;
					}
				}
				if (bmap[y][x]==WL_EWALL)
				{
					if (emap[y][x])
					{
						cr = cg = cb = 128;
						cr += fire_r[y][x];
						if (cr > 255) cr = 255;
						fire_r[y][x] = cr;
						cg += fire_g[y][x];
						if (cg > 255) cg = 255;
						fire_g[y][x] = cg;
						cb += fire_b[y][x];
						if (cb > 255) cb = 255;
						fire_b[y][x] = cb;
						for (j=0; j<CELL; j++)
							for (i=0; i<CELL; i++)
								if (i&j&1)
								{
									vid[(y*CELL+j)*(XRES+BARSIZE)+(x*CELL+i)] = PIXPACK(0x808080);
									drawblob(vid, (x*CELL+i), (y*CELL+j), 0x80, 0x80, 0x80);
								}
					}
					else
					{
						for (j=0; j<CELL; j++)
							for (i=0; i<CELL; i++)
								pmap[y*CELL+j][x*CELL+i] = 0x7FFFFFFF;
						for (j=0; j<CELL; j++)
							for (i=0; i<CELL; i++)
								if (!(i&j&1))
								{
									vid[(y*CELL+j)*(XRES+BARSIZE)+(x*CELL+i)] = PIXPACK(0x808080);
									drawblob(vid, (x*CELL+i), (y*CELL+j), 0x80, 0x80, 0x80);
								}
					}
				}
				if (bmap[y][x]==WL_WALLELEC)
				{
					for (j=0; j<CELL; j++)
						for (i=0; i<CELL; i++)
						{
							pmap[y*CELL+j][x*CELL+i] = 0x7FFFFFFF;
							if (!((y*CELL+j)%2) && !((x*CELL+i)%2))
							{
								vid[(y*CELL+j)*(XRES+BARSIZE)+(x*CELL+i)] = PIXPACK(0xC0C0C0);
								drawblob(vid, (x*CELL+i), (y*CELL+j), 0xC0, 0xC0, 0xC0);
							}
							else
							{
								vid[(y*CELL+j)*(XRES+BARSIZE)+(x*CELL+i)] = PIXPACK(0x808080);
								drawblob(vid, (x*CELL+i), (y*CELL+j), 0x80, 0x80, 0x80);
							}
						}
					if (emap[y][x])
					{
						cr = cg = cb = 16;
						cr += fire_r[y][x];
						if (cr > 255) cr = 255;
						fire_r[y][x] = cr;
						cg += fire_g[y][x];
						if (cg > 255) cg = 255;
						fire_g[y][x] = cg;
						cb += fire_b[y][x];
						if (cb > 255) cb = 255;
						fire_b[y][x] = cb;
					}
				}
				if (bmap[y][x]==WL_ALLOWALLELEC)
				{
					for (j=0; j<CELL; j++)
						for (i=0; i<CELL; i++)
						{
							//pmap[y*CELL+j][x*CELL+i] = 0x7FFFFFFF;
							if (!((y*CELL+j)%2) && !((x*CELL+i)%2))
							{
								vid[(y*CELL+j)*(XRES+BARSIZE)+(x*CELL+i)] = PIXPACK(0xFFFF22);
								drawblob(vid, (x*CELL+i), (y*CELL+j), 0xFF, 0xFF, 0x22);
							}

						}
					if (emap[y][x])
					{
						cr = cg = cb = 16;
						cr += fire_r[y][x];
						if (cr > 255) cr = 255;
						fire_r[y][x] = cr;
						cg += fire_g[y][x];
						if (cg > 255) cg = 255;
						fire_g[y][x] = cg;
						cb += fire_b[y][x];
						if (cb > 255) cb = 255;
						fire_b[y][x] = cb;
					}
				}
				if (bmap[y][x]==WL_ALLOWGAS)
				{
					for (j=0; j<CELL; j+=2)
					{
						for (i=(j>>1)&1; i<CELL; i+=2)
						{
							vid[(y*CELL+j)*(XRES+BARSIZE)+(x*CELL+i)] = PIXPACK(0x579777);
							drawblob(vid, (x*CELL+i), (y*CELL+j), 0x57, 0x97, 0x77);
						}
					}
				}
				if (bmap[y][x]==WL_ALLOWAIR)
				{
					for (j=0; j<CELL; j+=2)
					{
						for (i=(j>>1)&1; i<CELL; i+=2)
						{
							vid[(y*CELL+j)*(XRES+BARSIZE)+(x*CELL+i)] = PIXPACK(0x3C3C3C);
							drawblob(vid, (x*CELL+i), (y*CELL+j), 0x3C, 0x3C, 0x3C);
						}
					}
				}
				if (bmap[y][x]==WL_ALLOWSOLID)
				{
					for (j=0; j<CELL; j+=2)
					{
						for (i=(j>>1)&1; i<CELL; i+=2)
						{
							vid[(y*CELL+j)*(XRES+BARSIZE)+(x*CELL+i)] = PIXPACK(0x575757);
							drawblob(vid, (x*CELL+i), (y*CELL+j), 0x57, 0x57, 0x57);
						}
					}
				}
				if (bmap[y][x]==WL_EHOLE)
				{
					if (emap[y][x])
					{
						for (j=0; j<CELL; j++)
						{
							for (i=(j)&1; i<CELL; i++)
							{
								vid[(y*CELL+j)*(XRES+BARSIZE)+(x*CELL+i)] = PIXPACK(0x242424);
								drawblob(vid, (x*CELL+i), (y*CELL+j), 0x24, 0x24, 0x24);
							}
						}
						for (j=0; j<CELL; j+=2)
						{
							for (i=(j)&1; i<CELL; i+=2)
							{
								vid[(y*CELL+j)*(XRES+BARSIZE)+(x*CELL+i)] = PIXPACK(0x000000);
							}
						}
					}
					else
					{
						for (j=0; j<CELL; j+=2)
						{
							for (i=(j)&1; i<CELL; i+=2)
							{
								vid[(y*CELL+j)*(XRES+BARSIZE)+(x*CELL+i)] = PIXPACK(0x242424);
								drawblob(vid, (x*CELL+i), (y*CELL+j), 0x24, 0x24, 0x24);
							}
						}
					}
					if (emap[y][x])
					{
						cr = cg = cb = 16;
						cr += fire_r[y][x];
						if (cr > 255) cr = 255;
						fire_r[y][x] = cr;
						cg += fire_g[y][x];
						if (cg > 255) cg = 255;
						fire_g[y][x] = cg;
						cb += fire_b[y][x];
						if (cb > 255) cb = 255;
						fire_b[y][x] = cb;
					}
				}
				if (emap[y][x] && (!sys_pause||framerender))
					emap[y][x] --;
			}
		}
	}
	else
	{
		for (y=0; y<YRES/CELL; y++)
		{
			for (x=0; x<XRES/CELL; x++)
			{
				if (bmap[y][x]==WL_WALL)
					for (j=0; j<CELL; j++)
						for (i=0; i<CELL; i++)
						{
							pmap[y*CELL+j][x*CELL+i] = 0x7FFFFFFF;
							vid[(y*CELL+j)*(XRES+BARSIZE)+(x*CELL+i)] = PIXPACK(0x808080);
						}
				if (bmap[y][x]==WL_DESTROYALL)
					for (j=0; j<CELL; j+=2)
						for (i=(j>>1)&1; i<CELL; i+=2)
							vid[(y*CELL+j)*(XRES+BARSIZE)+(x*CELL+i)] = PIXPACK(0x808080);
				if (bmap[y][x]==WL_ALLOWLIQUID)
				{
					for (j=0; j<CELL; j++)
						for (i=0; i<CELL; i++)
							if (!((y*CELL+j)%2) && !((x*CELL+i)%2))
								vid[(y*CELL+j)*(XRES+BARSIZE)+(x*CELL+i)] = PIXPACK(0xC0C0C0);
					if (emap[y][x])
					{
						cr = cg = cb = 16;
						cr += fire_r[y][x];
						if (cr > 255) cr = 255;
						fire_r[y][x] = cr;
						cg += fire_g[y][x];
						if (cg > 255) cg = 255;
						fire_g[y][x] = cg;
						cb += fire_b[y][x];
						if (cb > 255) cb = 255;
						fire_b[y][x] = cb;
					}
				}
				if (bmap[y][x]==WL_FAN)
					for (j=0; j<CELL; j+=2)
						for (i=(j>>1)&1; i<CELL; i+=2)
							vid[(y*CELL+j)*(XRES+BARSIZE)+(x*CELL+i)] = PIXPACK(0x8080FF);
				if (bmap[y][x]==WL_DETECT)
				{
					for (j=0; j<CELL; j+=2)
						for (i=(j>>1)&1; i<CELL; i+=2)
							vid[(y*CELL+j)*(XRES+BARSIZE)+(x*CELL+i)] = PIXPACK(0xFF8080);
					if (emap[y][x])
					{
						cr = 255;
						cg = 32;
						cb = 8;
						cr += fire_r[y][x];
						if (cr > 255) cr = 255;
						fire_r[y][x] = cr;
						cg += fire_g[y][x];
						if (cg > 255) cg = 255;
						fire_g[y][x] = cg;
						cb += fire_b[y][x];
						if (cb > 255) cb = 255;
						fire_b[y][x] = cb;
					}
				}
				if (bmap[y][x]==WL_EWALL)
				{
					if (emap[y][x])
					{
						cr = cg = cb = 128;
						cr += fire_r[y][x];
						if (cr > 255) cr = 255;
						fire_r[y][x] = cr;
						cg += fire_g[y][x];
						if (cg > 255) cg = 255;
						fire_g[y][x] = cg;
						cb += fire_b[y][x];
						if (cb > 255) cb = 255;
						fire_b[y][x] = cb;
						for (j=0; j<CELL; j++)
							for (i=0; i<CELL; i++)
								if (i&j&1)
									vid[(y*CELL+j)*(XRES+BARSIZE)+(x*CELL+i)] = PIXPACK(0x808080);
					}
					else
					{
						for (j=0; j<CELL; j++)
							for (i=0; i<CELL; i++)
								pmap[y*CELL+j][x*CELL+i] = 0x7FFFFFFF;
						for (j=0; j<CELL; j++)
							for (i=0; i<CELL; i++)
								if (!(i&j&1))
									vid[(y*CELL+j)*(XRES+BARSIZE)+(x*CELL+i)] = PIXPACK(0x808080);
					}
				}
				if (bmap[y][x]==WL_WALLELEC)
				{
					for (j=0; j<CELL; j++)
						for (i=0; i<CELL; i++)
						{
							pmap[y*CELL+j][x*CELL+i] = 0x7FFFFFFF;
							if (!((y*CELL+j)%2) && !((x*CELL+i)%2))
								vid[(y*CELL+j)*(XRES+BARSIZE)+(x*CELL+i)] = PIXPACK(0xC0C0C0);
							else
								vid[(y*CELL+j)*(XRES+BARSIZE)+(x*CELL+i)] = PIXPACK(0x808080);
						}
					if (emap[y][x])
					{
						cr = cg = cb = 16;
						cr += fire_r[y][x];
						if (cr > 255) cr = 255;
						fire_r[y][x] = cr;
						cg += fire_g[y][x];
						if (cg > 255) cg = 255;
						fire_g[y][x] = cg;
						cb += fire_b[y][x];
						if (cb > 255) cb = 255;
						fire_b[y][x] = cb;
					}
				}
				if (bmap[y][x]==WL_ALLOWALLELEC)
				{
					for (j=0; j<CELL; j++)
						for (i=0; i<CELL; i++)
						{
							//pmap[y*CELL+j][x*CELL+i] = 0x7FFFFFFF;
							if (!((y*CELL+j)%2) && !((x*CELL+i)%2))
								vid[(y*CELL+j)*(XRES+BARSIZE)+(x*CELL+i)] = PIXPACK(0xFFFF22);

						}
					if (emap[y][x])
					{
						cr = cg = cb = 16;
						cr += fire_r[y][x];
						if (cr > 255) cr = 255;
						fire_r[y][x] = cr;
						cg += fire_g[y][x];
						if (cg > 255) cg = 255;
						fire_g[y][x] = cg;
						cb += fire_b[y][x];
						if (cb > 255) cb = 255;
						fire_b[y][x] = cb;
					}
				}
				if (bmap[y][x]==WL_ALLOWAIR)
				{
					for (j=0; j<CELL; j+=2)
					{
						for (i=(j>>1)&1; i<CELL; i+=2)
						{
							vid[(y*CELL+j)*(XRES+BARSIZE)+(x*CELL+i)] = PIXPACK(0x3C3C3C);
						}
					}
				}
				if (bmap[y][x]==WL_ALLOWGAS)
				{
					for (j=0; j<CELL; j+=2)
					{
						for (i=(j>>1)&1; i<CELL; i+=2)
						{
							vid[(y*CELL+j)*(XRES+BARSIZE)+(x*CELL+i)] = PIXPACK(0x579777);
						}
					}
				}
				if (bmap[y][x]==WL_ALLOWSOLID)
				{
					for (j=0; j<CELL; j+=2)
					{
						for (i=(j>>1)&1; i<CELL; i+=2)
						{
							vid[(y*CELL+j)*(XRES+BARSIZE)+(x*CELL+i)] = PIXPACK(0x575757);
						}
					}
				}
				if (bmap[y][x]==WL_EHOLE)
				{
					if (emap[y][x])
					{
						for (j=0; j<CELL; j++)
						{
							for (i=(j)&1; i<CELL; i++)
							{
								vid[(y*CELL+j)*(XRES+BARSIZE)+(x*CELL+i)] = PIXPACK(0x242424);
							}
						}
						for (j=0; j<CELL; j+=2)
						{
							for (i=(j)&1; i<CELL; i+=2)
							{
								vid[(y*CELL+j)*(XRES+BARSIZE)+(x*CELL+i)] = PIXPACK(0x000000);
							}
						}
					}
					else
					{
						for (j=0; j<CELL; j+=2)
						{
							for (i=(j)&1; i<CELL; i+=2)
							{
								vid[(y*CELL+j)*(XRES+BARSIZE)+(x*CELL+i)] = PIXPACK(0x242424);
							}
						}
					}
					if (emap[y][x])
					{
						cr = cg = cb = 16;
						cr += fire_r[y][x];
						if (cr > 255) cr = 255;
						fire_r[y][x] = cr;
						cg += fire_g[y][x];
						if (cg > 255) cg = 255;
						fire_g[y][x] = cg;
						cb += fire_b[y][x];
						if (cb > 255) cb = 255;
						fire_b[y][x] = cb;
					}
				}
				if (emap[y][x] && (!sys_pause||framerender))
					emap[y][x] --;
			}
		}
	}

	update_particles_i(vid, 0, 1);

	for (y=0; y<YRES/CELL; y++)
		for (x=0; x<XRES/CELL; x++)
			if (bmap[y][x]==WL_STREAM)
			{
				lx = x*CELL + CELL*0.5f;
				ly = y*CELL + CELL*0.5f;
				for (t=0; t<1024; t++)
				{
					nx = (int)(lx+0.5f);
					ny = (int)(ly+0.5f);
					if (nx<0 || nx>=XRES || ny<0 || ny>=YRES)
						break;
					addpixel(vid, nx, ny, 255, 255, 255, 64);
					i = nx/CELL;
					j = ny/CELL;
					lx += vx[j][i]*0.125f;
					ly += vy[j][i]*0.125f;
					if (bmap[j][i]==WL_STREAM && i!=x && j!=y)
						break;
				}
				drawtext(vid, x*CELL, y*CELL-2, "\x8D", 255, 255, 255, 128);
			}

}

void clear_area(int area_x, int area_y, int area_w, int area_h)
{
	int cx = 0;
	int cy = 0;
	for (cy=0; cy<area_h; cy++)
	{
		for (cx=0; cx<area_w; cx++)
		{
			bmap[(cy+area_y)/CELL][(cx+area_x)/CELL] = 0;
			delete_part(cx+area_x, cy+area_y);
		}
	}
}

void create_box(int x1, int y1, int x2, int y2, int c)
{
	int i, j;
	if (x1>x2)
	{
		i = x2;
		x2 = x1;
		x1 = i;
	}
	if (y1>y2)
	{
		j = y2;
		y2 = y1;
		y1 = j;
	}
	for (j=y1; j<=y2; j++)
		for (i=x1; i<=x2; i++)
			create_parts(i, j, 0, 0, c);
}

int flood_parts(int x, int y, int c, int cm, int bm)
{
	int x1, x2, dy = (c<PT_NUM)?1:CELL;
	int co = c;
	if (cm==PT_INST&&co==PT_SPRK)
		if ((pmap[y][x]&0xFF)==PT_SPRK)
			return 0;
	if (cm==-1)
	{
		if (c==0)
		{
			cm = pmap[y][x]&0xFF;
			if (!cm)
				return 0;
			if (REPLACE_MODE && cm!=SLALT)
				return 0;
		}
		else
			cm = 0;
	}
	if (bm==-1)
	{
		if (c-UI_WALLSTART+UI_ACTUALSTART==WL_ERASE)
		{
			bm = bmap[y/CELL][x/CELL];
			if (!bm)
				return 0;
			if (bm==WL_WALL)
				cm = 0xFF;
		}
		else
			bm = 0;
	}

	if (((pmap[y][x]&0xFF)!=cm || bmap[y/CELL][x/CELL]!=bm )||( (sdl_mod & (KMOD_CAPS)) && cm!=SLALT && !(cm==PT_INST&&co==PT_SPRK)))
		return 1;

	// go left as far as possible
	x1 = x2 = x;
	while (x1>=CELL)
	{
		if ((pmap[y][x1-1]&0xFF)!=cm || bmap[y/CELL][(x1-1)/CELL]!=bm)
		{
			break;
		}
		x1--;
	}
	while (x2<XRES-CELL)
	{
		if ((pmap[y][x2+1]&0xFF)!=cm || bmap[y/CELL][(x2+1)/CELL]!=bm)
		{
			break;
		}
		x2++;
	}

	// fill span
	for (x=x1; x<=x2; x++)
	{
		if(cm==PT_INST&&co==PT_SPRK)
		{
			if(create_part(-1,x, y, co)==-1)
				return 0;
		}
		else if (!create_parts(x, y, 0, 0, co))
			return 0;
	}
	// fill children
	if (cm==PT_INST&&co==PT_SPRK)//wire crossing for INST
	{
		if (y>=CELL+dy && x1==x2 &&
		        ((pmap[y-1][x1-1]&0xFF)==PT_INST||(pmap[y-1][x1-1]&0xFF)==PT_SPRK) && ((pmap[y-1][x1]&0xFF)==PT_INST||(pmap[y-1][x1]&0xFF)==PT_SPRK) && ((pmap[y-1][x1+1]&0xFF)==PT_INST || (pmap[y-1][x1+1]&0xFF)==PT_SPRK) &&
		        (pmap[y-2][x1-1]&0xFF)!=PT_INST && ((pmap[y-2][x1]&0xFF)==PT_INST ||(pmap[y-2][x1]&0xFF)==PT_SPRK) && (pmap[y-2][x1+1]&0xFF)!=PT_INST)
			flood_parts(x1, y-2, co, cm, bm);
		else if (y>=CELL+dy)
			for (x=x1; x<=x2; x++)
				if ((pmap[y-1][x]&0xFF)!=PT_SPRK)
				{
					if (x==x1 || x==x2 || y>=YRES-CELL-1 ||
					        (pmap[y-1][x-1]&0xFF)==PT_INST || (pmap[y-1][x+1]&0xFF)==PT_INST ||
					        (pmap[y+1][x-1]&0xFF)==PT_INST || ((pmap[y+1][x]&0xFF)!=PT_INST&&(pmap[y+1][x]&0xFF)!=PT_SPRK) || (pmap[y+1][x+1]&0xFF)==PT_INST)
						flood_parts(x, y-dy, co, cm, bm);

				}

		if (y<YRES-CELL-dy && x1==x2 &&
		        ((pmap[y+1][x1-1]&0xFF)==PT_INST||(pmap[y+1][x1-1]&0xFF)==PT_SPRK) && ((pmap[y+1][x1]&0xFF)==PT_INST||(pmap[y+1][x1]&0xFF)==PT_SPRK) && ((pmap[y+1][x1+1]&0xFF)==PT_INST || (pmap[y+1][x1+1]&0xFF)==PT_SPRK) &&
		        (pmap[y+2][x1-1]&0xFF)!=PT_INST && ((pmap[y+2][x1]&0xFF)==PT_INST ||(pmap[y+2][x1]&0xFF)==PT_SPRK) && (pmap[y+2][x1+1]&0xFF)!=PT_INST)
			flood_parts(x1, y+2, co, cm, bm);
		else if (y<YRES-CELL-dy)
			for (x=x1; x<=x2; x++)
				if ((pmap[y+1][x]&0xFF)!=PT_SPRK)
				{
					if (x==x1 || x==x2 || y<0 ||
					        (pmap[y+1][x-1]&0xFF)==PT_INST || (pmap[y+1][x+1]&0xFF)==PT_INST ||
					        (pmap[y-1][x-1]&0xFF)==PT_INST || ((pmap[y-1][x]&0xFF)!=PT_INST&&(pmap[y-1][x]&0xFF)!=PT_SPRK) || (pmap[y-1][x+1]&0xFF)==PT_INST)
						flood_parts(x, y+dy, co, cm, bm);

				}
	}
	else
	{
		if (y>=CELL+dy)
			for (x=x1; x<=x2; x++)
				if ((pmap[y-dy][x]&0xFF)==cm && bmap[(y-dy)/CELL][x/CELL]==bm)
					if (!flood_parts(x, y-dy, co, cm, bm))
						return 0;
		if (y<YRES-CELL-dy)
			for (x=x1; x<=x2; x++)
				if ((pmap[y+dy][x]&0xFF)==cm && bmap[(y+dy)/CELL][x/CELL]==bm)
					if (!flood_parts(x, y+dy, co, cm, bm))
						return 0;
	}
	if (!(cm==PT_INST&&co==PT_SPRK))
		return 1;
}

int create_parts(int x, int y, int rx, int ry, int c)
{
	int i, j, r, f = 0, u, v, oy, ox, b = 0, dw = 0, stemp = 0;//n;

	int wall = c - 100;
	for (r=UI_ACTUALSTART; r<=UI_ACTUALSTART+UI_WALLCOUNT; r++)
	{
		if (wall==r)
		{
			if (c == SPC_AIR || c == SPC_HEAT || c == SPC_COOL || c == SPC_VACUUM)
				break;
			if (wall == WL_ERASE)
				b = 0;
			else
				b = wall;
			dw = 1;
		}
	}
	if (c == WL_FANHELPER)
	{
		b = WL_FANHELPER;
		dw = 1;
	}
	if (c == PT_WIND)
	{
		return 1;
	}
	if (dw==1)
	{
		rx = rx/CELL;
		x = x/CELL;
		y = y/CELL;
		x -= rx/2;
		y -= rx/2;
		for (ox=x; ox<=x+rx; ox++)
		{
			for (oy=y; oy<=y+rx; oy++)
			{
				if (ox>=0&&ox<XRES/CELL&&oy>=0&&oy<YRES/CELL)
				{
					i = ox;
					j = oy;
					if (((sdl_mod & (KMOD_LALT) && sdl_mod & (KMOD_SHIFT))|| sdl_mod & (KMOD_CAPS) ))
					{
						if (bmap[j][i]==SLALT-100)
							b = 0;
						else
							continue;
					}
					if (b==WL_FAN)
					{
						fvx[j][i] = 0.0f;
						fvy[j][i] = 0.0f;
					}
					if (b==WL_STREAM)
					{
						i = x + rx/2;
						j = y + rx/2;
						for (v=-1; v<2; v++)
							for (u=-1; u<2; u++)
								if (i+u>=0 && i+u<XRES/CELL &&
								        j+v>=0 && j+v<YRES/CELL &&
								        bmap[j+v][i+u] == WL_STREAM)
									return 1;
						bmap[j][i] = WL_STREAM;
						continue;
					}
					bmap[j][i] = b;
				}
			}
		}
		return 1;
	}

	if (((sdl_mod & (KMOD_LALT) && sdl_mod & (KMOD_SHIFT))|| sdl_mod & (KMOD_CAPS) )&& !REPLACE_MODE)
	{
		if (rx==0&&ry==0)
		{
			delete_part(x, y);
		}
		else
			for (j=-ry; j<=ry; j++)
				for (i=-rx; i<=rx; i++)
					if ((CURRENT_BRUSH==CIRCLE_BRUSH && (pow(i,2))/(pow(rx,2))+(pow(j,2))/(pow(ry,2))<=1)||(CURRENT_BRUSH==SQUARE_BRUSH&&i*j<=ry*rx))
						delete_part(x+i, y+j);
		return 1;
	}

	if (c == SPC_AIR || c == SPC_HEAT || c == SPC_COOL || c == SPC_VACUUM)
	{
		if (rx==0&&ry==0)
		{
			create_part(-2, x, y, c);
		}
		else
			for (j=-ry; j<=ry; j++)
				for (i=-rx; i<=rx; i++)
					if ((CURRENT_BRUSH==CIRCLE_BRUSH && (pow(i,2))/(pow(rx,2))+(pow(j,2))/(pow(ry,2))<=1)||(CURRENT_BRUSH==SQUARE_BRUSH&&i*j<=ry*rx))
					{
<<<<<<< HEAD
						if( x+i<0 || y+j<0 || x+i>=XRES || y+j>=YRES)
							continue;
=======
>>>>>>> df27f842
						if (!REPLACE_MODE)
							create_part(-2, x+i, y+j, c);
						else if ((pmap[y+j][x+i]&0xFF)==SLALT&&SLALT!=0)
							create_part(-2, x+i, y+j, c);
					}
		return 1;
	}

	if (c == 0 && !REPLACE_MODE)
	{
		stemp = SLALT;
		SLALT = 0;
		if (rx==0&&ry==0)
		{
			delete_part(x, y);
		}
		else
			for (j=-ry; j<=ry; j++)
				for (i=-rx; i<=rx; i++)
					if ((CURRENT_BRUSH==CIRCLE_BRUSH && (pow(i,2))/(pow(rx,2))+(pow(j,2))/(pow(ry,2))<=1)||(CURRENT_BRUSH==SQUARE_BRUSH&&i*j<=ry*rx))
						delete_part(x+i, y+j);
		SLALT = stemp;
		return 1;
	}
	if (REPLACE_MODE)
	{
		if (rx==0&&ry==0)
		{
			if ((pmap[y][x]&0xFF)==SLALT || SLALT==0)
			{
				if ((pmap[y][x]))
				{
					delete_part(x, y);
					if (c!=0)
						create_part(-2, x, y, c);
				}
			}
		}
		else
			for (j=-ry; j<=ry; j++)
				for (i=-rx; i<=rx; i++)
					if ((CURRENT_BRUSH==CIRCLE_BRUSH && (pow(i,2))/(pow(rx,2))+(pow(j,2))/(pow(ry,2))<=1)||(CURRENT_BRUSH==SQUARE_BRUSH&&i*j<=ry*rx))
					{
						if( x+i<0 || y+j<0 || x+i>=XRES || y+j>=YRES)
							continue;
						if ((pmap[y+j][x+i]&0xFF)!=SLALT&&SLALT!=0)
							continue;
						if ((pmap[y+j][x+i]))
						{
							delete_part(x+i, y+j);
							if (c!=0)
								create_part(-2, x+i, y+j, c);
						}
					}
		return 1;

	}
	if (rx==0&&ry==0)//workaround for 1pixel brush/floodfill crashing. todo: find a better fix later.
	{
		if (create_part(-2, x, y, c)==-1)
			f = 1;
	}
	else
		for (j=-ry; j<=ry; j++)
			for (i=-rx; i<=rx; i++)
				if ((CURRENT_BRUSH==CIRCLE_BRUSH && (pow(i,2))/(pow(rx,2))+(pow(j,2))/(pow(ry,2))<=1)||(CURRENT_BRUSH==SQUARE_BRUSH&&i*j<=ry*rx))
					if (create_part(-2, x+i, y+j, c)==-1)
						f = 1;
	return !f;
}

void create_line(int x1, int y1, int x2, int y2, int rx, int ry, int c)
{
	int cp=abs(y2-y1)>abs(x2-x1), x, y, dx, dy, sy;
	float e, de;
	if (cp)
	{
		y = x1;
		x1 = y1;
		y1 = y;
		y = x2;
		x2 = y2;
		y2 = y;
	}
	if (x1 > x2)
	{
		y = x1;
		x1 = x2;
		x2 = y;
		y = y1;
		y1 = y2;
		y2 = y;
	}
	dx = x2 - x1;
	dy = abs(y2 - y1);
	e = 0.0f;
	if (dx)
		de = dy/(float)dx;
	else
		de = 0.0f;
	y = y1;
	sy = (y1<y2) ? 1 : -1;
	for (x=x1; x<=x2; x++)
	{
		if (cp)
			create_parts(y, x, rx, ry, c);
		else
			create_parts(x, y, rx, ry, c);
		e += de;
		if (e >= 0.5f)
		{
			y += sy;
			if (c==WL_EHOLE || c==WL_ALLOWGAS || c==WL_ALLOWALLELEC || c==WL_ALLOWSOLID || c==WL_ALLOWAIR || c==WL_WALL || c==WL_DESTROYALL || c==WL_ALLOWLIQUID || c==WL_FAN || c==WL_STREAM || c==WL_DETECT || c==WL_EWALL || c==WL_WALLELEC || !(rx+ry))
			{
				if (cp)
					create_parts(y, x, rx, ry, c);
				else
					create_parts(x, y, rx, ry, c);
			}
			e -= 1.0f;
		}
	}
}

void *transform_save(void *odata, int *size, matrix2d transform, vector2d translate)
{
	void *ndata;
	unsigned char bmapo[YRES/CELL][XRES/CELL], bmapn[YRES/CELL][XRES/CELL];
	particle *partst;
	sign signst[MAXSIGNS];
	unsigned pmapt[YRES][XRES];
	float fvxo[YRES/CELL][XRES/CELL], fvyo[YRES/CELL][XRES/CELL];
	float fvxn[YRES/CELL][XRES/CELL], fvyn[YRES/CELL][XRES/CELL];
	int i, x, y, nx, ny, w, h, nw, nh;
	vector2d pos, tmp, ctl, cbr;
	vector2d cornerso[4];
	unsigned char *odatac = odata;
	memset(bmapo, 0, sizeof(bmapo));
	memset(bmapn, 0, sizeof(bmapn));
	memset(signst, 0, sizeof(signst));
	memset(pmapt, 0, sizeof(pmapt));
	memset(fvxo, 0, sizeof(fvxo));
	memset(fvxn, 0, sizeof(fvxn));
	memset(fvyo, 0, sizeof(fvyo));
	memset(fvyn, 0, sizeof(fvyn));
	partst = calloc(sizeof(particle), NPART);
	if (parse_save(odata, *size, 0, 0, 0, bmapo, fvxo, fvyo, signst, partst, pmapt))
	{
		free(partst);
		return odata;
	}
	w = odatac[6]*CELL;
	h = odatac[7]*CELL;
	// undo any translation caused by rotation
	cornerso[0] = v2d_new(0,0);
	cornerso[1] = v2d_new(w-1,0);
	cornerso[2] = v2d_new(0,h-1);
	cornerso[3] = v2d_new(w-1,h-1);
	for (i=0;i<4;i++)
	{
		tmp = m2d_multiply_v2d(transform,cornerso[i]);
		if (i==0) ctl = cbr = tmp; // top left, bottom right corner
		if (tmp.x<ctl.x) ctl.x = tmp.x;
		if (tmp.y<ctl.y) ctl.y = tmp.y;
		if (tmp.x>cbr.x) cbr.x = tmp.x;
		if (tmp.y>cbr.y) cbr.y = tmp.y;
	}
	// casting as int doesn't quite do what we want with negative numbers, so use floor()
	tmp = v2d_new(floor(ctl.x+0.5f),floor(ctl.y+0.5f));
	translate = v2d_sub(translate,tmp);
	nw = floor(cbr.x+0.5f)-floor(ctl.x+0.5f)+1;
	nh = floor(cbr.y+0.5f)-floor(ctl.y+0.5f)+1;
	if (nw>XRES) nw = XRES;
	if (nh>YRES) nh = YRES;
	// rotate and translate signs, parts, walls
	for (i=0; i<MAXSIGNS; i++)
	{
		if (!signst[i].text[0]) continue;
		pos = v2d_new(signst[i].x, signst[i].y);
		pos = v2d_add(m2d_multiply_v2d(transform,pos),translate);
		nx = floor(pos.x+0.5f);
		ny = floor(pos.y+0.5f);
		if (nx<0 || nx>=nw || ny<0 || ny>=nh)
		{
			signst[i].text[0] = 0;
			continue;
		}
		signst[i].x = nx;
		signst[i].y = ny;
	}
	for (i=0; i<NPART; i++)
	{
		if (!partst[i].type) continue;
		pos = v2d_new(partst[i].x, partst[i].y);
		pos = v2d_add(m2d_multiply_v2d(transform,pos),translate);
		nx = floor(pos.x+0.5f);
		ny = floor(pos.y+0.5f);
		if (nx<0 || nx>=nw || ny<0 || ny>=nh)
		{
			partst[i].type = PT_NONE;
			continue;
		}
		partst[i].x = nx;
		partst[i].y = ny;
	}
	for (y=0;y<YRES/CELL;y++)
		for (x=0;x<XRES/CELL;x++)
		{
			pos = v2d_new(x*CELL+CELL*0.4f, y*CELL+CELL*0.4f);
			pos = v2d_add(m2d_multiply_v2d(transform,pos),translate);
			nx = pos.x/CELL;
			ny = pos.y/CELL;
			if (nx<0 || nx>=nw || ny<0 || ny>=nh)
				continue;
			if (bmapo[y][x])
			{
				bmapn[ny][nx] = bmapo[y][x];
				if (bmapo[y][x]==WL_FAN)
				{
					fvxn[ny][nx] = fvxo[y][x];
					fvyn[ny][nx] = fvyo[y][x];
				}
			}
		}
	ndata = build_save(size,0,0,nw,nh,bmapn,fvxn,fvyn,signst,partst);
	free(partst);
	return ndata;
}
<|MERGE_RESOLUTION|>--- conflicted
+++ resolved
@@ -2845,11 +2845,8 @@
 				for (i=-rx; i<=rx; i++)
 					if ((CURRENT_BRUSH==CIRCLE_BRUSH && (pow(i,2))/(pow(rx,2))+(pow(j,2))/(pow(ry,2))<=1)||(CURRENT_BRUSH==SQUARE_BRUSH&&i*j<=ry*rx))
 					{
-<<<<<<< HEAD
 						if( x+i<0 || y+j<0 || x+i>=XRES || y+j>=YRES)
 							continue;
-=======
->>>>>>> df27f842
 						if (!REPLACE_MODE)
 							create_part(-2, x+i, y+j, c);
 						else if ((pmap[y+j][x+i]&0xFF)==SLALT&&SLALT!=0)
