--- conflicted
+++ resolved
@@ -258,7 +258,6 @@
 		if (parts[e].type == PT_PHOT||parts[e].type == PT_NEUT)
 			return 1;
 
-<<<<<<< HEAD
 		if (parts[i].type==PT_NEUT) {
 			// target material is NEUTPENETRATE, meaning it gets moved around when neutron passes
 			unsigned s = pmap[y][x];
@@ -273,8 +272,6 @@
 			return 1;
 		}
 
-=======
->>>>>>> ca1cd0da
 		if ((pmap[ny][nx]>>8)==e) pmap[ny][nx] = 0;
 		parts[e].x += x-nx;
 		parts[e].y += y-ny;
@@ -479,11 +476,7 @@
 	if (x<0 || y<0 || x>=XRES || y>=YRES || i>=NPART || t<0 || t>=PT_NUM)
 		return;
 	parts[i].type = t;
-<<<<<<< HEAD
 	if (t==PT_PHOT || t==PT_NEUT)
-=======
-	if (t==PT_PHOT)// || t==PT_NEUT)
->>>>>>> ca1cd0da
 	{
 		photons[y][x] = t|(i<<8);
 		if ((pmap[y][x]>>8)==i)
@@ -533,11 +526,7 @@
 		parts[i].tmp = 0;
 		if (t!=PT_STKM&&t!=PT_STKM2 && t!=PT_PHOT && t!=PT_NEUT && !pmap[y][x])
 			pmap[y][x] = t|(i<<8);
-<<<<<<< HEAD
 		else if ((t==PT_PHOT||t==PT_NEUT) && !photons[y][x])
-=======
-		else if (t==PT_PHOT && !photons[y][x])
->>>>>>> ca1cd0da
 			photons[y][x] = t|(i<<8);
 
 		pv[y/CELL][x/CELL] += 6.0f * CFDS;
@@ -2049,21 +2038,13 @@
 			if (ny!=y || nx!=x)
 			{
 				if ((pmap[y][x]>>8)==i) pmap[y][x] = 0;
-<<<<<<< HEAD
 				else if ((photons[y][x]>>8)==i) photons[y][x] = 0;
-=======
-				else if (t==PT_PHOT&&(photons[y][x]>>8)==i) photons[y][x] = 0;
->>>>>>> ca1cd0da
 				if (nx<CELL || nx>=XRES-CELL || ny<CELL || ny>=YRES-CELL)
 				{
 					kill_part(i);
 					continue;
 				}
-<<<<<<< HEAD
 				if (t==PT_PHOT||t==PT_NEUT)
-=======
-				if (t==PT_PHOT)
->>>>>>> ca1cd0da
 					photons[ny][nx] = t|(i<<8);
 				else
 					pmap[ny][nx] = t|(i<<8);
@@ -2789,13 +2770,9 @@
 		dw = 1;
 	}
 	if (c == PT_WIND)
-<<<<<<< HEAD
 	{
 		return 1;
 	}
-=======
-		return 1;
->>>>>>> ca1cd0da
 	if (dw==1)
 	{
 		rx = rx/CELL;
