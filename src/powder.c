--- conflicted
+++ resolved
@@ -28,33 +28,19 @@
 
 static int pn_junction_sprk(int x, int y, int pt)
 {
-<<<<<<< HEAD
 	unsigned r = pmap[y][x];
 	if ((r & 0xFF) != pt)
 		return 0;
 	r >>= 8;
 	if (parts[r].type != pt)
 		return 0;
+	if (parts[r].life != 0)
+		return 0;
 
 	parts[r].ctype = pt;
 	parts[r].type = PT_SPRK;
 	parts[r].life = 4;
 	return 1;
-=======
-    unsigned r = pmap[y][x];
-    if((r & 0xFF) != pt)
-        return 0;
-    r >>= 8;
-    if(parts[r].type != pt)
-        return 0;
-    if(parts[r].life != 0)
-        return 0;
-	
-    parts[r].ctype = pt;
-    parts[r].type = PT_SPRK;
-    parts[r].life = 4;
-    return 1;
->>>>>>> 2d79fa5c
 }
 
 static void photoelectric_effect(int nx, int ny)
@@ -153,7 +139,6 @@
 
 	if ((pmap[ny][nx]&0xFF)==PT_BOMB && parts[i].type==PT_BOMB && parts[i].tmp == 1)
 		e = 2;
-<<<<<<< HEAD
 
 	if ((pmap[ny][nx]&0xFF)==PT_INVIS && (pv[ny/CELL][nx/CELL]>4.0f ||pv[ny/CELL][nx/CELL]<-4.0f))
 		return 1;
@@ -164,68 +149,8 @@
 		e = 2;
 
 	if (!e)
-=======
-	
-	if((pmap[ny][nx]&0xFF)==PT_INVIS && (pv[ny/CELL][nx/CELL]>4.0f ||pv[ny/CELL][nx/CELL]<-4.0f))
-	    return 1;
-    /* half-silvered mirror */
-    if(!e && parts[i].type==PT_PHOT &&
-            (((r&0xFF)==PT_BMTL && rand()<RAND_MAX/2) ||
-             (pmap[y][x]&0xFF)==PT_BMTL))
-        e = 2;
-
-    if(!e)
-    {
-        if(!legacy_enable && parts[i].type==PT_PHOT && r)
-        {
-            if((r & 0xFF) == PT_COAL || (r & 0xFF) == PT_BCOL)
-                parts[r>>8].temp = parts[i].temp;
-
-            if((r & 0xFF) < PT_NUM && ptypes[r&0xFF].hconduct)
-                parts[i].temp = parts[r>>8].temp = restrict_flt((parts[r>>8].temp+parts[i].temp)/2, MIN_TEMP, MAX_TEMP);
-        }
-        return 0;
-    }
-
-    if(e == 2)
-    {
-        if(parts[i].type == PT_PHOT && (r&0xFF)==PT_GLOW && !parts[r>>8].life)
-            if(rand() < RAND_MAX/30)
-            {
-                parts[r>>8].life = 120;
-                create_gain_photon(i);
-            }
-	if(parts[i].type == PT_PHOT && (r&0xFF)==PT_FILT)
-    {
-		int temp_bin = (int)((parts[r>>8].temp-273.0f)*0.025f);
-		if(temp_bin < 0) temp_bin = 0;
-		if(temp_bin > 25) temp_bin = 25;
-		parts[i].ctype = 0x1F << temp_bin;
-	}
-    if(parts[i].type == PT_NEUT && (r&0xFF)==PT_GLAS) {
-        if(rand() < RAND_MAX/10)
-            create_cherenkov_photon(i);
-    }
-    if(parts[i].type == PT_PHOT && (r&0xFF)==PT_INVIS) {
-        parts[i].type = PT_NEUT;
-		parts[i].ctype = 0;
-    }
-	if((parts[i].type==PT_BIZR||parts[i].type==PT_BIZRG) && (r&0xFF)==PT_FILT)
-	    {
-		int temp_bin = (int)((parts[r>>8].temp-273.0f)*0.025f);
-		if(temp_bin < 0) temp_bin = 0;
-		if(temp_bin > 25) temp_bin = 25;
-		parts[i].ctype = 0x1F << temp_bin;
-	    }
-        return 1;
-    }
-
-    if((r&0xFF)==PT_VOID)
-    {
-	if(parts[i].type == PT_STKM)
->>>>>>> 2d79fa5c
-	{
-		if (!legacy_enable && parts[i].type==PT_PHOT)
+	{
+		if (!legacy_enable && parts[i].type==PT_PHOT && r)
 		{
 			if ((r & 0xFF) == PT_COAL || (r & 0xFF) == PT_BCOL)
 				parts[r>>8].temp = parts[i].temp;
@@ -344,7 +269,7 @@
 	// For now, don't add them.
 	// Solution may involve more intelligent setting of initial i0 value in find_next_boundary?
 	// or rewriting normal/boundary finding code
-	
+
 	return (dx >= 0) |
 	       (((dx + dy) >= 0) << 1) |     /*  567  */
 	       ((dy >= 0) << 2) |            /*  4+0  */
@@ -581,7 +506,6 @@
 inline int create_part(int p, int x, int y, int t)
 #endif
 {
-<<<<<<< HEAD
 	int i;
 
 	if (x<0 || y<0 || x>=XRES || y>=YRES)
@@ -593,17 +517,23 @@
 		{
 			if (t==SPC_HEAT&&parts[pmap[y][x]>>8].temp<MAX_TEMP)
 			{
-				if ((pmap[y][x]&0xFF)==PT_PUMP)
+				if ((pmap[y][x]&0xFF)==PT_PUMP) {
 					parts[pmap[y][x]>>8].temp = restrict_flt(parts[pmap[y][x]>>8].temp + 0.1f, MIN_TEMP, MAX_TEMP);
-				else
+				} else if ((sdl_mod & (KMOD_SHIFT)) && (sdl_mod & (KMOD_CTRL))) {
+					parts[pmap[y][x]>>8].temp = restrict_flt(parts[pmap[y][x]>>8].temp + 50.0f, MIN_TEMP, MAX_TEMP);
+				} else {
 					parts[pmap[y][x]>>8].temp = restrict_flt(parts[pmap[y][x]>>8].temp + 4.0f, MIN_TEMP, MAX_TEMP);
+				}
 			}
 			if (t==SPC_COOL&&parts[pmap[y][x]>>8].temp>MIN_TEMP)
 			{
-				if ((pmap[y][x]&0xFF)==PT_PUMP)
+				if ((pmap[y][x]&0xFF)==PT_PUMP) {
 					parts[pmap[y][x]>>8].temp = restrict_flt(parts[pmap[y][x]>>8].temp - 0.1f, MIN_TEMP, MAX_TEMP);
-				else
+				} else if ((sdl_mod & (KMOD_SHIFT)) && (sdl_mod & (KMOD_CTRL))) {
+					parts[pmap[y][x]>>8].temp = restrict_flt(parts[pmap[y][x]>>8].temp - 50.0f, MIN_TEMP, MAX_TEMP);
+				} else {
 					parts[pmap[y][x]>>8].temp = restrict_flt(parts[pmap[y][x]>>8].temp - 4.0f, MIN_TEMP, MAX_TEMP);
+				}
 			}
 			return pmap[y][x]>>8;
 		}
@@ -623,91 +553,6 @@
 			if (y+CELL<YRES)
 				pv[y/CELL+1][x/CELL+1] += 0.03f;
 		}
-=======
-    int i;
-
-    if(x<0 || y<0 || x>=XRES || y>=YRES)
-        return -1;
-
-    if(t==SPC_HEAT||t==SPC_COOL)
-    {
-        if((pmap[y][x]&0xFF)!=PT_NONE&&(pmap[y][x]&0xFF)<PT_NUM)
-        {
-            if(t==SPC_HEAT&&parts[pmap[y][x]>>8].temp<MAX_TEMP)
-            {
-		if((pmap[y][x]&0xFF)==PT_PUMP) {
-			parts[pmap[y][x]>>8].temp = restrict_flt(parts[pmap[y][x]>>8].temp + 0.1f, MIN_TEMP, MAX_TEMP);
-		} else if((sdl_mod & (KMOD_SHIFT)) && (sdl_mod & (KMOD_CTRL))) {
-			parts[pmap[y][x]>>8].temp = restrict_flt(parts[pmap[y][x]>>8].temp + 50.0f, MIN_TEMP, MAX_TEMP);
-		} else {
-			parts[pmap[y][x]>>8].temp = restrict_flt(parts[pmap[y][x]>>8].temp + 4.0f, MIN_TEMP, MAX_TEMP);
-		}
-            }
-            if(t==SPC_COOL&&parts[pmap[y][x]>>8].temp>MIN_TEMP)
-            {
-		if((pmap[y][x]&0xFF)==PT_PUMP) {
-			parts[pmap[y][x]>>8].temp = restrict_flt(parts[pmap[y][x]>>8].temp - 0.1f, MIN_TEMP, MAX_TEMP);
-		} else if((sdl_mod & (KMOD_SHIFT)) && (sdl_mod & (KMOD_CTRL))) {
-			parts[pmap[y][x]>>8].temp = restrict_flt(parts[pmap[y][x]>>8].temp - 50.0f, MIN_TEMP, MAX_TEMP);
-		} else {
-			parts[pmap[y][x]>>8].temp = restrict_flt(parts[pmap[y][x]>>8].temp - 4.0f, MIN_TEMP, MAX_TEMP);
-		}
-            }
-            return pmap[y][x]>>8;
-        }
-        else
-        {
-            return -1;
-        }
-    }
-    if(t==SPC_AIR)
-    {
-        pv[y/CELL][x/CELL] += 0.03f;
-        if(y+CELL<YRES)
-            pv[y/CELL+1][x/CELL] += 0.03f;
-        if(x+CELL<XRES)
-        {
-            pv[y/CELL][x/CELL+1] += 0.03f;
-            if(y+CELL<YRES)
-                pv[y/CELL+1][x/CELL+1] += 0.03f;
-        }
-        return -1;
-    }
-    if(t==SPC_VACUUM)
-    {
-        pv[y/CELL][x/CELL] -= 0.03f;
-        if(y+CELL<YRES)
-            pv[y/CELL+1][x/CELL] -= 0.03f;
-        if(x+CELL<XRES)
-        {
-            pv[y/CELL][x/CELL+1] -= 0.03f;
-            if(y+CELL<YRES)
-                pv[y/CELL+1][x/CELL+1] -= 0.03f;
-        }
-        return -1;
-    }
-
-    if(t==PT_SPRK)
-    {
-        if((pmap[y][x]&0xFF)!=PT_METL &&
-                (pmap[y][x]&0xFF)!=PT_PSCN &&
-                (pmap[y][x]&0xFF)!=PT_NSCN &&
-                (pmap[y][x]&0xFF)!=PT_NTCT &&
-                (pmap[y][x]&0xFF)!=PT_PTCT &&
-                (pmap[y][x]&0xFF)!=PT_WATR &&
-                (pmap[y][x]&0xFF)!=PT_SLTW &&
-                (pmap[y][x]&0xFF)!=PT_BMTL &&
-                (pmap[y][x]&0xFF)!=PT_RBDM &&
-                (pmap[y][x]&0xFF)!=PT_LRBD &&
-                (pmap[y][x]&0xFF)!=PT_ETRD &&
-                (pmap[y][x]&0xFF)!=PT_BRMT &&
-                (pmap[y][x]&0xFF)!=PT_NBLE &&
-                (pmap[y][x]&0xFF)!=PT_IRON &&
-		(pmap[y][x]&0xFF)!=PT_INST &&
-                (pmap[y][x]&0xFF)!=PT_INWR)
-            return -1;
-	if(parts[pmap[y][x]>>8].life!=0)
->>>>>>> 2d79fa5c
 		return -1;
 	}
 	if (t==SPC_VACUUM)
@@ -767,7 +612,8 @@
 				}
 			}
 		}
-<<<<<<< HEAD
+		if (photons[y][x] && t==PT_PHOT)
+			return -1;
 		if (pfree == -1)
 			return -1;
 		i = pfree;
@@ -776,18 +622,6 @@
 	else if (p==-2)//creating from brush
 	{
 		if (pmap[y][x])
-=======
-	if(photons[y][x] && t==PT_PHOT)
-		return -1;
-	if(pfree == -1)
-            return -1;
-        i = pfree;
-        pfree = parts[i].life;
-    }
-    else if(p==-2)//creating from brush
-    {
-        if(pmap[y][x])
->>>>>>> 2d79fa5c
 		{
 			if (((pmap[y][x]&0xFF)==PT_CLNE||(pmap[y][x]&0xFF)==PT_BCLN||((pmap[y][x]&0xFF)==PT_PCLN&&t!=PT_PSCN&&t!=PT_NSCN))&&(t!=PT_CLNE&&t!=PT_PCLN&&t!=PT_BCLN&&t!=PT_STKM&&t!=PT_STKM2))
 			{
@@ -795,6 +629,8 @@
 			}
 			return -1;
 		}
+		if (photons[y][x] && t==PT_PHOT)
+			return -1;
 		if (pfree == -1)
 			return -1;
 		i = pfree;
@@ -831,51 +667,8 @@
 	if(t==PT_WOOD){
 		parts[i].life = 150;
 	}
-<<<<<<< HEAD
 	End Testing*/
 	if (t==PT_WARP) {
-=======
-	if(photons[y][x] && t==PT_PHOT)
-		return -1;
-        if(pfree == -1)
-            return -1;
-        i = pfree;
-        pfree = parts[i].life;
-    }
-    else
-        i = p;
-
-    if(t==PT_GLAS)
-    {
-        parts[i].pavg[1] = pv[y/CELL][x/CELL];
-    }
-    if(t==PT_QRTZ)
-    {
-        parts[i].pavg[1] = pv[y/CELL][x/CELL];
-    }
-    if(t!=PT_STKM&&t!=PT_STKM2)
-    {
-        parts[i].x = (float)x;
-        parts[i].y = (float)y;
-        parts[i].type = t;
-        parts[i].vx = 0;
-        parts[i].vy = 0;
-        parts[i].life = 0;
-        parts[i].ctype = 0;
-        parts[i].temp = ptypes[t].heat;
-        parts[i].tmp = 0;
-    }
-    if(t==PT_ACID)
-    {
-        parts[i].life = 75;
-    }
-    /*Testing
-    if(t==PT_WOOD){
-    	parts[i].life = 150;
-    }
-    End Testing*/
-	if(t==PT_WARP) {
->>>>>>> 2d79fa5c
 		parts[i].life = rand()%95+70;
 	}
 	if (t==PT_FUSE) {
@@ -890,11 +683,10 @@
 		parts[i].life= 10;
 	if (t==PT_SING)
 		parts[i].life = rand()%50+60;
-<<<<<<< HEAD
 	if (t==PT_QRTZ)
-		parts[i].tmp = (rand()%11) -5;
+		parts[i].tmp = (rand()%11);
 	if (t==PT_PQRT)
-		parts[i].tmp = (rand()%11) -5;
+		parts[i].tmp = (rand()%11);
 	if (t==PT_FSEP)
 		parts[i].life = 50;
 	if (t==PT_COAL) {
@@ -939,6 +731,8 @@
 		parts[i].vx = 3.0f*cosf(a);
 		parts[i].vy = 3.0f*sinf(a);
 	}
+	if (t==PT_PHOT)
+		photons[y][x] = t|(i<<8);
 	if (t==PT_STKM)
 	{
 		if (isplayer==0)
@@ -993,112 +787,6 @@
 		{
 			return -1;
 		}
-=======
-	if(t==PT_QRTZ)
-		parts[i].tmp = (rand()%11);
-	if(t==PT_PQRT)
-		parts[i].tmp = (rand()%11);
-    if(t==PT_FSEP)
-        parts[i].life = 50;
-    if(t==PT_COAL) {
-        parts[i].life = 110;
-        parts[i].tmp = 50;
-    }
-    if(t==PT_FRZW)
-	    parts[i].life = 100;
-    if(t==PT_PIPE)
-	parts[i].life = 60;
-    if(t==PT_BCOL)
-        parts[i].life = 110;
-    if(t==PT_FIRE)
-        parts[i].life = rand()%50+120;
-    if(t==PT_PLSM)
-        parts[i].life = rand()%150+50;
-    if(t==PT_HFLM)
-        parts[i].life = rand()%150+50;
-    if(t==PT_LAVA)
-        parts[i].life = rand()%120+240;
-    if(t==PT_NBLE)
-        parts[i].life = 0;
-    if(t==PT_ICEI)
-        parts[i].ctype = PT_WATR;
-    if(t==PT_NEUT)
-    {
-        float r = (rand()%128+128)/127.0f;
-        float a = (rand()%360)*3.14159f/180.0f;
-        parts[i].life = rand()%480+480;
-        parts[i].vx = r*cosf(a);
-        parts[i].vy = r*sinf(a);
-    }
-    if(t==PT_MORT)
-    {
-        parts[i].vx = 2;
-    }
-    if(t==PT_PHOT)
-    {
-        float a = (rand()%8) * 0.78540f;
-        parts[i].life = 680;
-        parts[i].ctype = 0x3FFFFFFF;
-        parts[i].vx = 3.0f*cosf(a);
-        parts[i].vy = 3.0f*sinf(a);
-    }
-    if(t==PT_BIZR||t==PT_BIZRG)
-	    parts[i].ctype = 0x47FFFF;
-    if(t!=PT_STKM&&t!=PT_STKM2 && t!=PT_PHOT)// && t!=PT_NEUT)  is this needed? it breaks floodfill, Yes photons should not be placed in the PMAP
-        pmap[y][x] = t|(i<<8);
-    if(t==PT_PHOT)
-	photons[y][x] = t|(i<<8);
-    else if(t==PT_STKM)
-    {
-        if(isplayer==0)
-        {
-	    if(pmap[y][x]&0xFF==PT_SPAWN)
-	    {
-            parts[pmap[y][x]>>8].type = PT_STKM;
-            parts[pmap[y][x]>>8].vx = 0;
-            parts[pmap[y][x]>>8].vy = 0;
-            parts[pmap[y][x]>>8].life = 100;
-            parts[pmap[y][x]>>8].ctype = 0;
-            parts[pmap[y][x]>>8].temp = ptypes[t].heat;    
-		    
-	    }
-	    else
-	    {
-            parts[i].x = (float)x;
-            parts[i].y = (float)y;
-            parts[i].type = PT_STKM;
-            parts[i].vx = 0;
-            parts[i].vy = 0;
-            parts[i].life = 100;
-            parts[i].ctype = 0;
-            parts[i].temp = ptypes[t].heat;
-	    }
-
-
-
-            player[3] = x-1;  //Setting legs positions
-            player[4] = y+6;
-            player[5] = x-1;
-            player[6] = y+6;
-
-            player[7] = x-3;
-            player[8] = y+12;
-            player[9] = x-3;
-            player[10] = y+12;
-
-            player[11] = x+1;
-            player[12] = y+6;
-            player[13] = x+1;
-            player[14] = y+6;
-
-            player[15] = x+3;
-            player[16] = y+12;
-            player[17] = x+3;
-            player[18] = y+12;
-
-            isplayer = 1;
-        }
->>>>>>> 2d79fa5c
 		//kill_part(playerspawn);
 		create_part(-1,x,y,PT_SPAWN);
 		ISSPAWN1 = 1;
@@ -1263,30 +951,19 @@
 inline void delete_part(int x, int y)
 #endif
 {
-<<<<<<< HEAD
 	unsigned i;
 
 	if (x<0 || y<0 || x>=XRES || y>=YRES)
 		return;
-	i = pmap[y][x];
+	if (photons[y][x]) {
+		i = photons[y][x];
+	} else {
+		i = pmap[y][x];
+	}
+
 	if (!i || (i>>8)>=NPART)
 		return;
 	if ((parts[i>>8].type==SLALT)||SLALT==0)
-=======
-    unsigned i;
-
-    if(x<0 || y<0 || x>=XRES || y>=YRES)
-        return;
-    if(photons[y][x]){
-	i = photons[y][x];
-    } else {
-	i = pmap[y][x];
-    }
-    
-    if(!i || (i>>8)>=NPART)
-        return;
-    if((parts[i>>8].type==SLALT)||SLALT==0)
->>>>>>> 2d79fa5c
 	{
 		kill_part(i>>8);
 		pmap[y][x] = 0;
@@ -1620,18 +1297,8 @@
 		CGOL=0;
 		ISGOL=0;
 		int createdsomething = 0;
-<<<<<<< HEAD
 		for (nx=CELL; nx<XRES-CELL; nx++)
 			for (ny=CELL; ny<YRES-CELL; ny++)
-=======
-		CGOL=0;
-		ISGOL=0;
-		for(nx=CELL;nx<XRES-CELL;nx++)
-		for(ny=CELL;ny<YRES-CELL;ny++)
-		{
-			r = pmap[ny][nx];
-			if((r>>8)>=NPART || !r)
->>>>>>> 2d79fa5c
 			{
 				r = pmap[ny][nx];
 				if ((r>>8)>=NPART || !r)
@@ -1663,48 +1330,17 @@
 					{
 						if (neighbors==goldelete&&gol[nx][ny]==0&&grule[golnum][goldelete]>=2&&gol2[nx][ny][golnum]>=(goldelete%2)+goldelete/2)
 						{
-<<<<<<< HEAD
 							if (create_part(-1,nx,ny,goltype[golnum-1]))
 								createdsomething = 1;
-=======
-							gol2[((nx+nnx+XRES-3*CELL)%(XRES-2*CELL))+CELL][((ny+nny+YRES-3*CELL)%(YRES-2*CELL))+CELL][golnum] ++;
-							gol2[((nx+nnx+XRES-3*CELL)%(XRES-2*CELL))+CELL][((ny+nny+YRES-3*CELL)%(YRES-2*CELL))+CELL][0] ++;
->>>>>>> 2d79fa5c
 						}
 						else if (neighbors-1==goldelete&&gol[nx][ny]==golnum&&(grule[golnum][goldelete]==0||grule[golnum][goldelete]==2))//subtract 1 because it counted itself
 							parts[pmap[ny][nx]>>8].type = PT_NONE;
 					}
-<<<<<<< HEAD
 				gol2[nx][ny][0] = 0;
 				for ( z = 1; z<NGOL; z++)
 					gol2[nx][ny][z] = 0;
 			}
 		if (createdsomething)
-=======
-		}
-		for(nx=CELL;nx<XRES-CELL;nx++)
-		  for(ny=CELL;ny<YRES-CELL;ny++)
-		{
-			int neighbors = gol2[nx][ny][0];
-			if(neighbors==0)
-				continue;
-			for( golnum = 1;golnum<NGOL;golnum++)
-			  for( goldelete = 0;goldelete<9;goldelete++)
-				{
-					if(neighbors==goldelete&&gol[nx][ny]==0&&grule[golnum][goldelete]>=2&&gol2[nx][ny][golnum]>=(goldelete%2)+goldelete/2)
-					{
-						if(create_part(-1,nx,ny,goltype[golnum-1]))
-							createdsomething = 1;
-					}
-					else if(neighbors-1==goldelete&&gol[nx][ny]==golnum&&(grule[golnum][goldelete]==0||grule[golnum][goldelete]==2))//subtract 1 because it counted itself
-						parts[pmap[ny][nx]>>8].type = PT_NONE;
-				}
-			gol2[nx][ny][0] = 0;
-			for( z = 1;z<NGOL;z++)
-				gol2[nx][ny][z] = 0;
-		}
-		if(createdsomething)
->>>>>>> 2d79fa5c
 			GENERATION ++;
 	}
 	if (ISWIRE==1)
@@ -1721,87 +1357,12 @@
 		if (parts[i].type)
 		{
 			lx = parts[i].x;
-<<<<<<< HEAD
 			ly = parts[i].y;
 			t = parts[i].type;
 			//printf("parts[%d].type: %d\n", i, parts[i].type);
 
 
 			if (parts[i].life && t!=PT_ACID  && t!=PT_COAL && t!=PT_WOOD && t!=PT_STKM && t!=PT_STKM2 && t!=PT_FUSE && t!=PT_FSEP && t!=PT_BCOL && t!=PT_GOL && t!=PT_SPNG && t!=PT_DEUT)
-=======
-            ly = parts[i].y;
-            t = parts[i].type;
-                if (ptypes[t].update_func)
-                {
-                        if (ptypes[t].update_func (i))
-                                goto killed;
-                }
-            //printf("parts[%d].type: %d\n", i, parts[i].type);
-
-
-            if(parts[i].life && t!=PT_ACID  && t!=PT_COAL && t!=PT_WOOD && t!=PT_NBLE && t!=PT_SWCH && t!=PT_STKM && t!=PT_STKM2 && t!=PT_FUSE && t!=PT_FSEP && t!=PT_BCOL && t!=PT_GOL && t!=PT_SPNG && t!=PT_DEUT)
-            {
-                if(!(parts[i].life==10&&(parts[i].type==PT_LCRY||parts[i].type==PT_PCLN||parts[i].type==PT_HSWC||parts[i].type==PT_PUMP)))
-                    parts[i].life--;
-                if(parts[i].life<=0 && !(ptypes[t].properties&PROP_CONDUCTS) && t!=PT_ARAY && t!=PT_FIRW && t!=PT_PCLN && t!=PT_HSWC && t!=PT_PUMP && t!=PT_SPRK && t!=PT_LAVA && t!=PT_LCRY && t!=PT_QRTZ && t!=PT_GLOW && t!= PT_FOG && t!=PT_PIPE && t!=PT_FRZW &&(t!=PT_ICEI&&parts[i].ctype!=PT_FRZW)&&t!=PT_INST && t!=PT_SHLD1&& t!=PT_SHLD2&& t!=PT_SHLD3&& t!=PT_SHLD4)
-                {
-                    kill_part(i);
-                    continue;
-                }
-                if(parts[i].life<=0 && t==PT_SPRK)
-                {
-                    t = parts[i].ctype;
-                    if(t!=PT_METL&&t!=PT_IRON&&t!=PT_BMTL&&t!=PT_BRMT&&t!=PT_LRBD&&t!=PT_RBDM&&t!=PT_BTRY&&t!=PT_NBLE&&t!=PT_QRTZ)
-                        parts[i].temp = R_TEMP + 273.15f;
-                    if(!t)
-                        t = PT_METL;
-                    parts[i].type = t;
-                    parts[i].life = 4;
-                    if(t == PT_WATR)
-                        parts[i].life = 64;
-                    if(t == PT_SLTW)
-                        parts[i].life = 54;
-		    if(t == PT_SWCH)
-			parts[i].life = 15;
-                }
-            }
-
-            if(t==PT_SPRK&&parts[i].ctype==PT_SPRK)
-            {
-                kill_part(i);
-                continue;
-            }
-
-            x = (int)(parts[i].x+0.5f);
-            y = (int)(parts[i].y+0.5f);
-
-
-            if(x<0 || y<0 || x>=XRES || y>=YRES ||
-                    ((bmap[y/CELL][x/CELL]==WL_WALL ||
-                      bmap[y/CELL][x/CELL]==WL_WALLELEC ||
-                      bmap[y/CELL][x/CELL]==WL_ALLOWAIR ||
-                      (bmap[y/CELL][x/CELL]==WL_DESTROYALL) ||
-                      (bmap[y/CELL][x/CELL]==WL_ALLOWLIQUID && ptypes[t].falldown!=2) ||
-                      (bmap[y/CELL][x/CELL]==WL_ALLOWSOLID && ptypes[t].falldown!=1) ||
-                      (bmap[y/CELL][x/CELL]==WL_ALLOWGAS && ptypes[t].falldown!=0 && parts[i].type!=PT_FIRE && parts[i].type!=PT_SMKE && parts[i].type!=PT_HFLM) ||
-                      (bmap[y/CELL][x/CELL]==WL_DETECT && (t==PT_METL || t==PT_SPRK)) ||
-                      (bmap[y/CELL][x/CELL]==WL_EWALL && !emap[y/CELL][x/CELL])) && (t!=PT_STKM) && (t!=PT_STKM2)))
-            {
-                kill_part(i);
-                continue;
-            }
-
-	    vx[y/CELL][x/CELL] = vx[y/CELL][x/CELL]*ptypes[t].airloss + ptypes[t].airdrag*parts[i].vx;
-	    vy[y/CELL][x/CELL] = vy[y/CELL][x/CELL]*ptypes[t].airloss + ptypes[t].airdrag*parts[i].vy;
-	    
-            if(t==PT_GAS||t==PT_NBLE)
-            {
-		if(pv[y/CELL][x/CELL]<3.5f)
-			pv[y/CELL][x/CELL] += ptypes[t].hotair*(3.5f-pv[y/CELL][x/CELL]);
-			if(y+CELL<YRES && pv[y/CELL+1][x/CELL]<3.5f)
-				pv[y/CELL+1][x/CELL] += ptypes[t].hotair*(3.5f-pv[y/CELL+1][x/CELL]);
-			if(x+CELL<XRES)
->>>>>>> 2d79fa5c
 			{
 				if (!(parts[i].life==10&&(t==PT_SWCH||t==PT_LCRY||t==PT_PCLN||t==PT_HSWC||t==PT_PUMP)))
 					parts[i].life--;
@@ -1896,7 +1457,6 @@
 				parts[i].vx += ptypes[t].diffusion*(rand()/(0.5f*RAND_MAX)-1.0f);
 				parts[i].vy += ptypes[t].diffusion*(rand()/(0.5f*RAND_MAX)-1.0f);
 			}
-<<<<<<< HEAD
 
 			j = surround_space = nt = 0;
 			for (nx=-1; nx<2; nx++)
@@ -1927,77 +1487,6 @@
 						}
 					}
 				}
-=======
-		}
-            else
-            {
-                pv[y/CELL][x/CELL] += ptypes[t].hotair;
-                if(y+CELL<YRES)
-                    pv[y/CELL+1][x/CELL] += ptypes[t].hotair;
-                if(x+CELL<XRES)
-                {
-                    pv[y/CELL][x/CELL+1] += ptypes[t].hotair;
-                    if(y+CELL<YRES)
-                        pv[y/CELL+1][x/CELL+1] += ptypes[t].hotair;
-                }
-            }
-
-            if((ptypes[t].explosive&2) && pv[y/CELL][x/CELL]>2.5f)
-            {
-                parts[i].life = rand()%80+180;
-                rt = parts[i].type = PT_FIRE;
-                parts[i].temp = ptypes[PT_FIRE].heat + (ptypes[rt].flammable/2);
-                pv[y/CELL][x/CELL] += 0.25f * CFDS;
-                t = PT_FIRE;
-            }
-
-            parts[i].vx *= ptypes[t].loss;
-            parts[i].vy *= ptypes[t].loss;
-
-            if((t==PT_GOO) && !parts[i].life)
-            {
-                if(pv[y/CELL][x/CELL]>1.0f)
-                {
-                    parts[i].vx += ptypes[t].advection*vx[y/CELL][x/CELL];
-                    parts[i].vy += ptypes[t].advection*vy[y/CELL][x/CELL];
-                    parts[i].life = rand()%80+300;
-                }
-            }
-	    else if((t==PT_BCLN) && !parts[i].life)
-            {
-                if(pv[y/CELL][x/CELL]>4.0f)
-                {
-                    parts[i].vx += ptypes[t].advection*vx[y/CELL][x/CELL];
-                    parts[i].vy += ptypes[t].advection*vy[y/CELL][x/CELL];
-                    parts[i].life = rand()%40+80;
-                }
-            }
-            else
-            {
-				//Gravity mode by Moach
-				switch (gravityMode)
-				{
-					default:
-					case 0:
-						pGravX = pGravY = 0.0f;
-						break;
-					case 1:
-						pGravX = 0.0f;
-						pGravY = ptypes[t].gravity;
-						break;
-					case 2:
-						
-						pGravD = 0.01f - hypotf((x - XCNTR), (y - YCNTR)); 
-						
-						pGravX = ptypes[t].gravity * ((float)(x - XCNTR) / pGravD);
-						pGravY = ptypes[t].gravity * ((float)(y - YCNTR) / pGravD);
-						
-				}
-				
-				parts[i].vx += ptypes[t].advection*vx[y/CELL][x/CELL] + pGravX;
-				parts[i].vy += ptypes[t].advection*vy[y/CELL][x/CELL] + pGravY;
-            }
->>>>>>> 2d79fa5c
 
 				c_heat = 0.0f;
 				h_count = 0;
@@ -2020,7 +1509,6 @@
 						}
 					}
 
-<<<<<<< HEAD
 					pt = parts[i].temp = (c_heat+parts[i].temp)/(h_count+1);
 					for (j=0; j<8; j++)
 					{
@@ -2067,579 +1555,6 @@
 									if (t==PT_THRM) {
 										parts[i].tmp = 0;
 										t = PT_BMTL;
-=======
-            // interpolator
-#if defined(WIN32) && !defined(__GNUC__)
-            mv = max(fabsf(parts[i].vx), fabsf(parts[i].vy));
-#else
-            mv = fmaxf(fabsf(parts[i].vx), fabsf(parts[i].vy));
-#endif
-            if(mv < ISTP)
-            {
-                parts[i].x += parts[i].vx;
-                parts[i].y += parts[i].vy;
-                ix = parts[i].x;
-                iy = parts[i].y;
-            }
-            else
-            {
-                dx = parts[i].vx*ISTP/mv;
-                dy = parts[i].vy*ISTP/mv;
-                ix = parts[i].x;
-                iy = parts[i].y;
-                while(1)
-                {
-                    mv -= ISTP;
-                    if(mv <= 0.0f)
-                    {
-                        // nothing found
-                        parts[i].x += parts[i].vx;
-                        parts[i].y += parts[i].vy;
-                        ix = parts[i].x;
-                        iy = parts[i].y;
-                        break;
-                    }
-                    ix += dx;
-                    iy += dy;
-                    nx = (int)(ix+0.5f);
-                    ny = (int)(iy+0.5f);
-                    if(nx<0 || ny<0 || nx>=XRES || ny>=YRES || pmap[ny][nx] || (bmap[ny/CELL][nx/CELL] && bmap[ny/CELL][nx/CELL]!=WL_STREAM))
-                    {
-                        parts[i].x = ix;
-                        parts[i].y = iy;
-                        break;
-                    }
-                }
-            }
-
-            a = nt = 0;
-            for(nx=-1; nx<2; nx++)
-                for(ny=-1; ny<2; ny++)
-                    if(x+nx>=0 && y+ny>0 &&
-                            x+nx<XRES && y+ny<YRES &&
-                            (!bmap[(y+ny)/CELL][(x+nx)/CELL] || bmap[(y+ny)/CELL][(x+nx)/CELL]==WL_STREAM))
-                    {
-                        if(!pmap[y+ny][x+nx])
-                            a = 1;
-                        if((pmap[y+ny][x+nx]&0xFF)!=t)
-                            nt = 1;
-                    }
-            if(legacy_enable)
-            {
-                if(t==PT_WTRV && pv[y/CELL][x/CELL]>4.0f)
-                    t = parts[i].type = PT_DSTW;
-                if(t==PT_OIL && pv[y/CELL][x/CELL]<-6.0f)
-                    t = parts[i].type = PT_GAS;
-                if(t==PT_GAS && pv[y/CELL][x/CELL]>6.0f)
-                    t = parts[i].type = PT_OIL;
-                if(t==PT_DESL && pv[y/CELL][x/CELL]>12.0f)
-		{
-                    t = parts[i].type = PT_FIRE;
-		    parts[i].life = rand()%50+120;
-		}
-            }
-            if(t==PT_GAS && pv[y/CELL][x/CELL]<-6.0f)
-                t = parts[i].type = PT_OIL;
-            if(t==PT_DESL && pv[y/CELL][x/CELL]>5.0f)
-	    {						// Only way I know to make it
-		t = parts[i].type = PT_FIRE;    		// combust under pressure.
-		parts[i].life = rand()%50+120;
-	    }						
-            if(t==PT_GAS && pv[y/CELL][x/CELL]>6.0f)
-                t = parts[i].type = PT_OIL;
-            if(t==PT_BMTL && pv[y/CELL][x/CELL]>2.5f)
-                t = parts[i].type = PT_BRMT;
-            if(t==PT_BMTL && pv[y/CELL][x/CELL]>1.0f && parts[i].tmp==1)
-                t = parts[i].type = PT_BRMT;
-            if(t==PT_BRCK && pv[y/CELL][x/CELL]>8.8f)
-                t = parts[i].type = PT_STNE;
-	    if(t==PT_PIPE && pv[y/CELL][x/CELL]>10.0f)
-                t = parts[i].type = PT_BRMT;
-	    if(t==PT_PSTE && pv[y/CELL][x/CELL]>0.5f)
-                t = parts[i].type = PT_PSTS;
-	    if(t==PT_PSTS && pv[y/CELL][x/CELL]<0.5f)
-                t = parts[i].type = PT_PSTE;
-	    if(t==PT_SHLD1 && pv[y/CELL][x/CELL]>7.0f)
-                t = parts[i].type = PT_NONE;
-	    if(t==PT_SHLD2 && pv[y/CELL][x/CELL]>15.0f)
-                t = parts[i].type = PT_NONE;
-	    if(t==PT_SHLD3 && pv[y/CELL][x/CELL]>25.0f)
-                t = parts[i].type = PT_NONE;
-	    if(t==PT_SHLD4 && pv[y/CELL][x/CELL]>40.0f)
-                t = parts[i].type = PT_NONE;
-	     if(t==PT_WIFI && pv[y/CELL][x/CELL]>15.0f)
-                t = parts[i].type = PT_BRMT;
-            //if(t==PT_GLAS && pv[y/CELL][x/CELL]>4.0f)
-            //	t = parts[i].type = PT_BGLA;
-            if(t==PT_GLAS)
-            {
-                parts[i].pavg[0] = parts[i].pavg[1];
-                parts[i].pavg[1] = pv[y/CELL][x/CELL];
-                if(parts[i].pavg[1]-parts[i].pavg[0] > 0.25f || parts[i].pavg[1]-parts[i].pavg[0] < -0.25f)
-                {
-                    parts[i].type = PT_BGLA;
-                }
-            }
-	    if(t==PT_QRTZ)
-            {
-                parts[i].pavg[0] = parts[i].pavg[1];
-                parts[i].pavg[1] = pv[y/CELL][x/CELL];
-                if(parts[i].pavg[1]-parts[i].pavg[0] > 0.05*(parts[i].temp/3) || parts[i].pavg[1]-parts[i].pavg[0] < -0.05*(parts[i].temp/3))
-                {
-                    parts[i].type = PT_PQRT;
-                }
-            }
-            if(t==PT_ICEI && pv[y/CELL][x/CELL]>0.8f)
-                t = parts[i].type = PT_SNOW;
-            if(t==PT_PLUT && 1>rand()%100 && ((int)(5.0f*pv[y/CELL][x/CELL]))>(rand()%1000))
-            {
-                t = PT_NEUT;
-                create_part(i, x, y, t);
-            }
-	    if((t==PT_ISOZ||t==PT_ISZS) && 1>rand()%200 && ((int)(-4.0f*(pv[y/CELL][x/CELL])))>(rand()%1000))
-            {
-                t = PT_PHOT;
-		rr = (rand()%228+128)/127.0f;
-		rrr = (rand()%360)*3.14159f/180.0f;
-		parts[i].life = 680;
-		parts[i].ctype = 0x3FFFFFFF;
-		parts[i].vx = rr*cosf(rrr);
-		parts[i].vy = rr*sinf(rrr);
-                create_part(i, x, y, t);
-            }
-	    if(t==PT_PSTE)
-		if(parts[i].temp>747.0f)
-		    t = parts[i].type = PT_BRCK;
-            if(t==PT_SPRK&&parts[i].ctype==PT_ETRD&&parts[i].life==1)
-            {
-                nearp = nearest_part(i, PT_ETRD);
-                if(nearp!=-1&&parts_avg(i, nearp, PT_INSL)!=PT_INSL)
-                {
-                    create_line((int)parts[i].x, (int)parts[i].y, (int)parts[nearp].x, (int)parts[nearp].y, 0, 0, PT_PLSM);
-                    t = parts[i].type = PT_ETRD;
-                    parts[i].ctype = PT_NONE;
-                    parts[i].life = 20;
-                    parts[nearp].type = PT_SPRK;
-                    parts[nearp].life = 9;
-                    parts[nearp].ctype = PT_ETRD;
-                }
-            }
-
-            if(!legacy_enable)
-            {
-                int ctemp = pv[y/CELL][x/CELL]*2;
-                c_heat = 0.0f;
-                h_count = 0;
-                if(t==PT_ICEI && !parts[i].ctype)
-                    parts[i].ctype = PT_WATR;
-                if(ptypes[t].hconduct>(rand()%250)&&!(parts[i].type==PT_HSWC&&parts[i].life!=10))
-                {
-                    for(nx=-1; nx<2; nx++)
-                    {
-                        for(ny=-1; ny<2; ny++)
-                        {
-                            if(x+nx>=0 && y+ny>0 && x+nx<XRES && y+ny<YRES && (nx || ny))
-                            {
-                                r = pmap[y+ny][x+nx];
-                                if((r>>8)>=NPART || !r)
-                                    continue;
-                                if(parts[r>>8].type!=PT_NONE&&parts[i].type!=PT_NONE&&ptypes[parts[r>>8].type].hconduct>0&&!(parts[r>>8].type==PT_HSWC&&parts[r>>8].life!=10)&&!(parts[r>>8].type==PT_BRAY&&parts[i].type==PT_FILT)&&!(parts[i].type==PT_BRAY&&parts[r>>8].type==PT_FILT)&&!(parts[i].type==PT_PHOT&&parts[r>>8].type==PT_FILT)&&!(parts[i].type==PT_BIZR&&parts[r>>8].type==PT_FILT)&&!(parts[i].type==PT_BIZRG&&parts[r>>8].type==PT_FILT)&&!(parts[r>>8].type==PT_BIZR&&parts[i].type==PT_FILT)&&!(parts[r>>8].type==PT_BIZRG&&parts[i].type==PT_FILT))
-                                {
-                                    h_count++;
-                                    c_heat += parts[r>>8].temp;
-                                }
-                            }
-                        }
-                    }
-                    pt = parts[i].temp = (c_heat+parts[i].temp)/(h_count+1);
-                    for(nx=-1; nx<2; nx++)
-                    {
-                        for(ny=-1; ny<2; ny++)
-                        {
-                            if(x+nx>=0 && y+ny>0 && x+nx<XRES && y+ny<YRES && (nx || ny))
-                            {
-                                r = pmap[y+ny][x+nx];
-                                if((r>>8)>=NPART || !r)
-                                    continue;
-                                if(parts[r>>8].type!=PT_NONE&&parts[i].type!=PT_NONE&&ptypes[parts[r>>8].type].hconduct>0&&!(parts[r>>8].type==PT_HSWC&&parts[r>>8].life!=10)&&!(parts[r>>8].type==PT_BRAY&&parts[i].type==PT_FILT)&&!(parts[i].type==PT_BRAY&&parts[r>>8].type==PT_FILT)&&!(parts[i].type==PT_PHOT&&parts[r>>8].type==PT_FILT)&&!(parts[i].type==PT_BIZR&&parts[r>>8].type==PT_FILT)&&!(parts[i].type==PT_BIZRG&&parts[r>>8].type==PT_FILT)&&!(parts[r>>8].type==PT_BIZR&&parts[i].type==PT_FILT)&&!(parts[r>>8].type==PT_BIZRG&&parts[i].type==PT_FILT))
-                                {
-                                    parts[r>>8].temp = parts[i].temp;
-                                }
-                            }
-                        }
-                    }
-					if(y-2 >= 0 && y-2 < YRES && ptypes[t].properties&TYPE_LIQUID){
-						float swappage;
-						r = pmap[y-2][x];
-						if(!((r>>8)>=NPART || !r || parts[i].type != (r&0xFF))){
-							if(parts[i].temp>parts[r>>8].temp){
-								swappage = parts[i].temp;
-								parts[i].temp = parts[r>>8].temp;
-								parts[r>>8].temp = swappage;
-							}
-						}
-					}
-					
-					if(pt>=pstates[t].btemp&&pstates[t].burn)
-					{
-						t = parts[i].type = pstates[t].burn;
-						if(t==PT_FIRE||t==PT_PLSM)
-							parts[i].life = rand()%50+120;
-					}
-					else if((pt<=pstates[t].stemp||(t==PT_LAVA&&(pt<=pstates[parts[i].ctype].ltemp)))&&pstates[t].solid)
-					{
-						if(t==PT_LAVA&&parts[i].ctype)
-						{
-							parts[i].life = 0;
-							if(parts[i].ctype==PT_THRM)
-							{
-								parts[i].tmp = 0;
-								parts[i].ctype = PT_BMTL;
-							}
-							if(parts[i].ctype==PT_PLUT)
-							{
-								parts[i].tmp = 0;
-								parts[i].ctype = PT_LAVA;
-							}
-							t = parts[i].type = parts[i].ctype;
-							parts[i].ctype = PT_NONE;
-						}
-						else if(pstates[t].solid==PT_ICEI&&pt<=pstates[t].stemp)
-						{
-							parts[i].ctype = parts[i].type;
-							t = parts[i].type = PT_ICEI;
-						}
-						else
-						{
-							parts[i].life = 0;
-							t = parts[i].type = pstates[t].solid;
-						}
-					}
-					else if((pt>=pstates[t].ltemp&&(pt<=pstates[t].gtemp||!pstates[t].gas)&&pstates[t].state==ST_SOLID&&pstates[t].liquid)||(t==PT_ICEI&&pt>pstates[parts[i].ctype].stemp))
-					{
-						if(pstates[t].liquid==PT_LAVA)
-						{
-							parts[i].life = rand()%120+240;
-							parts[i].ctype = (parts[i].type==PT_BRMT)?PT_BMTL:parts[i].type;
-							parts[i].ctype = (parts[i].ctype==PT_SAND)?PT_GLAS:parts[i].ctype;
-							parts[i].ctype = (parts[i].ctype==PT_BGLA)?PT_GLAS:parts[i].ctype;
-							parts[i].ctype = (parts[i].ctype==PT_PQRT)?PT_QRTZ:parts[i].ctype;
-							t = parts[i].type = pstates[t].liquid;
-						}
-						else if(t==PT_ICEI&&parts[i].ctype)
-						{
-							t = parts[i].type = parts[i].ctype;
-							parts[i].ctype = PT_NONE;
-						}
-						else
-						{
-							t = parts[i].type = pstates[t].liquid;
-						}
-					}
-					else if(pt-ctemp<=pstates[t].ltemp&&pstates[t].liquid&&pstates[t].state==ST_GAS)
-					{
-						t = parts[i].type = pstates[t].liquid;
-					}
-					else if(pt-ctemp>=pstates[t].gtemp&&(pstates[t].gas||parts[i].type==PT_LNTG)&&(pstates[t].state==ST_LIQUID||pstates[t].state==ST_SOLID))
-					{
-						if(t==PT_SLTW&&1>rand()%6)
-						{
-							t = parts[i].type = PT_SALT;
-						}
-						else
-						{
-							if((t==PT_BIZR||t==PT_BIZRG||t==PT_BIZRS)&&pt>=pstates[t].gtemp)
-							{
-								t = parts[i].type = pstates[t].gas;
-							}
-							else{
-								t = parts[i].type = pstates[t].gas;
-								pv[y/CELL][x/CELL] += 0.50f;
-							}
-							
-							if(t==PT_FIRE)
-								parts[i].life = rand()%50+120;
-							if(t==PT_HFLM)
-								parts[i].life = rand()%50+120;
-						}
-					}
-					if(t==PT_URAN && pv[y/CELL][x/CELL]>0.0f)
-					{
-						float atemp =  parts[i].temp + (-MIN_TEMP);
-						pt = parts[i].temp = (atemp*(1+(pv[y/CELL][x/CELL]/2000)))+MIN_TEMP;
-					}
-					if(t==PT_LAVA)
-					{
-						parts[i].life = restrict_flt((pt-700)/7, 0.0f, 400.0f);
-						if(parts[i].ctype==PT_THRM&&parts[i].tmp>0)
-						{
-							parts[i].tmp--;
-							parts[i].temp = 3500;
-						}
-						if(parts[i].ctype==PT_PLUT&&parts[i].tmp>0)
-						{
-							parts[i].tmp--;
-							parts[i].temp = MAX_TEMP;
-						}
-					}
-					pt = parts[i].temp = restrict_flt(parts[i].temp, MIN_TEMP, MAX_TEMP);
-				}
-            }
-            if(t==PT_PTCT&&parts[i].temp>295.0f)
-            {
-                pt = parts[i].temp -= 2.5f;
-            }
-            if(t==PT_NTCT&&parts[i].temp>295.0f)
-            {
-                pt = parts[i].temp -= 2.5f;
-            }
-
-            if((ptypes[t].properties&PROP_CONDUCTS) || t==PT_SPRK)
-            {
-                nx = x % CELL;
-                if(nx == 0)
-                    nx = x/CELL - 1;
-                else if(nx == CELL-1)
-                    nx = x/CELL + 1;
-                else
-                    nx = x/CELL;
-                ny = y % CELL;
-                if(ny == 0)
-                    ny = y/CELL - 1;
-                else if(ny == CELL-1)
-                    ny = y/CELL + 1;
-                else
-                    ny = y/CELL;
-                if(nx>=0 && ny>=0 && nx<XRES/CELL && ny<YRES/CELL)
-                {
-                    if(t!=PT_SPRK)
-                    {
-                        if(emap[ny][nx]==12 && !parts[i].life)
-                        {
-                            parts[i].type = PT_SPRK;
-                            parts[i].life = 4;
-                            parts[i].ctype = t;
-                            t = PT_SPRK;
-                        }
-                    }
-                    else if(bmap[ny][nx]==WL_DETECT || bmap[ny][nx]==WL_EWALL || bmap[ny][nx]==WL_ALLOWLIQUID || bmap[ny][nx]==WL_WALLELEC || bmap[ny][nx]==WL_ALLOWALLELEC || bmap[ny][nx]==WL_EHOLE)
-                        set_emap(nx, ny);
-                }
-            }
-
-            nx = x/CELL;
-            ny = y/CELL;
-            if(bmap[ny][nx]==WL_DETECT && emap[ny][nx]<8)
-                set_emap(nx, ny);
-
-            fe = 0;
-            if(t==PT_THDR)
-            {
-                for(nx=-2; nx<3; nx++)
-                    for(ny=-2; ny<3; ny++)
-                        if(x+nx>=0 && y+ny>0 &&
-                                x+nx<XRES && y+ny<YRES && (nx || ny))
-                        {
-                            r = pmap[y+ny][x+nx];
-                            if((r>>8)>=NPART || !r)
-                                continue;
-                            if((ptypes[r&0xFF].properties&PROP_CONDUCTS) && parts[r>>8].life==0 && !((r&0xFF)==PT_WATR||(r&0xFF)==PT_SLTW) && parts[r>>8].ctype!=PT_SPRK)
-                            {
-                                t = parts[i].type = PT_NONE;
-                                parts[r>>8].ctype = parts[r>>8].type;
-                                parts[r>>8].type = PT_SPRK;
-                                parts[r>>8].life = 4;
-                            }
-                            else if((r&0xFF)!=PT_CLNE&&(r&0xFF)!=PT_THDR&&(r&0xFF)!=PT_SPRK&&(r&0xFF)!=PT_DMND&&(r&0xFF)!=PT_FIRE&&(r&0xFF)!=PT_NEUT&&(r&0xFF)!=PT_PHOT&&(r&0xFF))
-                            {
-                                pv[y/CELL][x/CELL] += 100.0f;
-                                if(legacy_enable&&1>(rand()%200))
-                                {
-                                    parts[i].life = rand()%50+120;
-                                    t = parts[i].type = PT_FIRE;
-                                }
-                                else
-                                {
-                                    t = parts[i].type = PT_NONE;
-                                }
-                            }
-                        }
-            }
-            else if(t==PT_ICEI || t==PT_SNOW)
-            {
-		    if(parts[i].ctype==PT_FRZW)
-		    {
-			parts[i].temp -= 1.0f;
-			if(parts[i].temp<0)
-				parts[i].temp = 0;
-					
-		    }
-                for(nx=-2; nx<3; nx++)
-                    for(ny=-2; ny<3; ny++)
-                        if(x+nx>=0 && y+ny>0 &&
-                                x+nx<XRES && y+ny<YRES && (nx || ny))
-                        {
-                            r = pmap[y+ny][x+nx];
-                            if((r>>8)>=NPART || !r)
-                                continue;
-                            if(((r&0xFF)==PT_SALT || (r&0xFF)==PT_SLTW) && 1>(rand()%1000))
-                            {
-                                t = parts[i].type = PT_SLTW;
-                                parts[r>>8].type = PT_SLTW;
-                            }
-                            if(legacy_enable)
-                            {
-                                if(((r&0xFF)==PT_WATR || (r&0xFF)==PT_DSTW) && 1>(rand()%1000))
-                                {
-                                    t = parts[i].type = PT_ICEI;
-                                    parts[r>>8].type = PT_ICEI;
-                                }
-                                if(t==PT_SNOW && ((r&0xFF)==PT_WATR || (r&0xFF)==PT_DSTW) && 15>(rand()%1000))
-                                    t = parts[i].type = PT_WATR;
-                            }
-                        }
-            }
-            else if(t==PT_BMTL) {
-                if(parts[i].tmp>1) {
-                    parts[i].tmp--;
-                    for(nx=-1; nx<2; nx++)
-                        for(ny=-1; ny<2; ny++)
-                            if(x+nx>=0 && y+ny>0 && x+nx<XRES && y+ny<YRES && (nx || ny))
-                            {
-                                r = pmap[y+ny][x+nx];
-                                if((r>>8)>=NPART || !r)
-                                    continue;
-                                rt =parts[r>>8].type;
-                                if((rt==PT_METL || rt==PT_IRON) && 1>(rand()/(RAND_MAX/100)))
-                                {
-                                    parts[r>>8].type=PT_BMTL;
-                                    parts[r>>8].tmp=(parts[i].tmp<=7)?parts[i].tmp=1:parts[i].tmp-(rand()%5);//rand()/(RAND_MAX/300)+100;
-                                }
-                            }
-                } else if(parts[i].tmp==1 && 1>rand()%1000) {
-                    parts[i].tmp = 0;
-                    t = parts[i].type = PT_BRMT;
-                }
-            }
-
-            else if(t==PT_IRON) {
-                for(nx=-1; nx<2; nx++)
-                    for(ny=-1; ny<2; ny++)
-                        if(x+nx>=0 && y+ny>0 && x+nx<XRES && y+ny<YRES && (nx || ny))
-                        {
-                            r = pmap[y+ny][x+nx];
-                            if((r>>8)>=NPART || !r)
-                                continue;
-                            if((((r&0xFF) == PT_SALT && 15>(rand()/(RAND_MAX/700))) ||
-                                    ((r&0xFF) == PT_SLTW && 30>(rand()/(RAND_MAX/2000))) ||
-                                    ((r&0xFF) == PT_WATR && 5 >(rand()/(RAND_MAX/6000))) ||
-                                    ((r&0xFF) == PT_O2   && 2 >(rand()/(RAND_MAX/500))) ||
-                                    ((r&0xFF) == PT_LO2))&&
-                                    (!(parts[i].life))
-                              )
-                            {
-                                parts[i].type=PT_BMTL;
-                                parts[i].tmp=(rand()/(RAND_MAX/10))+20;
-                            }
-                        }
-            }
-            else if((t==PT_SPRK||parts[i].type==PT_SPRK) && parts[i].ctype==PT_IRON) {
-                for(nx=-1; nx<2; nx++)
-                    for(ny=-1; ny<2; ny++)
-                        if(x+nx>=0 && y+ny>0 && x+nx<XRES && y+ny<YRES && (nx || ny))
-                        {
-                            r = pmap[y+ny][x+nx];
-                            if((r>>8)>=NPART || !r)
-                                continue;
-                            if(((r&0xFF) == PT_DSTW && 30>(rand()/(RAND_MAX/1000))) ||
-                                    ((r&0xFF) == PT_SLTW && 30>(rand()/(RAND_MAX/1000))) ||
-                                    ((r&0xFF) == PT_WATR && 30>(rand()/(RAND_MAX/1000))))
-                            {
-                                parts[r>>8].type=PT_O2;
-                                //parts[r>>8].tmp=(rand()/(RAND_MAX/10))+20;
-                            }
-                        }
-            }
-            else if(t==PT_COAL)
-            {
-                if(parts[i].life<=0) {
-                    t = PT_NONE;
-                    kill_part(i);
-                    create_part(-1, x, y, PT_FIRE);
-                    goto killed;
-                } else if(parts[i].life < 100) {
-                    parts[i].life--;
-                    create_part(-1, x+rand()%3-1, y+rand()%3-1, PT_FIRE);
-                }
-                if((pv[y/CELL][x/CELL] > 4.3f)&&parts[i].tmp>40)
-                    parts[i].tmp=39;
-                else if(parts[i].tmp<40&&parts[i].tmp>0)
-                    parts[i].tmp--;
-                else if(parts[i].tmp<=0) {
-                    t = PT_NONE;
-                    kill_part(i);
-                    r = create_part(-1, x, y, PT_BCOL);
-                    goto killed;
-                }
-                for(nx=-2; nx<3; nx++)
-                    for(ny=-2; ny<3; ny++)
-                        if(x+nx>=0 && y+ny>0 &&
-                                x+nx<XRES && y+ny<YRES && (nx || ny))
-                        {
-                            r = pmap[y+ny][x+nx];
-                            if((r>>8)>=NPART || !r)
-                                continue;
-                            if(((r&0xFF)==PT_FIRE || (r&0xFF)==PT_PLSM) && 1>(rand()%500))
-                            {
-                                if(parts[i].life>100) {
-                                    parts[i].life = 99;
-                                }
-                            }
-                        }
-            }
-            else if(t==PT_BCOL)
-            {
-                if(parts[i].life<=0) {
-                    t = PT_NONE;
-                    kill_part(i);
-                    create_part(-1, x, y, PT_FIRE);
-                    goto killed;
-                } else if(parts[i].life < 100) {
-                    parts[i].life--;
-                    create_part(-1, x+rand()%3-1, y+rand()%3-1, PT_FIRE);
-                }
-
-                for(nx=-2; nx<3; nx++)
-                    for(ny=-2; ny<3; ny++)
-                        if(x+nx>=0 && y+ny>0 &&
-                                x+nx<XRES && y+ny<YRES && (nx || ny))
-                        {
-                            r = pmap[y+ny][x+nx];
-                            if((r>>8)>=NPART || !r)
-                                continue;
-                            if(((r&0xFF)==PT_FIRE || (r&0xFF)==PT_PLSM) && 1>(rand()%500))
-                            {
-                                if(parts[i].life>100) {
-                                    parts[i].life = 99;
-                                }
-                            }
-                        }
-            }
-			else if(t==PT_ARAY && parts[i].life==0){
-				int colored =0;
-				for(nx=-1; nx<2; nx++){
-                    for(ny=-1; ny<2; ny++){
-						if(x+nx>=0 && y+ny>0 && x+nx<XRES && y+ny<YRES && (nx || ny)){
-							r = pmap[y+ny][x+nx];
-                            if((r>>8)>=NPART || !r)
-                                continue;
-							if((r&0xFF)==PT_SPRK){
-								int destroy = (parts[r>>8].ctype==PT_PSCN)?1:0;
-								int nostop = (parts[r>>8].ctype==PT_INST)?1:0;
-								for (docontinue = 1, nxx = 0, nyy = 0, nxi = nx*-1, nyi = ny*-1; docontinue; nyy+=nyi, nxx+=nxi) {
-									if(!(x+nxi+nxx<XRES && y+nyi+nyy<YRES && x+nxi+nxx >= 0 && y+nyi+nyy >= 0)){
-										break;
->>>>>>> 2d79fa5c
 									}
 									if (parts[i].ctype==PT_PLUT)
 									{
@@ -2726,167 +1641,9 @@
 							t = PT_SPRK;
 						}
 					}
-<<<<<<< HEAD
 					else if (bmap[ny][nx]==WL_DETECT || bmap[ny][nx]==WL_EWALL || bmap[ny][nx]==WL_ALLOWLIQUID || bmap[ny][nx]==WL_WALLELEC || bmap[ny][nx]==WL_ALLOWALLELEC || bmap[ny][nx]==WL_EHOLE)
 						set_emap(nx, ny);
 				}
-=======
-                                }
-                                else if (parts[i].life<=50)
-                                {
-                                    parts[i].life = 0;
-                                    t = parts[i].type = PT_NONE;
-                                }
-                            }
-                        }
-            }
-            else if(t==PT_NEUT)
-            {
-                rt = 3 + (int)pv[y/CELL][x/CELL];
-                for(nx=-1; nx<2; nx++)
-                    for(ny=-1; ny<2; ny++)
-                        if(x+nx>=0 && y+ny>0 &&
-                                x+nx<XRES && y+ny<YRES && (nx || ny))
-                        {
-                            r = pmap[y+ny][x+nx];
-                            if((r>>8)>=NPART || !r)
-                                continue;
-                            if((r&0xFF)==PT_WATR || (r&0xFF)==PT_ICEI || (r&0xFF)==PT_SNOW)
-                            {
-                                parts[i].vx *= 0.995;
-                                parts[i].vy *= 0.995;
-                            }
-                            if((r&0xFF)==PT_PLUT && rt>(rand()%1000))
-                            {
-                                if(33>rand()%100)
-                                {
-                                    create_part(r>>8, x+nx, y+ny, rand()%3 ? PT_LAVA : PT_URAN);
-				    parts[r>>8].temp = MAX_TEMP;
-				    if(parts[r>>8].type==PT_LAVA){
-				    	parts[r>>8].tmp = 100;
-					parts[r>>8].ctype = PT_PLUT;
-				    }
-                                }
-                                else
-                                {
-                                    create_part(r>>8, x+nx, y+ny, PT_NEUT);
-                                    parts[r>>8].vx = 0.25f*parts[r>>8].vx + parts[i].vx;
-                                    parts[r>>8].vy = 0.25f*parts[r>>8].vy + parts[i].vy;
-                                }
-                                pv[y/CELL][x/CELL] += 10.0f * CFDS; //Used to be 2, some people said nukes weren't powerful enough
-                                fe ++;
-                            }
-			    if((r&0xFF)==PT_DEUT && (rt+1)>(rand()%1000))
-			    {
-#ifdef SDEUT
-				    create_n_parts(parts[r>>8].life, x+nx, y+ny, parts[i].vx, parts[i].vy, PT_NEUT);
-#else
-				    create_part(r>>8, x+nx, y+ny, PT_NEUT);
-                                    parts[r>>8].vx = 0.25f*parts[r>>8].vx + parts[i].vx;
-                                    parts[r>>8].vy = 0.25f*parts[r>>8].vy + parts[i].vy;
-				    if(parts[r>>8].life>0)
-				    {
-					    parts[r>>8].life --;
-					    parts[r>>8].temp += (parts[r>>8].life*17);
-					    pv[y/CELL][x/CELL] += 6.0f * CFDS;
-					    
-				    }
-				    else 
-					    parts[r>>8].type = PT_NONE;
-#endif
-			    }
-                            if((r&0xFF)==PT_GUNP && 15>(rand()%1000))
-                                parts[r>>8].type = PT_DUST;
-                            if((r&0xFF)==PT_DYST && 15>(rand()%1000))
-                                parts[r>>8].type = PT_YEST;
-                            if((r&0xFF)==PT_YEST) {
-                                if(15>(rand()%100000)&&isplayer==0)
-                                    parts[r>>8].type = PT_STKM;
-                                else
-                                    parts[r>>8].type = PT_DYST;
-                            }
-
-                            if((r&0xFF)==PT_WATR && 15>(rand()%100))
-                                parts[r>>8].type = PT_DSTW;
-                            if((r&0xFF)==PT_PLEX && 15>(rand()%1000))
-                                parts[r>>8].type = PT_GOO;
-                            if((r&0xFF)==PT_NITR && 15>(rand()%1000))
-                                parts[r>>8].type = PT_DESL;
-                            if((r&0xFF)==PT_PLNT && 5>(rand()%100))
-                                parts[r>>8].type = PT_WOOD;
-                            if((r&0xFF)==PT_DESL && 15>(rand()%1000))
-                                parts[r>>8].type = PT_GAS;
-                            if((r&0xFF)==PT_COAL && 5>(rand()%100))
-                                parts[r>>8].type = PT_WOOD;
-			    if((r&0xFF)==PT_DUST && 5>(rand()%100))
-                                parts[r>>8].type = PT_FWRK;
-			    if((r&0xFF)==PT_FWRK && 5>(rand()%100))
-                                parts[r>>8].ctype = PT_DUST;
-			    if((r&0xFF)==PT_ACID && 5>(rand()%100))
-			    {
-                                parts[r>>8].type = PT_ISOZ;
-				parts[r>>8].life = 0;
-			    }
-                            /*if(parts[r>>8].type>1 && parts[r>>8].type!=PT_NEUT && parts[r>>8].type-1!=PT_NEUT && parts[r>>8].type-1!=PT_STKM &&
-                              (ptypes[parts[r>>8].type-1].menusection==SC_LIQUID||
-                              ptypes[parts[r>>8].type-1].menusection==SC_EXPLOSIVE||
-                              ptypes[parts[r>>8].type-1].menusection==SC_GAS||
-                              ptypes[parts[r>>8].type-1].menusection==SC_POWDERS) && 15>(rand()%1000))
-                              parts[r>>8].type--;*/
-                        }
-            }
-            else if(t==PT_PHOT)
-            {
-                rt = 3 + (int)pv[y/CELL][x/CELL];
-                for(nx=0; nx<1; nx++)
-                    for(ny=0; ny<1; ny++)
-                        if(x+nx>=0 && y+ny>0 &&
-                                x+nx<XRES && y+ny<YRES && (nx || ny))
-                        {
-                            r = pmap[y+ny][x+nx];
-                            if((r>>8)>=NPART || !r)
-                                continue;
-                            if((r&0xFF)==PT_WATR || (r&0xFF)==PT_ICEI || (r&0xFF)==PT_SNOW)
-                            {
-                                parts[i].vx *= 0.995;
-                                parts[i].vy *= 0.995;
-                            }
-                        }
-		for(nx=-1; nx<2; nx++)
-                    for(ny=-1; ny<2; ny++)
-                        if(x+nx>=0 && y+ny>0 &&
-                                x+nx<XRES && y+ny<YRES && (nx || ny))
-                        {
-                            r = pmap[y+ny][x+nx];
-                            if((r>>8)>=NPART || !r)
-                                continue;
-			    if((r&0xFF)==PT_ISOZ && 5>(rand()%2000))
-			    {
-				parts[i].vx *= 0.90;
-                                parts[i].vy *= 0.90;
-                                parts[r>>8].type = PT_PHOT;
-				rrr = (rand()%360)*3.14159f/180.0f;
-				rr = (rand()%128+128)/127.0f;
-				parts[r>>8].life = 680;
-				parts[r>>8].ctype = 0x3FFFFFFF;
-				parts[r>>8].vx = rr*cosf(rrr);
-				parts[r>>8].vy = rr*sinf(rrr);
-				pv[y/CELL][x/CELL] -= 15.0f * CFDS;
-			    }
-			    if((r&0xFF)==PT_ISZS && 5>(rand()%2000))
-			    {
-				parts[i].vx *= 0.90;
-                                parts[i].vy *= 0.90;
-                                parts[r>>8].type = PT_PHOT;
-				rr = (rand()%228+128)/127.0f;
-				rrr = (rand()%360)*3.14159f/180.0f;
-				parts[r>>8].life = 680;
-				parts[r>>8].ctype = 0x3FFFFFFF;
-				parts[r>>8].vx = rr*cosf(rrr);
-				parts[r>>8].vy = rr*sinf(rrr);
-				pv[y/CELL][x/CELL] -= 15.0f * CFDS;
-			    }
->>>>>>> 2d79fa5c
 			}
 
 
@@ -3276,6 +2033,7 @@
 	isplayer = 0;  //Needed for player spawning
 	isplayer2 = 0;
 	memset(pmap, 0, sizeof(pmap));
+	memset(photons, 0, sizeof(photons));
 	r = rand()%2;
 	NUM_PARTS = 0;
 	for (j=0; j<NPART; j++)
@@ -3290,6 +2048,8 @@
 				if (t!=PT_NEUT || (pmap[y][x]&0xFF)!=PT_GLAS)
 					pmap[y][x] = t|(i<<8);
 			}
+			if (t==PT_PHOT)
+				photons[y][x] = t|(i<<8);
 			NUM_PARTS ++;
 		}
 		else
@@ -3769,1520 +2529,11 @@
 				if (emap[y][x] && (!sys_pause||framerender))
 					emap[y][x] --;
 			}
-<<<<<<< HEAD
-		}
-	}
-=======
-	    }
-            else if(t==PT_FIRW) {
-                if(parts[i].tmp==0) {
-                    for(nx=-1; nx<2; nx++)
-                        for(ny=-1; ny<2; ny++)
-                            if(x+nx>=0 && y+ny>0 &&
-                                    x+nx<XRES && y+ny<YRES && (nx || ny))
-                            {
-                                r = pmap[y+ny][x+nx];
-                                if((r>>8)>=NPART || !r)
-                                    continue;
-                                rt = parts[r>>8].type;
-                                if(rt==PT_FIRE||rt==PT_PLSM||rt==PT_THDR)
-                                {
-                                    parts[i].tmp = 1;
-                                    parts[i].life = rand()%50+60;
-                                }
-                            }
-                }
-                else if(parts[i].tmp==1) {
-                    if(parts[i].life==0) {
-                        parts[i].tmp=2;
-                    } else {
-                        float newVel = parts[i].life/25;
-                        parts[i].flags = parts[i].flags&0xFFFFFFFE;
-                        if((pmap[(int)(ly-newVel)][(int)lx]&0xFF)==PT_NONE && ly-newVel>0) {
-                            parts[i].vy = -newVel;
-                            ly-=newVel;
-                            iy-=newVel;
-                        }
-                    }
-                }
-                else if(parts[i].tmp==2) {
-                    int col = rand()%200+4;
-                    for(nx=-2; nx<3; nx++) {
-                        for(ny=-2; ny<3; ny++) {
-                            if(x+nx>=0 && y+ny>0 && x+nx<XRES && y+ny<YRES && (nx || ny))
-                            {
-                                int tmul = rand()%7;
-                                create_part(-1, x+nx, y+ny, PT_FIRW);
-                                r = pmap[y+ny][x+nx];
-                                if((r>>8)>=NPART || !r)
-                                    continue;
-                                if(parts[r>>8].type==PT_FIRW) {
-                                    parts[r>>8].vx = (rand()%3-1)*tmul;
-                                    parts[r>>8].vy = (rand()%3-1)*tmul;
-                                    parts[r>>8].tmp = col;
-                                    parts[r>>8].life = rand()%100+100;
-                                    parts[r>>8].temp = 6000.0f;
-                                }
-                            }
-                        }
-                    }
-                    pv[y/CELL][x/CELL] += 20;
-                    kill_part(i);
-					goto killed;
-                } else if(parts[i].tmp>=3) {
-                    if(parts[i].life<=0) {
-                        kill_part(i);
-						goto killed;
-                    }
-                }
-            }
-            else if(t==PT_BTRY)
-            {
-                rt = 3 + (int)pv[y/CELL][x/CELL];
-                for(nx=-2; nx<3; nx++)
-                    for(ny=-2; ny<3; ny++)
-                        if(x+nx>=0 && y+ny>0 &&
-                                x+nx<XRES && y+ny<YRES && (nx || ny))
-                        {
-                            r = pmap[y+ny][x+nx];
-                            if((r>>8)>=NPART || !r)
-                                continue;
-                            rt = parts[r>>8].type;
-                            if(parts_avg(i,r>>8,PT_INSL) != PT_INSL)
-                            {
-                                if((ptypes[rt].properties&PROP_CONDUCTS) && !(rt==PT_WATR||rt==PT_SLTW||rt==PT_NTCT||rt==PT_PTCT||rt==PT_INWR) && parts[r>>8].life==0 && abs(nx)+abs(ny) < 4)
-                                {
-                                    parts[r>>8].life = 4;
-                                    parts[r>>8].ctype = rt;
-                                    parts[r>>8].type = PT_SPRK;
-                                }
-                            }
-                        }
-            } else if(t==PT_SWCH)
-            {
-                rt = 3 + (int)pv[y/CELL][x/CELL];
-                for(nx=-2; nx<3; nx++)
-                    for(ny=-2; ny<3; ny++)
-                        if(x+nx>=0 && y+ny>0 &&
-                                x+nx<XRES && y+ny<YRES && (nx || ny))
-                        {
-                            r = pmap[y+ny][x+nx];
-                            if((r>>8)>=NPART || !r)
-                                continue;
-                            rt = parts[r>>8].type;
-			    
-                            if(parts[r>>8].type == PT_SWCH&&parts_avg(i,r>>8,PT_INSL)!=PT_INSL)
-                            {
-                                if(parts[i].life==10&&parts[r>>8].life<10&&parts[r>>8].life>0)
-                                {
-                                    parts[i].life = 9;
-                                }
-                                else if(parts[i].life==0&&parts[r>>8].life==10)
-                                {
-                                    parts[i].life = 10;
-                                }
-                            }
-			    else if(parts[r>>8].type == PT_SPRK && parts[r>>8].ctype==PT_SWCH && parts[i].life<10 && parts[i].life>0 &&parts_avg(i,r>>8,PT_INSL)!=PT_INSL)
-			    {
-				    parts[r>>8].type = parts[r>>8].ctype;
-				    parts[r>>8].life = 9;
-			    }
-                        }
-		if(parts[i].life==10 && (!(pmap[y-1][x-1]&0xFF) && ((pmap[y-1][x]&0xFF)==PT_BRAY&&parts[pmap[y-1][x]>>8].tmp==2) && !(pmap[y-1][x+1]&0xFF) && ((pmap[y][x+1]&0xFF)==PT_BRAY&&parts[pmap[y][x+1]>>8].tmp==2)))
-		{
-			parts[i].life = 9;
-		}
-		else if(parts[i].life<=5 && (!(pmap[y-1][x-1]&0xFF) && (((pmap[y-1][x]&0xFF)==PT_BRAY&&parts[pmap[y-1][x]>>8].tmp==2) || ((pmap[y+1][x]&0xFF)==PT_BRAY&&parts[pmap[y+1][x]>>8].tmp==2)) && !(pmap[y-1][x+1]&0xFF) && (((pmap[y][x+1]&0xFF)==PT_BRAY&&parts[pmap[y][x+1]>>8].tmp==2) || ((pmap[y][x-1]&0xFF)==PT_BRAY&&parts[pmap[y][x-1]>>8].tmp==2))))
-		{
-			parts[i].life = 14;
-		}
-            }
-            if(t==PT_SWCH)
-                if((parts[i].life>0&&parts[i].life<10)|| parts[i].life > 10)
-                {
-                    parts[i].life--;
-                }
-            if(t==PT_FIRE || t==PT_PLSM || t==PT_LAVA || t==PT_SPRK || fe || (t==PT_PHOT&&(1>rand()%10)))
-            {
-                for(nx=-2; nx<3; nx++)
-                    for(ny=-2; ny<3; ny++)
-                        if(x+nx>=0 && y+ny>0 &&
-                                x+nx<XRES && y+ny<YRES && (nx || ny))
-                        {
-                            r = pmap[y+ny][x+nx];
-                            if((r>>8)>=NPART || !r)
-                                continue;
-                            if(bmap[(y+ny)/CELL][(x+nx)/CELL] && bmap[(y+ny)/CELL][(x+nx)/CELL]!=WL_STREAM)
-                                continue;
-                            rt = parts[r>>8].type;
-                            if((a || ptypes[rt].explosive) && ((rt!=PT_RBDM && rt!=PT_LRBD && rt!=PT_INSL && rt!=PT_SWCH) || t!=PT_SPRK) &&
-                                    !(t==PT_PHOT && rt==PT_INSL) &&
-                                    (t!=PT_LAVA || parts[i].life>0 || (rt!=PT_STNE && rt!=PT_PSCN && rt!=PT_NSCN && rt!=PT_NTCT && rt!=PT_PTCT && rt!=PT_METL  && rt!=PT_IRON && rt!=PT_ETRD && rt!=PT_BMTL && rt!=PT_BRMT && rt!=PT_SWCH && rt!=PT_INWR && rt!=PT_QRTZ)) && !(rt==PT_SPNG && parts[r>>8].life>0) &&
-                                    ptypes[rt].flammable && (ptypes[rt].flammable + (int)(pv[(y+ny)/CELL][(x+nx)/CELL]*10.0f))>(rand()%1000))
-                            {
-                                parts[r>>8].type = PT_FIRE;
-                                parts[r>>8].temp = ptypes[PT_FIRE].heat + (ptypes[rt].flammable/2);
-                                parts[r>>8].life = rand()%80+180;
-                                if(ptypes[rt].explosive)
-                                    pv[y/CELL][x/CELL] += 0.25f * CFDS;
-                                continue;
-                            }
-                            lpv = (int)pv[(y+ny)/CELL][(x+nx)/CELL];
-                            if(lpv < 1) lpv = 1;
-                            if(legacy_enable)
-                            {
-                                if(t!=PT_SPRK && ptypes[rt].meltable  && ((rt!=PT_RBDM && rt!=PT_LRBD) || t!=PT_SPRK) && ((t!=PT_FIRE&&t!=PT_PLSM) || (rt!=PT_METL && rt!=PT_IRON && rt!=PT_ETRD && rt!=PT_PSCN && rt!=PT_NSCN && rt!=PT_NTCT && rt!=PT_PTCT && rt!=PT_BMTL && rt!=PT_BRMT && rt!=PT_SALT && rt!=PT_INWR)) &&
-                                        ptypes[rt].meltable*lpv>(rand()%1000))
-                                {
-                                    if(t!=PT_LAVA || parts[i].life>0)
-                                    {
-                                        parts[r>>8].ctype = (parts[r>>8].type==PT_BRMT)?PT_BMTL:parts[r>>8].type;
-                                        parts[r>>8].ctype = (parts[r>>8].ctype==PT_SAND)?PT_GLAS:parts[r>>8].ctype;
-                                        parts[r>>8].type = PT_LAVA;
-                                        parts[r>>8].life = rand()%120+240;
-                                    }
-                                    else
-                                    {
-                                        parts[i].life = 0;
-                                        t = parts[i].type = (parts[i].ctype)?parts[i].ctype:PT_STNE;
-                                        parts[i].ctype = PT_NONE;//rt;
-                                        goto killed;
-                                    }
-                                }
-                                if(t!=PT_SPRK && (rt==PT_ICEI || rt==PT_SNOW))
-                                {
-                                    parts[r>>8].type = PT_WATR;
-                                    if(t==PT_FIRE)
-                                    {
-                                        parts[i].x = lx;
-                                        parts[i].y = ly;
-                                        kill_part(i);
-                                        goto killed;
-                                    }
-                                    if(t==PT_LAVA)
-                                    {
-                                        parts[i].life = 0;
-                                        t = parts[i].type = PT_STNE;
-                                        goto killed;
-                                    }
-                                }
-                                if(t!=PT_SPRK && (rt==PT_WATR || rt==PT_DSTW || rt==PT_SLTW))
-                                {
-                                    kill_part(r>>8);
-                                    if(t==PT_FIRE)
-                                    {
-                                        parts[i].x = lx;
-                                        parts[i].y = ly;
-                                        kill_part(i);
-                                        goto killed;
-                                    }
-                                    if(t==PT_LAVA)
-                                    {
-                                        parts[i].life = 0;
-                                        t = parts[i].type = (parts[i].ctype)?parts[i].ctype:PT_STNE;
-                                        parts[i].ctype = PT_NONE;
-                                        goto killed;
-                                    }
-                                }
-                            }
-                            //Check if there is a SWCH that is currently covered with SPRK
-                            //If so check if the current SPRK is covering a NSCN
-                            //If so turn the SPRK that covers the SWCH back into SWCH and turn it off
-                            if(rt==PT_SPRK && parts[r>>8].ctype == PT_SWCH && t==PT_SPRK)
-                            {
-                                pavg = parts_avg(r>>8, i,PT_INSL);
-                                if(parts[i].ctype == PT_NSCN&&pavg != PT_INSL)
-                                {
-                                    parts[r>>8].type = PT_SWCH;
-                                    parts[r>>8].ctype = PT_NONE;
-                                    parts[r>>8].life = 9;
-                                }
-                            }
-                            pavg = parts_avg(i, r>>8,PT_INSL);
-                            if(rt==PT_SWCH && t==PT_SPRK)
-                            {
-                                pavg = parts_avg(r>>8, i,PT_INSL);
-                                if(parts[i].ctype == PT_PSCN&&pavg != PT_INSL && parts[r>>8].life<10)
-                                    parts[r>>8].life = 10;
-                                if(parts[i].ctype == PT_NSCN&&pavg != PT_INSL)
-                                    parts[r>>8].life = 9;
-                                if(!(parts[i].ctype == PT_PSCN||parts[i].ctype == PT_NSCN)&&parts[r>>8].life == 10&&pavg != PT_INSL)
-                                {
-                                    parts[r>>8].type = PT_SPRK;
-                                    parts[r>>8].ctype = PT_SWCH;
-                                    parts[r>>8].life = 4;
-                                }
-                            }
-                            pavg = parts_avg(i, r>>8,PT_INSL);
-                            if(pavg != PT_INSL)
-                            {
-                                if(t==PT_SPRK && (ptypes[rt].properties&PROP_CONDUCTS) && !(rt==PT_WATR||rt==PT_SLTW||rt==PT_NTCT||rt==PT_PTCT||rt==PT_INWR) && parts[r>>8].life==0 &&
-                                        (parts[i].life<3 || ((r>>8)<i && parts[i].life<4)) && abs(nx)+abs(ny)<4)
-                                {
-                                    if(!(rt==PT_PSCN&&parts[i].ctype==PT_NSCN)&&!(rt!=PT_PSCN&&!(rt==PT_NSCN&&parts[i].temp>=373.0f)&&parts[i].ctype==PT_NTCT)&&!(rt!=PT_PSCN&&!(rt==PT_NSCN&&parts[i].temp<=373.0f)&&parts[i].ctype==PT_PTCT)&&!(rt!=PT_PSCN&&!(rt==PT_NSCN)&&parts[i].ctype==PT_INWR) && pavg != PT_INSL &&!(parts[i].ctype==PT_SWCH&&(rt==PT_PSCN||rt==PT_NSCN))&&!(parts[i].ctype==PT_INST&&rt!=PT_NSCN) )
-                                    {
-                                        parts[r>>8].type = PT_SPRK;
-                                        parts[r>>8].life = 4;
-                                        parts[r>>8].ctype = rt;
-                                        if(parts[r>>8].temp+10.0f<673.0f&&!legacy_enable&&!(rt==PT_LRBD||rt==PT_RBDM||rt==PT_NTCT||rt==PT_PTCT||rt==PT_INWR))
-                                            parts[r>>8].temp = parts[r>>8].temp+10.0f;
-                                    }
-                                }
-                                if(t==PT_SPRK && rt==PT_NTCT && parts[r>>8].life==0 &&
-                                        (parts[i].life<3 || ((r>>8)<i && parts[i].life<4)) && abs(nx)+abs(ny)<4)
-                                {
-                                    if((parts[i].ctype==PT_NSCN||parts[i].ctype==PT_NTCT||(parts[i].ctype==PT_PSCN&&parts[r>>8].temp>373.0f))&&pavg != PT_INSL)
-                                    {
-                                        parts[r>>8].type = PT_SPRK;
-                                        parts[r>>8].life = 4;
-                                        parts[r>>8].ctype = rt;
-                                    }
-                                }
-                                if(t==PT_SPRK && rt==PT_PTCT && parts[r>>8].life==0 &&
-                                        (parts[i].life<3 || ((r>>8)<i && parts[i].life<4)) && abs(nx)+abs(ny)<4)
-                                {
-                                    if((parts[i].ctype==PT_NSCN||parts[i].ctype==PT_PTCT||(parts[i].ctype==PT_PSCN&&parts[r>>8].temp<373.0f))&&pavg != PT_INSL)
-                                    {
-                                        parts[r>>8].type = PT_SPRK;
-                                        parts[r>>8].life = 4;
-                                        parts[r>>8].ctype = rt;
-                                    }
-                                }
-                                if(t==PT_SPRK && rt==PT_INWR && parts[r>>8].life==0 &&
-                                        (parts[i].life<3 || ((r>>8)<i && parts[i].life<4)) && abs(nx)+abs(ny)<4)
-                                {
-                                    if((parts[i].ctype==PT_NSCN||parts[i].ctype==PT_INWR||parts[i].ctype==PT_PSCN)&&pavg != PT_INSL)
-                                    {
-                                        parts[r>>8].type = PT_SPRK;
-                                        parts[r>>8].life = 4;
-                                        parts[r>>8].ctype = rt;
-                                    }
-                                }
-				if(t==PT_SPRK && rt==PT_QRTZ && parts[r>>8].life==0 &&
-                                        (parts[i].life<3 || ((r>>8)<i && parts[i].life<4)) && abs(nx)+abs(ny)<4)
-                                {
-                                    if((parts[i].ctype==PT_NSCN||parts[i].ctype==PT_METL||parts[i].ctype==PT_PSCN||parts[i].ctype==PT_QRTZ)&&pavg != PT_INSL && (parts[r>>8].temp<173.15||pv[(y+ny)/CELL][(x+nx)/CELL]>8))
-                                    {
-                                        parts[r>>8].type = PT_SPRK;
-                                        parts[r>>8].life = 4;
-                                        parts[r>>8].ctype = rt;
-                                    }
-                                }
-                                if(t==PT_SPRK && rt==PT_WATR && parts[r>>8].life==0 &&
-                                        (parts[i].life<2 || ((r>>8)<i && parts[i].life<3)) && abs(nx)+abs(ny)<4)
-                                {
-                                    parts[r>>8].type = PT_SPRK;
-                                    parts[r>>8].life = 6;
-                                    parts[r>>8].ctype = rt;
-                                }
-                                if(t==PT_SPRK && rt==PT_SLTW && parts[r>>8].life==0 &&
-                                        (parts[i].life<2 || ((r>>8)<i && parts[i].life<3)) && abs(nx)+abs(ny)<4)
-                                {
-                                    parts[r>>8].type = PT_SPRK;
-                                    parts[r>>8].life = 5;
-                                    parts[r>>8].ctype = rt;
-                                }
-                                if(t==PT_SPRK&&parts[i].ctype==PT_ETRD&&parts[i].life==5)
-                                {
-                                    if(rt==PT_METL||rt==PT_ETRD||rt==PT_BMTL||rt==PT_BRMT||rt==PT_LRBD||rt==PT_RBDM||rt==PT_PSCN||rt==PT_NSCN)
-                                    {
-                                        t = parts[i].type = PT_ETRD;
-                                        parts[i].ctype = PT_NONE;
-                                        parts[i].life = 20;
-                                        parts[r>>8].type = PT_SPRK;
-                                        parts[r>>8].life = 4;
-                                        parts[r>>8].ctype = rt;
-                                    }
-                                }
-
-                                if(t==PT_SPRK&&parts[i].ctype==PT_NBLE&&parts[i].life<=1)
-                                {
-                                    parts[i].life = rand()%150+50;
-                                    parts[i].type = PT_PLSM;
-                                    parts[i].ctype = PT_NBLE;
-                                    parts[i].temp = 3500;
-                                    pv[y/CELL][x/CELL] += 1;
-                                }
-                                if(t==PT_SPRK&&parts[i].ctype==PT_SWCH&&parts[i].life<=0)
-                                {
-                                    parts[i].type = PT_SWCH;
-                                    parts[i].life = 14;
-                                }
-                            }
-                        }
-killed:
-                if(parts[i].type == PT_NONE)
-                    continue;
-            }
-            if(t==PT_STKM)
-            {
-                float dt = 0.9;///(FPSB*FPSB);  //Delta time in square
-                //Tempirature handling
-                if(parts[i].temp<243)
-                    parts[i].life -= 1;
-                if((parts[i].temp<309.6f) && (parts[i].temp>=243))
-                    parts[i].temp += 1;
-
-                //Death
-                if(parts[i].life<1 || death == 1 || (pv[y/CELL][x/CELL]>=4.5f && player[2] != SPC_AIR) )  //If his HP is less that 0 or there is very big wind...
-                {
-                    for(r=-2; r<=1; r++)
-                    {
-                        create_part(-1, x+r, y-2, player[2]);
-                        create_part(-1, x+r+1, y+2, player[2]);
-                        create_part(-1, x-2, y+r+1, player[2]);
-                        create_part(-1, x+2, y+r, player[2]);
-                    }
-                    kill_part(i);  //Kill him
-                    goto killed;
-                }
-
-                parts[i].vy += -0.7*dt;  //Head up!
-
-                //Verlet integration
-                pp = 2*player[3]-player[5]+player[19]*dt*dt;;
-                player[5] = player[3];
-                player[3] = pp;
-                pp = 2*player[4]-player[6]+player[20]*dt*dt;;
-                player[6] = player[4];
-                player[4] = pp;
-
-                pp = 2*player[7]-player[9]+player[21]*dt*dt;;
-                player[9] = player[7];
-                player[7] = pp;
-                pp = 2*player[8]-player[10]+(player[22]+1)*dt*dt;;
-                player[10] = player[8];
-                player[8] = pp;
-
-                pp = 2*player[11]-player[13]+player[23]*dt*dt;;
-                player[13] = player[11];
-                player[11] = pp;
-                pp = 2*player[12]-player[14]+player[24]*dt*dt;;
-                player[14] = player[12];
-                player[12] = pp;
-
-                pp = 2*player[15]-player[17]+player[25]*dt*dt;;
-                player[17] = player[15];
-                player[15] = pp;
-                pp = 2*player[16]-player[18]+(player[26]+1)*dt*dt;;
-                player[18] = player[16];
-                player[16] = pp;
-
-                //Setting acceleration to 0
-                player[19] = 0;
-                player[20] = 0;
-
-                player[21] = 0;
-                player[22] = 0;
-
-                player[23] = 0;
-                player[24] = 0;
-
-                player[25] = 0;
-                player[26] = 0;
-
-                //Go left
-                if (((int)(player[0])&0x01) == 0x01 && pstates[pmap[(int)(parts[i].y+10)][(int)(parts[i].x)]&0xFF].state != ST_GAS)
-                {
-                    if (pstates[pmap[(int)(parts[i].y+10)][(int)(parts[i].x)]&0xFF].state != ST_LIQUID
-                            && (pmap[(int)(parts[i].y+10)][(int)(parts[i].x)]&0xFF) != PT_LNTG)
-                    {
-                        if (pmap[(int)(player[8]-1)][(int)(player[7])])
-                        {
-                            player[21] = -3;
-                            player[22] = -2;
-                            player[19] = -2;
-                        }
-
-                        if (pmap[(int)(player[16]-1)][(int)(player[15])])
-                        {
-                            player[25] = -3;
-                            player[26] = -2;
-                            player[23] = -2;
-                        }
-                    }
-                    else
-                    {
-                        if (pmap[(int)(player[8]-1)][(int)(player[7])])  //It should move another way in liquids
-                        {
-                            player[21] = -1;
-                            player[22] = -1;
-                            player[19] = -1;
-                        }
-
-                        if (pmap[(int)(player[16]-1)][(int)(player[15])])
-                        {
-                            player[25] = -1;
-                            player[26] = -1;
-                            player[23] = -1;
-                        }
-                    }
-                }
-
-                //Go right
-                if (((int)(player[0])&0x02) == 0x02 && pstates[pmap[(int)(parts[i].y+10)][(int)(parts[i].x)]&0xFF].state != ST_GAS)
-                {
-                    if (pstates[pmap[(int)(parts[i].y+10)][(int)(parts[i].x)]&0xFF].state != ST_LIQUID
-                            && (pmap[(int)(parts[i].y+10)][(int)(parts[i].x)]&0xFF) != PT_LNTG)
-                    {
-                        if (pmap[(int)(player[8]-1)][(int)(player[7])])
-                        {
-                            player[21] = 3;
-                            player[22] = -2;
-                            player[19] = 2;
-                        }
-
-                        if (pmap[(int)(player[16]-1)][(int)(player[15])])
-                        {
-                            player[25] = 3;
-                            player[26] = -2;
-                            player[23] = 2;
-                        }
-                    }
-                    else
-                    {
-                        if (pmap[(int)(player[8]-1)][(int)(player[7])])
-                        {
-                            player[21] = 1;
-                            player[22] = -1;
-                            player[19] = 1;
-                        }
-
-                        if (pmap[(int)(player[16]-1)][(int)(player[15])])
-                        {
-                            player[25] = 1;
-                            player[26] = -1;
-                            player[23] = 1;
-                        }
-
-                    }
-                }
-
-                //Jump
-                if (((int)(player[0])&0x04) == 0x04 && (pstates[pmap[(int)(player[8]-0.5)][(int)(player[7])]&0xFF].state != ST_GAS || pstates[pmap[(int)(player[16]-0.5)][(int)(player[15])]&0xFF].state != ST_GAS))
-                {
-                    if (pmap[(int)(player[8]-0.5)][(int)(player[7])] || pmap[(int)(player[16]-0.5)][(int)(player[15])])
-                    {
-                        parts[i].vy = -5;
-                        player[22] -= 1;
-                        player[26] -= 1;
-                    }
-                }
-
-                //Charge detector wall if foot inside
-                if(bmap[(int)(player[8]+0.5)/CELL][(int)(player[7]+0.5)/CELL]==WL_DETECT)
-                    set_emap((int)player[7]/CELL, (int)player[8]/CELL);
-                if(bmap[(int)(player[16]+0.5)/CELL][(int)(player[15]+0.5)/CELL]==WL_DETECT)
-                    set_emap((int)(player[15]+0.5)/CELL, (int)(player[16]+0.5)/CELL);
-
-                //Searching for particles near head
-                for(nx = -2; nx <= 2; nx++)
-                    for(ny = 0; ny>=-2; ny--)
-                    {
-                        if(!pmap[ny+y][nx+x] || (pmap[ny+y][nx+x]>>8)>=NPART)
-                            continue;
-                        if(ptypes[pmap[ny+y][nx+x]&0xFF].falldown!=0 || (pmap[ny+y][nx+x]&0xFF) == PT_NEUT || (pmap[ny+y][nx+x]&0xFF) == PT_PHOT)
-                        {
-                            player[2] = pmap[ny+y][nx+x]&0xFF;  //Current element
-                        }
-                        if((pmap[ny+y][nx+x]&0xFF) == PT_PLNT && parts[i].life<100)  //Plant gives him 5 HP
-                        {
-                            if(parts[i].life<=95)
-                                parts[i].life += 5;
-                            else
-                                parts[i].life = 100;
-                            kill_part(pmap[ny+y][nx+x]>>8);
-                        }
-
-                        if((pmap[ny+y][nx+x]&0xFF) == PT_NEUT)
-                        {
-                            parts[i].life -= (102-parts[i].life)/2;
-                            kill_part(pmap[ny+y][nx+x]>>8);
-                        }
-                        if(bmap[(ny+y)/CELL][(nx+x)/CELL]==WL_FAN)
-                            player[2] = SPC_AIR;
-                    }
-
-                //Head position
-                nx = x + 3*((((int)player[1])&0x02) == 0x02) - 3*((((int)player[1])&0x01) == 0x01);
-                ny = y - 3*(player[1] == 0);
-
-                //Spawn
-                if(((int)(player[0])&0x08) == 0x08)
-                {
-                    ny -= 2*(rand()%2)+1;
-                    r = pmap[ny][nx];
-                    if(!((r>>8)>=NPART))
-                    {
-                        if(pstates[r&0xFF].state == ST_SOLID)
-                        {
-                            create_part(-1, nx, ny, PT_SPRK);
-                        }
-                        else
-                        {
-                            if(player[2] == SPC_AIR)
-                                create_parts(nx + 3*((((int)player[1])&0x02) == 0x02) - 3*((((int)player[1])&0x01) == 0x01), ny, 4, 4, SPC_AIR);
-                            else
-                                create_part(-1, nx, ny, player[2]);
-
-                            r = pmap[ny][nx];
-                            if( ((r>>8) < NPART) && (r>>8)>=0 && player[2] != PT_PHOT && player[2] != SPC_AIR)
-                                parts[r>>8].vx = parts[r>>8].vx + 5*((((int)player[1])&0x02) == 0x02) - 5*(((int)(player[1])&0x01) == 0x01);
-                            if(((r>>8) < NPART) && (r>>8)>=0 && player[2] == PT_PHOT)
-                            {
-                                int random = abs(rand()%3-1)*3;
-                                if (random==0)
-                                {
-                                    parts[r>>8].life = 0;
-                                    parts[r>>8].type = PT_NONE;
-                                }
-                                else
-                                {
-                                    parts[r>>8].vy = 0;
-                                    parts[r>>8].vx = (((((int)player[1])&0x02) == 0x02) - (((int)(player[1])&0x01) == 0x01))*random;
-                                }
-                            }
-
-                        }
-                    }
-                }
-
-                //Simulation of joints
-                d = 25/(pow((player[3]-player[7]), 2) + pow((player[4]-player[8]), 2)+25) - 0.5;  //Fast distance
-                player[7] -= (player[3]-player[7])*d;
-                player[8] -= (player[4]-player[8])*d;
-                player[3] += (player[3]-player[7])*d;
-                player[4] += (player[4]-player[8])*d;
-
-                d = 25/(pow((player[11]-player[15]), 2) + pow((player[12]-player[16]), 2)+25) - 0.5;
-                player[15] -= (player[11]-player[15])*d;
-                player[16] -= (player[12]-player[16])*d;
-                player[11] += (player[11]-player[15])*d;
-                player[12] += (player[12]-player[16])*d;
-
-                d = 36/(pow((player[3]-parts[i].x), 2) + pow((player[4]-parts[i].y), 2)+36) - 0.5;
-                parts[i].vx -= (player[3]-parts[i].x)*d;
-                parts[i].vy -= (player[4]-parts[i].y)*d;
-                player[3] += (player[3]-parts[i].x)*d;
-                player[4] += (player[4]-parts[i].y)*d;
-
-                d = 36/(pow((player[11]-parts[i].x), 2) + pow((player[12]-parts[i].y), 2)+36) - 0.5;
-                parts[i].vx -= (player[11]-parts[i].x)*d;
-                parts[i].vy -= (player[12]-parts[i].y)*d;
-                player[11] += (player[11]-parts[i].x)*d;
-                player[12] += (player[12]-parts[i].y)*d;
-
-                //Side collisions checking
-                for(nx = -3; nx <= 3; nx++)
-                {
-                    r = pmap[(int)(player[16]-2)][(int)(player[15]+nx)];
-                    if(r && pstates[r&0xFF].state != ST_GAS && pstates[r&0xFF].state != ST_LIQUID)
-                        player[15] -= nx;
-
-                    r = pmap[(int)(player[8]-2)][(int)(player[7]+nx)];
-                    if(r && pstates[r&0xFF].state != ST_GAS && pstates[r&0xFF].state != ST_LIQUID)
-                        player[7] -= nx;
-                }
-
-                //Collision checks
-                for(ny = -2-(int)parts[i].vy; ny<=0; ny++)
-                {
-                    r = pmap[(int)(player[8]+ny)][(int)(player[7]+0.5)];  //This is to make coding more pleasant :-)
-
-                    //For left leg
-                    if (r && (r&0xFF)!=PT_STKM)
-                    {
-                        if(pstates[r&0xFF].state == ST_LIQUID || (r&0xFF) == PT_LNTG)  //Liquid checks  //Liquid checks
-                        {
-                            if(parts[i].y<(player[8]-10))
-                                parts[i].vy = 1*dt;
-                            else
-                                parts[i].vy = 0;
-                            if(abs(parts[i].vx)>1)
-                                parts[i].vx *= 0.5*dt;
-                        }
-                        else
-                        {
-                            if(pstates[r&0xFF].state != ST_GAS)
-                            {
-                                player[8] += ny-1;
-                                parts[i].vy -= 0.5*parts[i].vy*dt;
-                            }
-                        }
-                        player[9] = player[7];
-                    }
-
-                    r = pmap[(int)(player[16]+ny)][(int)(player[15]+0.5)];
-
-                    //For right leg
-                    if (r && (r&0xFF)!=PT_STKM)
-                    {
-                        if(pstates[r&0xFF].state == ST_LIQUID || (r&0xFF) == PT_LNTG)
-                        {
-                            if(parts[i].y<(player[16]-10))
-                                parts[i].vy = 1*dt;
-                            else
-                                parts[i].vy = 0;
-                            if(abs(parts[i].vx)>1)
-                                parts[i].vx *= 0.5*dt;
-                        }
-                        else
-                        {
-                            if(pstates[r&0xFF].state != ST_GAS)
-                            {
-                                player[16] += ny-1;
-                                parts[i].vy -= 0.5*parts[i].vy*dt;
-                            }
-                        }
-                        player[17] = player[15];
-                    }
-
-                    //If it falls too fast
-                    if (parts[i].vy>=30)
-                    {
-                        parts[i].y -= (10+ny)*dt;
-                        parts[i].vy = -10*dt;
-                    }
-
-                }
-
-                //Keeping legs distance
-                if (pow((player[7] - player[15]), 2)<16 && pow((player[8]-player[16]), 2)<1)
-                {
-                    player[21] -= 0.2;
-                    player[25] += 0.2;
-                }
-
-                if (pow((player[3] - player[11]), 2)<16 && pow((player[4]-player[12]), 2)<1)
-                {
-                    player[19] -= 0.2;
-                    player[23] += 0.2;
-                }
-
-                //If legs touch something
-                r = pmap[(int)(player[8]+0.5)][(int)(player[7]+0.5)];
-                if((r&0xFF)==PT_SPRK && r && (r>>8)<NPART)  //If on charge
-                {
-                    parts[i].life -= (int)(rand()/1000)+38;
-                }
-
-                if (r>0 && (r>>8)<NPART)  //If hot or cold
-                {
-                    if(parts[r>>8].temp>=323 || parts[r>>8].temp<=243)
-                    {
-                        parts[i].life -= 2;
-                        player[26] -= 1;
-                    }
-                }
-
-                if ((r&0xFF)==PT_ACID)  //If on acid
-                    parts[i].life -= 5;
-
-                if ((r&0xFF)==PT_PLUT)  //If on plut
-                    parts[i].life -= 1;
-
-                r = pmap[(int)(player[16]+0.5)][(int)(player[15]+0.5)];
-                if((r&0xFF)==PT_SPRK && r && (r>>8)<NPART)  //If on charge
-                {
-                    parts[i].life -= (int)(rand()/1000)+38;
-                }
-
-                if(r>0 && (r>>8)<NPART)  //If hot or cold
-                {
-                    if(parts[r>>8].temp>=323 || parts[r>>8].temp<=243)
-                    {
-                        parts[i].life -= 2;
-                        player[22] -= 1;
-                    }
-                }
-
-                if ((r&0xFF)==PT_ACID)  //If on acid
-                    parts[i].life -= 5;
-
-                if ((r&0xFF)==PT_PLUT)  //If on plut
-                    parts[i].life -= 1;
-
-                isplayer = 1;
-            }
-	    if(t==PT_STKM2)
-            {
-                float dt = 0.9;///(FPSB*FPSB);  //Delta time in square
-                //Tempirature handling
-                if(parts[i].temp<243)
-                    parts[i].life -= 1;
-                if((parts[i].temp<309.6f) && (parts[i].temp>=243))
-                    parts[i].temp += 1;
-
-                //Death
-                if(parts[i].life<1 || death2 == 1 || (pv[y/CELL][x/CELL]>=4.5f && player2[2] != SPC_AIR) )  //If his HP is less that 0 or there is very big wind...
-                {
-                    for(r=-2; r<=1; r++)
-                    {
-                        create_part(-1, x+r, y-2, player2[2]);
-                        create_part(-1, x+r+1, y+2, player2[2]);
-                        create_part(-1, x-2, y+r+1, player2[2]);
-                        create_part(-1, x+2, y+r, player2[2]);
-                    }
-                    kill_part(i);  //Kill him
-                    goto killed;
-                }
-
-                parts[i].vy += -0.7*dt;  //Head up!
-
-                //Verlet integration
-                pp = 2*player2[3]-player2[5]+player2[19]*dt*dt;;
-                player2[5] = player2[3];
-                player2[3] = pp;
-                pp = 2*player2[4]-player2[6]+player2[20]*dt*dt;;
-                player2[6] = player2[4];
-                player2[4] = pp;
-
-                pp = 2*player2[7]-player2[9]+player2[21]*dt*dt;;
-                player2[9] = player2[7];
-                player2[7] = pp;
-                pp = 2*player2[8]-player2[10]+(player2[22]+1)*dt*dt;;
-                player2[10] = player2[8];
-                player2[8] = pp;
-
-                pp = 2*player2[11]-player2[13]+player2[23]*dt*dt;;
-                player2[13] = player2[11];
-                player2[11] = pp;
-                pp = 2*player2[12]-player2[14]+player2[24]*dt*dt;;
-                player2[14] = player2[12];
-                player2[12] = pp;
-
-                pp = 2*player2[15]-player2[17]+player2[25]*dt*dt;;
-                player2[17] = player2[15];
-                player2[15] = pp;
-                pp = 2*player2[16]-player2[18]+(player2[26]+1)*dt*dt;;
-                player2[18] = player2[16];
-                player2[16] = pp;
-
-                //Setting acceleration to 0
-                player2[19] = 0;
-                player2[20] = 0;
-
-                player2[21] = 0;
-                player2[22] = 0;
-
-                player2[23] = 0;
-                player2[24] = 0;
-
-                player2[25] = 0;
-                player2[26] = 0;
-
-                //Go left
-                if (((int)(player2[0])&0x01) == 0x01 && pstates[pmap[(int)(parts[i].y+10)][(int)(parts[i].x)]&0xFF].state != ST_GAS)
-                {
-                    if (pstates[pmap[(int)(parts[i].y+10)][(int)(parts[i].x)]&0xFF].state != ST_LIQUID
-                            && (pmap[(int)(parts[i].y+10)][(int)(parts[i].x)]&0xFF) != PT_LNTG)
-                    {
-                        if (pmap[(int)(player2[8]-1)][(int)(player2[7])])
-                        {
-                            player2[21] = -3;
-                            player2[22] = -2;
-                            player2[19] = -2;
-                        }
-
-                        if (pmap[(int)(player2[16]-1)][(int)(player2[15])])
-                        {
-                            player2[25] = -3;
-                            player2[26] = -2;
-                            player2[23] = -2;
-                        }
-                    }
-                    else
-                    {
-                        if (pmap[(int)(player2[8]-1)][(int)(player2[7])])  //It should move another way in liquids
-                        {
-                            player2[21] = -1;
-                            player2[22] = -1;
-                            player2[19] = -1;
-                        }
-
-                        if (pmap[(int)(player2[16]-1)][(int)(player2[15])])
-                        {
-                            player2[25] = -1;
-                            player2[26] = -1;
-                            player2[23] = -1;
-                        }
-                    }
-                }
-
-                //Go right
-                if (((int)(player2[0])&0x02) == 0x02 && pstates[pmap[(int)(parts[i].y+10)][(int)(parts[i].x)]&0xFF].state != ST_GAS)
-                {
-                    if (pstates[pmap[(int)(parts[i].y+10)][(int)(parts[i].x)]&0xFF].state != ST_LIQUID
-                            && (pmap[(int)(parts[i].y+10)][(int)(parts[i].x)]&0xFF) != PT_LNTG)
-                    {
-                        if (pmap[(int)(player2[8]-1)][(int)(player2[7])])
-                        {
-                            player2[21] = 3;
-                            player2[22] = -2;
-                            player2[19] = 2;
-                        }
-
-                        if (pmap[(int)(player2[16]-1)][(int)(player2[15])])
-                        {
-                            player2[25] = 3;
-                            player2[26] = -2;
-                            player2[23] = 2;
-                        }
-                    }
-                    else
-                    {
-                        if (pmap[(int)(player2[8]-1)][(int)(player2[7])])
-                        {
-                            player2[21] = 1;
-                            player2[22] = -1;
-                            player2[19] = 1;
-                        }
-
-                        if (pmap[(int)(player2[16]-1)][(int)(player2[15])])
-                        {
-                            player2[25] = 1;
-                            player2[26] = -1;
-                            player2[23] = 1;
-                        }
-
-                    }
-                }
-
-                //Jump
-                if (((int)(player2[0])&0x04) == 0x04 && (pstates[pmap[(int)(player2[8]-0.5)][(int)(player2[7])]&0xFF].state != ST_GAS || pstates[pmap[(int)(player2[16]-0.5)][(int)(player2[15])]&0xFF].state != ST_GAS))
-                {
-                    if (pmap[(int)(player2[8]-0.5)][(int)(player2[7])] || pmap[(int)(player2[16]-0.5)][(int)(player2[15])])
-                    {
-                        parts[i].vy = -5;
-                        player2[22] -= 1;
-                        player2[26] -= 1;
-                    }
-                }
-
-                //Charge detector wall if foot inside
-                if(bmap[(int)(player2[8]+0.5)/CELL][(int)(player2[7]+0.5)/CELL]==WL_DETECT)
-                    set_emap((int)player2[7]/CELL, (int)player2[8]/CELL);
-                if(bmap[(int)(player2[16]+0.5)/CELL][(int)(player2[15]+0.5)/CELL]==WL_DETECT)
-                    set_emap((int)(player2[15]+0.5)/CELL, (int)(player2[16]+0.5)/CELL);
-
-                //Searching for particles near head
-                for(nx = -2; nx <= 2; nx++)
-                    for(ny = 0; ny>=-2; ny--)
-                    {
-                        if(!pmap[ny+y][nx+x] || (pmap[ny+y][nx+x]>>8)>=NPART)
-                            continue;
-                        if(ptypes[pmap[ny+y][nx+x]&0xFF].falldown!=0 || (pmap[ny+y][nx+x]&0xFF) == PT_NEUT || (pmap[ny+y][nx+x]&0xFF) == PT_PHOT)
-                        {
-                            player2[2] = pmap[ny+y][nx+x]&0xFF;  //Current element
-                        }
-                        if((pmap[ny+y][nx+x]&0xFF) == PT_PLNT && parts[i].life<100)  //Plant gives him 5 HP
-                        {
-                            if(parts[i].life<=95)
-                                parts[i].life += 5;
-                            else
-                                parts[i].life = 100;
-                            kill_part(pmap[ny+y][nx+x]>>8);
-                        }
-
-                        if((pmap[ny+y][nx+x]&0xFF) == PT_NEUT)
-                        {
-                            parts[i].life -= (102-parts[i].life)/2;
-                            kill_part(pmap[ny+y][nx+x]>>8);
-                        }
-                        if(bmap[(ny+y)/CELL][(nx+x)/CELL]==WL_FAN)
-                            player2[2] = SPC_AIR;
-                    }
-
-                //Head position
-                nx = x + 3*((((int)player2[1])&0x02) == 0x02) - 3*((((int)player2[1])&0x01) == 0x01);
-                ny = y - 3*(player2[1] == 0);
-
-                //Spawn
-                if(((int)(player2[0])&0x08) == 0x08)
-                {
-                    ny -= 2*(rand()%2)+1;
-                    r = pmap[ny][nx];
-                    if(!((r>>8)>=NPART))
-                    {
-                        if(pstates[r&0xFF].state == ST_SOLID)
-                        {
-                            create_part(-1, nx, ny, PT_SPRK);
-                        }
-                        else
-                        {
-                            if(player2[2] == SPC_AIR)
-                                create_parts(nx + 3*((((int)player2[1])&0x02) == 0x02) - 3*((((int)player2[1])&0x01) == 0x01), ny, 4, 4, SPC_AIR);
-                            else
-                                create_part(-1, nx, ny, player2[2]);
-
-                            r = pmap[ny][nx];
-                            if( ((r>>8) < NPART) && (r>>8)>=0 && player2[2] != PT_PHOT && player2[2] != SPC_AIR)
-                                parts[r>>8].vx = parts[r>>8].vx + 5*((((int)player2[1])&0x02) == 0x02) - 5*(((int)(player2[1])&0x01) == 0x01);
-                            if(((r>>8) < NPART) && (r>>8)>=0 && player2[2] == PT_PHOT)
-                            {
-                                int random = abs(rand()%3-1)*3;
-                                if (random==0)
-                                {
-                                    parts[r>>8].life = 0;
-                                    parts[r>>8].type = PT_NONE;
-                                }
-                                else
-                                {
-                                    parts[r>>8].vy = 0;
-                                    parts[r>>8].vx = (((((int)player2[1])&0x02) == 0x02) - (((int)(player2[1])&0x01) == 0x01))*random;
-                                }
-                            }
-
-                        }
-                    }
-                }
-
-                //Simulation of joints
-                d = 25/(pow((player2[3]-player2[7]), 2) + pow((player2[4]-player2[8]), 2)+25) - 0.5;  //Fast distance
-                player2[7] -= (player2[3]-player2[7])*d;
-                player2[8] -= (player2[4]-player2[8])*d;
-                player2[3] += (player2[3]-player2[7])*d;
-                player2[4] += (player2[4]-player2[8])*d;
-
-                d = 25/(pow((player2[11]-player2[15]), 2) + pow((player2[12]-player2[16]), 2)+25) - 0.5;
-                player2[15] -= (player2[11]-player2[15])*d;
-                player2[16] -= (player2[12]-player2[16])*d;
-                player2[11] += (player2[11]-player2[15])*d;
-                player2[12] += (player2[12]-player2[16])*d;
-
-                d = 36/(pow((player2[3]-parts[i].x), 2) + pow((player2[4]-parts[i].y), 2)+36) - 0.5;
-                parts[i].vx -= (player2[3]-parts[i].x)*d;
-                parts[i].vy -= (player2[4]-parts[i].y)*d;
-                player2[3] += (player2[3]-parts[i].x)*d;
-                player2[4] += (player2[4]-parts[i].y)*d;
-
-                d = 36/(pow((player2[11]-parts[i].x), 2) + pow((player2[12]-parts[i].y), 2)+36) - 0.5;
-                parts[i].vx -= (player2[11]-parts[i].x)*d;
-                parts[i].vy -= (player2[12]-parts[i].y)*d;
-                player2[11] += (player2[11]-parts[i].x)*d;
-                player2[12] += (player2[12]-parts[i].y)*d;
-
-                //Side collisions checking
-                for(nx = -3; nx <= 3; nx++)
-                {
-                    r = pmap[(int)(player2[16]-2)][(int)(player2[15]+nx)];
-                    if(r && pstates[r&0xFF].state != ST_GAS && pstates[r&0xFF].state != ST_LIQUID)
-                        player2[15] -= nx;
-
-                    r = pmap[(int)(player2[8]-2)][(int)(player2[7]+nx)];
-                    if(r && pstates[r&0xFF].state != ST_GAS && pstates[r&0xFF].state != ST_LIQUID)
-                        player2[7] -= nx;
-                }
-
-                //Collision checks
-                for(ny = -2-(int)parts[i].vy; ny<=0; ny++)
-                {
-                    r = pmap[(int)(player2[8]+ny)][(int)(player2[7]+0.5)];  //This is to make coding more pleasant :-)
-
-                    //For left leg
-                    if (r && (r&0xFF)!=PT_STKM2)
-                    {
-                        if(pstates[r&0xFF].state == ST_LIQUID || (r&0xFF) == PT_LNTG)  //Liquid checks  //Liquid checks
-                        {
-                            if(parts[i].y<(player2[8]-10))
-                                parts[i].vy = 1*dt;
-                            else
-                                parts[i].vy = 0;
-                            if(abs(parts[i].vx)>1)
-                                parts[i].vx *= 0.5*dt;
-                        }
-                        else
-                        {
-                            if(pstates[r&0xFF].state != ST_GAS)
-                            {
-                                player2[8] += ny-1;
-                                parts[i].vy -= 0.5*parts[i].vy*dt;
-                            }
-                        }
-                        player2[9] = player2[7];
-                    }
-
-                    r = pmap[(int)(player2[16]+ny)][(int)(player2[15]+0.5)];
-
-                    //For right leg
-                    if (r && (r&0xFF)!=PT_STKM2)
-                    {
-                        if(pstates[r&0xFF].state == ST_LIQUID || (r&0xFF) == PT_LNTG)
-                        {
-                            if(parts[i].y<(player2[16]-10))
-                                parts[i].vy = 1*dt;
-                            else
-                                parts[i].vy = 0;
-                            if(abs(parts[i].vx)>1)
-                                parts[i].vx *= 0.5*dt;
-                        }
-                        else
-                        {
-                            if(pstates[r&0xFF].state != ST_GAS)
-                            {
-                                player2[16] += ny-1;
-                                parts[i].vy -= 0.5*parts[i].vy*dt;
-                            }
-                        }
-                        player2[17] = player2[15];
-                    }
-
-                    //If it falls too fast
-                    if (parts[i].vy>=30)
-                    {
-                        parts[i].y -= (10+ny)*dt;
-                        parts[i].vy = -10*dt;
-                    }
-
-                }
-
-                //Keeping legs distance
-                if (pow((player2[7] - player2[15]), 2)<16 && pow((player2[8]-player2[16]), 2)<1)
-                {
-                    player2[21] -= 0.2;
-                    player2[25] += 0.2;
-                }
-
-                if (pow((player2[3] - player2[11]), 2)<16 && pow((player2[4]-player2[12]), 2)<1)
-                {
-                    player2[19] -= 0.2;
-                    player2[23] += 0.2;
-                }
-
-                //If legs touch something
-                r = pmap[(int)(player2[8]+0.5)][(int)(player2[7]+0.5)];
-                if((r&0xFF)==PT_SPRK && r && (r>>8)<NPART)  //If on charge
-                {
-                    parts[i].life -= (int)(rand()/1000)+38;
-                }
-
-                if (r>0 && (r>>8)<NPART)  //If hot or cold
-                {
-                    if(parts[r>>8].temp>=323 || parts[r>>8].temp<=243)
-                    {
-                        parts[i].life -= 2;
-                        player2[26] -= 1;
-                    }
-                }
-
-                if ((r&0xFF)==PT_ACID)  //If on acid
-                    parts[i].life -= 5;
-
-                if ((r&0xFF)==PT_PLUT)  //If on plut
-                    parts[i].life -= 1;
-
-                r = pmap[(int)(player2[16]+0.5)][(int)(player2[15]+0.5)];
-                if((r&0xFF)==PT_SPRK && r && (r>>8)<NPART)  //If on charge
-                {
-                    parts[i].life -= (int)(rand()/1000)+38;
-                }
-
-                if(r>0 && (r>>8)<NPART)  //If hot or cold
-                {
-                    if(parts[r>>8].temp>=323 || parts[r>>8].temp<=243)
-                    {
-                        parts[i].life -= 2;
-                        player2[22] -= 1;
-                    }
-                }
-
-                if ((r&0xFF)==PT_ACID)  //If on acid
-                    parts[i].life -= 5;
-
-                if ((r&0xFF)==PT_PLUT)  //If on plut
-                    parts[i].life -= 1;
-
-                isplayer2 = 1;
-            }
-	    if(t==PT_SPAWN)
-	    {
-		if(death==1)
-		{
-			playerspawn = create_part(-1,x,y,PT_STKM);
-			isplayer = 1;
-		}
-		death = 0;
-	    }
-	    if(t==PT_SPAWN2)
-	    {
-		if(death2==1)
-		{
-			player2spawn = create_part(-1,x,y,PT_STKM2);
-			isplayer2 = 1;
-		}
-		death2 = 0;
-	    }
-            if(t==PT_CLNE)
-            {
-                if(!parts[i].ctype)
-                {
-                    for(nx=-1; nx<2; nx++)
-                        for(ny=-1; ny<2; ny++)
-                            if(x+nx>=0 && y+ny>0 &&
-                                    x+nx<XRES && y+ny<YRES &&
-                                    pmap[y+ny][x+nx] &&
-                                    (pmap[y+ny][x+nx]&0xFF)!=PT_CLNE &&
-				    (pmap[y+ny][x+nx]&0xFF)!=PT_BCLN &&
-				    (pmap[y+ny][x+nx]&0xFF)!=PT_PCLN &&
-                                    (pmap[y+ny][x+nx]&0xFF)!=PT_STKM &&
-				    (pmap[y+ny][x+nx]&0xFF)!=PT_STKM2 &&
-                                    (pmap[y+ny][x+nx]&0xFF)!=0xFF)
-                                parts[i].ctype = pmap[y+ny][x+nx]&0xFF;
-                }
-                else {
-                    create_part(-1, x+rand()%3-1, y+rand()%3-1, parts[i].ctype);
-                }
-
-            }
-	    if(t==PT_BCLN)
-            {
-                if(!parts[i].ctype)
-                {
-                    for(nx=-1; nx<2; nx++)
-                        for(ny=-1; ny<2; ny++)
-                            if(x+nx>=0 && y+ny>0 &&
-                                    x+nx<XRES && y+ny<YRES &&
-                                    pmap[y+ny][x+nx] &&
-                                    (pmap[y+ny][x+nx]&0xFF)!=PT_CLNE &&
-				    (pmap[y+ny][x+nx]&0xFF)!=PT_BCLN &&
-				    (pmap[y+ny][x+nx]&0xFF)!=PT_PCLN &&
-                                    (pmap[y+ny][x+nx]&0xFF)!=PT_STKM &&
-				    (pmap[y+ny][x+nx]&0xFF)!=PT_STKM2 &&
-                                    (pmap[y+ny][x+nx]&0xFF)!=0xFF)
-                                parts[i].ctype = pmap[y+ny][x+nx]&0xFF;
-                }
-                else {
-                    create_part(-1, x+rand()%3-1, y+rand()%3-1, parts[i].ctype);
-                }
-
-            }
-            if(parts[i].type==PT_PCLN)
-            {
-                if(!parts[i].ctype)
-                    for(nx=-1; nx<2; nx++)
-                        for(ny=-1; ny<2; ny++)
-                            if(x+nx>=0 && y+ny>0 &&
-                                    x+nx<XRES && y+ny<YRES &&
-                                    pmap[y+ny][x+nx] &&
-                                    (pmap[y+ny][x+nx]&0xFF)!=PT_CLNE &&
-                                    (pmap[y+ny][x+nx]&0xFF)!=PT_PCLN &&
-				    (pmap[y+ny][x+nx]&0xFF)!=PT_BCLN &&
-                                    (pmap[y+ny][x+nx]&0xFF)!=PT_SPRK &&
-                                    (pmap[y+ny][x+nx]&0xFF)!=PT_NSCN &&
-                                    (pmap[y+ny][x+nx]&0xFF)!=PT_PSCN &&
-                                    (pmap[y+ny][x+nx]&0xFF)!=PT_STKM &&
-				    (pmap[y+ny][x+nx]&0xFF)!=PT_STKM2 &&
-                                    (pmap[y+ny][x+nx]&0xFF)!=0xFF)
-                                parts[i].ctype = pmap[y+ny][x+nx]&0xFF;
-                if(parts[i].ctype && parts[i].life==10) {
-                    if(parts[i].ctype==PT_PHOT) {
-                        for(nx=-1; nx<2; nx++) {
-                            for(ny=-1; ny<2; ny++) {
-                                r = create_part(-1, x+nx, y+ny, parts[i].ctype);
-                                if(r!=-1) {
-                                    parts[r].vx = nx*3;
-                                    parts[r].vy = ny*3;
-                                }
-                            }
-                        }
-                    }
-		    else if(ptypes[parts[i].ctype].properties&PROP_LIFE) {
-                        for(nx=-1; nx<2; nx++) {
-                            for(ny=-1; ny<2; ny++) {
-                                create_part(-1, x+nx, y+ny, parts[i].ctype);
-                            }
-                        }
-                    }else {
-                        create_part(-1, x+rand()%3-1, y+rand()%3-1, parts[i].ctype);
-                    }
-                }
-            }
-            if(t==PT_YEST)
-            {
-                if(parts[i].temp>303&&parts[i].temp<317) {
-                    create_part(-1, x+rand()%3-1, y+rand()%3-1, PT_YEST);
-                }
-            }
-            if(t==PT_PLSM&&parts[i].ctype == PT_NBLE&&parts[i].life <=1)
-            {
-                parts[i].type = PT_NBLE;
-                parts[i].life = 0;
-            }
-            if (t==PT_FIRE && parts[i].life <=1 && parts[i].temp<625)
-            {
-                t = parts[i].type = PT_SMKE;
-                parts[i].life = rand()%20+250;
-            }
-
-            nx = (int)(parts[i].x+0.5f);
-            ny = (int)(parts[i].y+0.5f);
-
-            if(nx<CELL || nx>=XRES-CELL ||
-                    ny<CELL || ny>=YRES-CELL)
-            {
-                parts[i].x = lx;
-                parts[i].y = ly;
-                kill_part(i);
-                continue;
-            }
-
-            if(parts[i].type == PT_PHOT) {
-                rt = pmap[ny][nx] & 0xFF;
-
-                if(rt==PT_CLNE || rt==PT_PCLN || rt==PT_BCLN) {
-                    lt = pmap[ny][nx] >> 8;
-                    if(!parts[lt].ctype)
-                        parts[lt].ctype = PT_PHOT;
-                }
-
-                lt = pmap[y][x] & 0xFF;
-
-                r = eval_move(PT_PHOT, nx, ny, NULL);
-
-                if(((rt==PT_GLAS && lt!=PT_GLAS) || (rt!=PT_GLAS && lt==PT_GLAS)) && r) {
-                    if(!get_normal_interp(REFRACT|parts[i].type, x, y, parts[i].vx, parts[i].vy, &nrx, &nry)) {
-                        kill_part(i);
-                        continue;
-                    }
-
-                    r = get_wavelength_bin(&parts[i].ctype);
-                    if(r == -1) {
-                        kill_part(i);
-                        continue;
-                    }
-                    nn = GLASS_IOR - GLASS_DISP*(r-15)/15.0f;
-                    nn *= nn;
-
-                    nrx = -nrx;
-                    nry = -nry;
-                    if(rt==PT_GLAS && lt!=PT_GLAS)
-                        nn = 1.0f/nn;
-                    ct1 = parts[i].vx*nrx + parts[i].vy*nry;
-                    ct2 = 1.0f - (nn*nn)*(1.0f-(ct1*ct1));
-                    if(ct2 < 0.0f) {
-                        parts[i].vx -= 2.0f*ct1*nrx;
-                        parts[i].vy -= 2.0f*ct1*nry;
-                        parts[i].x = lx;
-                        parts[i].y = ly;
-                        nx = (int)(lx + 0.5f);
-                        ny = (int)(ly + 0.5f);
-                    } else {
-                        ct2 = sqrtf(ct2);
-                        ct2 = ct2 - nn*ct1;
-                        parts[i].vx = nn*parts[i].vx + ct2*nrx;
-                        parts[i].vy = nn*parts[i].vy + ct2*nry;
-                    }
-                }
-            }
-
-            rt = parts[i].flags & FLAG_STAGNANT;
-            parts[i].flags &= ~FLAG_STAGNANT;
-            if(!try_move(i, x, y, nx, ny))
-            {
-                parts[i].x = lx;
-                parts[i].y = ly;
-                if(ptypes[t].falldown)
-                {
-                    if(nx!=x && try_move(i, x, y, nx, y))
-                    {
-                        parts[i].x = ix;
-                        parts[i].vx *= ptypes[t].collision;
-                        parts[i].vy *= ptypes[t].collision;
-                    }
-                    else if(ny!=y && try_move(i, x, y, x, ny))
-                    {
-                        parts[i].y = iy;
-                        parts[i].vx *= ptypes[t].collision;
-                        parts[i].vy *= ptypes[t].collision;
-                    }
-                    else
-                    {
-                        r = (rand()%2)*2-1;
-                        if(ny!=y && try_move(i, x, y, x+r, ny))
-                        {
-                            parts[i].x += r;
-                            parts[i].y = iy;
-                            parts[i].vx *= ptypes[t].collision;
-                            parts[i].vy *= ptypes[t].collision;
-                        }
-                        else if(ny!=y && try_move(i, x, y, x-r, ny))
-                        {
-                            parts[i].x -= r;
-                            parts[i].y = iy;
-                            parts[i].vx *= ptypes[t].collision;
-                            parts[i].vy *= ptypes[t].collision;
-                        }
-                        else if(nx!=x && try_move(i, x, y, nx, y+r))
-                        {
-                            parts[i].x = ix;
-                            parts[i].y += r;
-                            parts[i].vx *= ptypes[t].collision;
-                            parts[i].vy *= ptypes[t].collision;
-                        }
-                        else if(nx!=x && try_move(i, x, y, nx, y-r))
-                        {
-                            parts[i].x = ix;
-                            parts[i].y -= r;
-                            parts[i].vx *= ptypes[t].collision;
-                            parts[i].vy *= ptypes[t].collision;
-                        }
-                        else if(ptypes[t].falldown>1 && (parts[i].vy>fabs(parts[i].vx) || gravityMode==2))
-                        {
-                            s = 0;
-                            if(!rt || nt) //nt is if there is an something else besides the current particle type, around the particle
-                                rt = 30;//slight less water lag, although it changes how it moves a lot
-                            else
-                                rt = 10;
-                            for(j=x+r; j>=0 && j>=x-rt && j<x+rt && j<XRES; j+=r)
-                            {
-                                if(try_move(i, x, y, j, ny))
-                                {
-                                    parts[i].x += j-x;
-                                    parts[i].y += ny-y;
-                                    x = j;
-                                    y = ny;
-                                    s = 1;
-                                    break;
-                                }
-                                if(try_move(i, x, y, j, y))
-                                {
-                                    parts[i].x += j-x;
-                                    x = j;
-                                    s = 1;
-                                    break;
-                                }
-                                if((pmap[y][j]&255)!=t || (bmap[y/CELL][j/CELL] && bmap[y/CELL][j/CELL]!=WL_STREAM))
-                                    break;
-                            }
-                            if(parts[i].vy>0)
-                                r = 1;
-                            else
-                                r = -1;
-                            if(s)
-                                for(j=y+r; j>=0 && j<YRES && j>=y-rt && j<y+rt; j+=r)
-                                {
-                                    if(try_move(i, x, y, x, j))
-                                    {
-                                        parts[i].y += j-y;
-                                        break;
-                                    }
-                                    if((pmap[j][x]&255)!=t || (bmap[j/CELL][x/CELL] && bmap[j/CELL][x/CELL]!=WL_STREAM))
-                                    {
-                                        s = 0;
-                                        break;
-                                    }
-                                }
-                            parts[i].vx *= ptypes[t].collision;
-                            parts[i].vy *= ptypes[t].collision;
-                            if(!s)
-                                parts[i].flags |= FLAG_STAGNANT;
-                        }
-                        else
-                        {
-                            parts[i].flags |= FLAG_STAGNANT;
-                            parts[i].vx *= ptypes[t].collision;
-                            parts[i].vy *= ptypes[t].collision;
-                        }
-                    }
-                }
-                else
-                {
-                    parts[i].flags |= FLAG_STAGNANT;
-                    if(t==PT_NEUT && 100>(rand()%1000))
-                    {
-                        kill_part(i);
-                        continue;
-                    }
-                    else if(t==PT_NEUT || t==PT_PHOT) //Seems to break neutrons, sorry Skylark
-                    {
-                        r = pmap[ny][nx];
-
-                        /* this should be replaced with a particle type attribute ("photwl" or something) */
-                        if((r & 0xFF) == PT_PSCN) parts[i].ctype  = 0x00000000;
-                        if((r & 0xFF) == PT_NSCN) parts[i].ctype  = 0x00000000;
-                        if((r & 0xFF) == PT_SPRK) parts[i].ctype  = 0x00000000;
-                        if((r & 0xFF) == PT_COAL) parts[i].ctype  = 0x00000000;
-                        if((r & 0xFF) == PT_BCOL) parts[i].ctype  = 0x00000000;
-                        if((r & 0xFF) == PT_PLEX) parts[i].ctype &= 0x1F00003E;
-                        if((r & 0xFF) == PT_NITR) parts[i].ctype &= 0x0007C000;
-                        if((r & 0xFF) == PT_NBLE) parts[i].ctype &= 0x3FFF8000;
-                        if((r & 0xFF) == PT_LAVA) parts[i].ctype &= 0x3FF00000;
-                        if((r & 0xFF) == PT_ACID) parts[i].ctype &= 0x1FE001FE;
-                        if((r & 0xFF) == PT_DUST) parts[i].ctype &= 0x3FFFFFC0;
-                        if((r & 0xFF) == PT_SNOW) parts[i].ctype &= 0x03FFFFFF;
-                        if((r & 0xFF) == PT_GOO)  parts[i].ctype &= 0x3FFAAA00;
-                        if((r & 0xFF) == PT_PLNT) parts[i].ctype &= 0x0007C000;
-                        if((r & 0xFF) == PT_PLUT) parts[i].ctype &= 0x001FCE00;
-                        if((r & 0xFF) == PT_URAN) parts[i].ctype &= 0x003FC000;
-
-                        if(get_normal_interp(t, lx, ly, parts[i].vx, parts[i].vy, &nrx, &nry)) {
-                            dp = nrx*parts[i].vx + nry*parts[i].vy;
-                            parts[i].vx -= 2.0f*dp*nrx;
-                            parts[i].vy -= 2.0f*dp*nry;
-                            nx = (int)(parts[i].x + parts[i].vx + 0.5f);
-                            ny = (int)(parts[i].y + parts[i].vy + 0.5f);
-                            if(try_move(i, x, y, nx, ny)) {
-                                parts[i].x = (float)nx;
-                                parts[i].y = (float)ny;
-                            } else {
-                                kill_part(i);
-                                continue;
-                            }
-                        } else {
-			    if(t!=PT_NEUT)
-                            	kill_part(i);
-                            continue;
-                        }
-
-                        if(!parts[i].ctype) {
-			    if(t!=PT_NEUT)
-                            	kill_part(i);
-                            continue;
-                        }
-                    }
-
-                    else
-                    {
-                        if(nx>x+ISTP) nx=x+ISTP;
-                        if(nx<x-ISTP) nx=x-ISTP;
-                        if(ny>y+ISTP) ny=y+ISTP;
-                        if(ny<y-ISTP) ny=y-ISTP;
-                        if(try_move(i, x, y, 2*x-nx, ny))
-                        {
-                            parts[i].x = (float)(2*x-nx);
-                            parts[i].y = (float)iy;
-                            parts[i].vx *= ptypes[t].collision;
-                        }
-                        else if(try_move(i, x, y, nx, 2*y-ny))
-                        {
-                            parts[i].x = (float)ix;
-                            parts[i].y = (float)(2*y-ny);
-                            parts[i].vy *= ptypes[t].collision;
-                        }
-                        else
-                        {
-                            parts[i].vx *= ptypes[t].collision;
-                            parts[i].vy *= ptypes[t].collision;
-                        }
-                    }
-                }
-            }
-            if(nx<CELL || nx>=XRES-CELL || ny<CELL || ny>=YRES-CELL)
-            {
-                kill_part(i);
-                continue;
-            }
-        }
-    if(framerender) {
-        framerender = 0;
-        sys_pause = 1;
-    }
-}
->>>>>>> 2d79fa5c
+		}
+	}
 
 	update_particles_i(vid, 0, 1);
 
-<<<<<<< HEAD
 	for (y=0; y<YRES/CELL; y++)
 		for (x=0; x<XRES/CELL; x++)
 			if (bmap[y][x]==WL_STREAM)
@@ -5305,541 +2556,12 @@
 				}
 				drawtext(vid, x*CELL, y*CELL-2, "\x8D", 255, 255, 255, 128);
 			}
-=======
-    isplayer = 0;  //Needed for player spawning
-    isplayer2 = 0;
-    memset(pmap, 0, sizeof(pmap));
-    memset(photons, 0, sizeof(photons));
-    r = rand()%2;
-    NUM_PARTS = 0;
-    for(j=0; j<NPART; j++)
-    {
-        i = r ? (NPART-1-j) : j;
-        if(parts[i].type)
-        {
-            t = parts[i].type;
-            x = (int)(parts[i].x+0.5f);
-            y = (int)(parts[i].y+0.5f);
-            if(x>=0 && y>=0 && x<XRES && y<YRES && t!=PT_PHOT) {
-                if(t!=PT_NEUT || (pmap[y][x]&0xFF)!=PT_GLAS)
-                    pmap[y][x] = t|(i<<8);
-            }
-	    if(t==PT_PHOT)
-		    photons[y][x] = t|(i<<8);
-	    NUM_PARTS ++;
-        }
-        else
-        {
-            parts[i].life = l;
-            l = i;
-        }
-    }
-    pfree=l;
-    if(cmode==CM_BLOB)
-    {
-        for(y=0; y<YRES/CELL; y++)
-        {
-            for(x=0; x<XRES/CELL; x++)
-            {
-                if(bmap[y][x]==WL_WALL)
-                    for(j=0; j<CELL; j++)
-                        for(i=0; i<CELL; i++)
-                        {
-                            pmap[y*CELL+j][x*CELL+i] = 0x7FFFFFFF;
-                            vid[(y*CELL+j)*(XRES+BARSIZE)+(x*CELL+i)] = PIXPACK(0x808080);
-                            drawblob(vid, (x*CELL+i), (y*CELL+j), 0x80, 0x80, 0x80);
-
-                        }
-                if(bmap[y][x]==WL_DESTROYALL)
-                    for(j=0; j<CELL; j+=2)
-                        for(i=(j>>1)&1; i<CELL; i+=2)
-                        {
-                            vid[(y*CELL+j)*(XRES+BARSIZE)+(x*CELL+i)] = PIXPACK(0x808080);
-                            drawblob(vid, (x*CELL+i), (y*CELL+j), 0x80, 0x80, 0x80);
-                        }
-                if(bmap[y][x]==WL_ALLOWLIQUID)
-                {
-                    for(j=0; j<CELL; j++)
-                        for(i=0; i<CELL; i++)
-                            if(!((y*CELL+j)%2) && !((x*CELL+i)%2))
-                            {
-                                vid[(y*CELL+j)*(XRES+BARSIZE)+(x*CELL+i)] = PIXPACK(0xC0C0C0);
-                                drawblob(vid, (x*CELL+i), (y*CELL+j), 0xC0, 0xC0, 0xC0);
-                            }
-                    if(emap[y][x])
-                    {
-                        cr = cg = cb = 16;
-                        cr += fire_r[y][x];
-                        if(cr > 255) cr = 255;
-                        fire_r[y][x] = cr;
-                        cg += fire_g[y][x];
-                        if(cg > 255) cg = 255;
-                        fire_g[y][x] = cg;
-                        cb += fire_b[y][x];
-                        if(cb > 255) cb = 255;
-                        fire_b[y][x] = cb;
-                    }
-                }
-                if(bmap[y][x]==WL_FAN)
-                    for(j=0; j<CELL; j+=2)
-                        for(i=(j>>1)&1; i<CELL; i+=2)
-                        {
-                            vid[(y*CELL+j)*(XRES+BARSIZE)+(x*CELL+i)] = PIXPACK(0x8080FF);
-                            drawblob(vid, (x*CELL+i), (y*CELL+j), 0x80, 0x80, 0xFF);
-                        }
-                if(bmap[y][x]==WL_DETECT)
-                {
-                    for(j=0; j<CELL; j+=2)
-                        for(i=(j>>1)&1; i<CELL; i+=2)
-                        {
-                            vid[(y*CELL+j)*(XRES+BARSIZE)+(x*CELL+i)] = PIXPACK(0xFF8080);
-                            drawblob(vid, (x*CELL+i), (y*CELL+j), 0xFF, 0x80, 0x80);
-                        }
-                    if(emap[y][x])
-                    {
-                        cr = 255;
-                        cg = 32;
-                        cb = 8;
-                        cr += fire_r[y][x];
-                        if(cr > 255) cr = 255;
-                        fire_r[y][x] = cr;
-                        cg += fire_g[y][x];
-                        if(cg > 255) cg = 255;
-                        fire_g[y][x] = cg;
-                        cb += fire_b[y][x];
-                        if(cb > 255) cb = 255;
-                        fire_b[y][x] = cb;
-                    }
-                }
-                if(bmap[y][x]==WL_EWALL)
-                {
-                    if(emap[y][x])
-                    {
-                        cr = cg = cb = 128;
-                        cr += fire_r[y][x];
-                        if(cr > 255) cr = 255;
-                        fire_r[y][x] = cr;
-                        cg += fire_g[y][x];
-                        if(cg > 255) cg = 255;
-                        fire_g[y][x] = cg;
-                        cb += fire_b[y][x];
-                        if(cb > 255) cb = 255;
-                        fire_b[y][x] = cb;
-                        for(j=0; j<CELL; j++)
-                            for(i=0; i<CELL; i++)
-                                if(i&j&1)
-                                {
-                                    vid[(y*CELL+j)*(XRES+BARSIZE)+(x*CELL+i)] = PIXPACK(0x808080);
-                                    drawblob(vid, (x*CELL+i), (y*CELL+j), 0x80, 0x80, 0x80);
-                                }
-                    }
-                    else
-                    {
-                        for(j=0; j<CELL; j++)
-                            for(i=0; i<CELL; i++)
-                                pmap[y*CELL+j][x*CELL+i] = 0x7FFFFFFF;
-                        for(j=0; j<CELL; j++)
-                            for(i=0; i<CELL; i++)
-                                if(!(i&j&1))
-                                {
-                                    vid[(y*CELL+j)*(XRES+BARSIZE)+(x*CELL+i)] = PIXPACK(0x808080);
-                                    drawblob(vid, (x*CELL+i), (y*CELL+j), 0x80, 0x80, 0x80);
-                                }
-                    }
-                }
-                if(bmap[y][x]==WL_WALLELEC)
-                {
-                    for(j=0; j<CELL; j++)
-                        for(i=0; i<CELL; i++)
-                        {
-                            pmap[y*CELL+j][x*CELL+i] = 0x7FFFFFFF;
-                            if(!((y*CELL+j)%2) && !((x*CELL+i)%2))
-                            {
-                                vid[(y*CELL+j)*(XRES+BARSIZE)+(x*CELL+i)] = PIXPACK(0xC0C0C0);
-                                drawblob(vid, (x*CELL+i), (y*CELL+j), 0xC0, 0xC0, 0xC0);
-                            }
-                            else
-                            {
-                                vid[(y*CELL+j)*(XRES+BARSIZE)+(x*CELL+i)] = PIXPACK(0x808080);
-                                drawblob(vid, (x*CELL+i), (y*CELL+j), 0x80, 0x80, 0x80);
-                            }
-                        }
-                    if(emap[y][x])
-                    {
-                        cr = cg = cb = 16;
-                        cr += fire_r[y][x];
-                        if(cr > 255) cr = 255;
-                        fire_r[y][x] = cr;
-                        cg += fire_g[y][x];
-                        if(cg > 255) cg = 255;
-                        fire_g[y][x] = cg;
-                        cb += fire_b[y][x];
-                        if(cb > 255) cb = 255;
-                        fire_b[y][x] = cb;
-                    }
-                }
-                if(bmap[y][x]==WL_ALLOWALLELEC)
-                {
-                    for(j=0; j<CELL; j++)
-                        for(i=0; i<CELL; i++)
-                        {
-                            //pmap[y*CELL+j][x*CELL+i] = 0x7FFFFFFF;
-                            if(!((y*CELL+j)%2) && !((x*CELL+i)%2))
-                            {
-                                vid[(y*CELL+j)*(XRES+BARSIZE)+(x*CELL+i)] = PIXPACK(0xFFFF22);
-                                drawblob(vid, (x*CELL+i), (y*CELL+j), 0xFF, 0xFF, 0x22);
-                            }
-
-                        }
-                    if(emap[y][x])
-                    {
-                        cr = cg = cb = 16;
-                        cr += fire_r[y][x];
-                        if(cr > 255) cr = 255;
-                        fire_r[y][x] = cr;
-                        cg += fire_g[y][x];
-                        if(cg > 255) cg = 255;
-                        fire_g[y][x] = cg;
-                        cb += fire_b[y][x];
-                        if(cb > 255) cb = 255;
-                        fire_b[y][x] = cb;
-                    }
-                }
-                if(bmap[y][x]==WL_ALLOWGAS)
-                {
-                    for(j=0; j<CELL; j+=2)
-                    {
-                        for(i=(j>>1)&1; i<CELL; i+=2)
-                        {
-                            vid[(y*CELL+j)*(XRES+BARSIZE)+(x*CELL+i)] = PIXPACK(0x579777);
-                            drawblob(vid, (x*CELL+i), (y*CELL+j), 0x57, 0x97, 0x77);
-                        }
-                    }
-                }
-                if(bmap[y][x]==WL_ALLOWAIR)
-                {
-                    for(j=0; j<CELL; j+=2)
-                    {
-                        for(i=(j>>1)&1; i<CELL; i+=2)
-                        {
-                            vid[(y*CELL+j)*(XRES+BARSIZE)+(x*CELL+i)] = PIXPACK(0x3C3C3C);
-                            drawblob(vid, (x*CELL+i), (y*CELL+j), 0x3C, 0x3C, 0x3C);
-                        }
-                    }
-                }
-                if(bmap[y][x]==WL_ALLOWSOLID)
-                {
-                    for(j=0; j<CELL; j+=2)
-                    {
-                        for(i=(j>>1)&1; i<CELL; i+=2)
-                        {
-                            vid[(y*CELL+j)*(XRES+BARSIZE)+(x*CELL+i)] = PIXPACK(0x575757);
-                            drawblob(vid, (x*CELL+i), (y*CELL+j), 0x57, 0x57, 0x57);
-                        }
-                    }
-                }
-                if(bmap[y][x]==WL_EHOLE)
-                {
-                    if(emap[y][x])
-                    {
-                        for(j=0; j<CELL; j++)
-                        {
-                            for(i=(j)&1; i<CELL; i++)
-                            {
-                                vid[(y*CELL+j)*(XRES+BARSIZE)+(x*CELL+i)] = PIXPACK(0x242424);
-                                drawblob(vid, (x*CELL+i), (y*CELL+j), 0x24, 0x24, 0x24);
-                            }
-                        }
-                        for(j=0; j<CELL; j+=2)
-                        {
-                            for(i=(j)&1; i<CELL; i+=2)
-                            {
-                                vid[(y*CELL+j)*(XRES+BARSIZE)+(x*CELL+i)] = PIXPACK(0x000000);
-                            }
-                        }
-                    }
-                    else
-                    {
-                        for(j=0; j<CELL; j+=2)
-                        {
-                            for(i=(j)&1; i<CELL; i+=2)
-                            {
-                                vid[(y*CELL+j)*(XRES+BARSIZE)+(x*CELL+i)] = PIXPACK(0x242424);
-                                drawblob(vid, (x*CELL+i), (y*CELL+j), 0x24, 0x24, 0x24);
-                            }
-                        }
-                    }
-                    if(emap[y][x])
-                    {
-                        cr = cg = cb = 16;
-                        cr += fire_r[y][x];
-                        if(cr > 255) cr = 255;
-                        fire_r[y][x] = cr;
-                        cg += fire_g[y][x];
-                        if(cg > 255) cg = 255;
-                        fire_g[y][x] = cg;
-                        cb += fire_b[y][x];
-                        if(cb > 255) cb = 255;
-                        fire_b[y][x] = cb;
-                    }
-                }
-                if(emap[y][x] && (!sys_pause||framerender))
-                    emap[y][x] --;
-            }
-        }
-    }
-    else
-    {
-        for(y=0; y<YRES/CELL; y++)
-        {
-            for(x=0; x<XRES/CELL; x++)
-            {
-                if(bmap[y][x]==WL_WALL)
-                    for(j=0; j<CELL; j++)
-                        for(i=0; i<CELL; i++)
-                        {
-                            pmap[y*CELL+j][x*CELL+i] = 0x7FFFFFFF;
-                            vid[(y*CELL+j)*(XRES+BARSIZE)+(x*CELL+i)] = PIXPACK(0x808080);
-                        }
-                if(bmap[y][x]==WL_DESTROYALL)
-                    for(j=0; j<CELL; j+=2)
-                        for(i=(j>>1)&1; i<CELL; i+=2)
-                            vid[(y*CELL+j)*(XRES+BARSIZE)+(x*CELL+i)] = PIXPACK(0x808080);
-                if(bmap[y][x]==WL_ALLOWLIQUID)
-                {
-                    for(j=0; j<CELL; j++)
-                        for(i=0; i<CELL; i++)
-                            if(!((y*CELL+j)%2) && !((x*CELL+i)%2))
-                                vid[(y*CELL+j)*(XRES+BARSIZE)+(x*CELL+i)] = PIXPACK(0xC0C0C0);
-                    if(emap[y][x])
-                    {
-                        cr = cg = cb = 16;
-                        cr += fire_r[y][x];
-                        if(cr > 255) cr = 255;
-                        fire_r[y][x] = cr;
-                        cg += fire_g[y][x];
-                        if(cg > 255) cg = 255;
-                        fire_g[y][x] = cg;
-                        cb += fire_b[y][x];
-                        if(cb > 255) cb = 255;
-                        fire_b[y][x] = cb;
-                    }
-                }
-                if(bmap[y][x]==WL_FAN)
-                    for(j=0; j<CELL; j+=2)
-                        for(i=(j>>1)&1; i<CELL; i+=2)
-                            vid[(y*CELL+j)*(XRES+BARSIZE)+(x*CELL+i)] = PIXPACK(0x8080FF);
-                if(bmap[y][x]==WL_DETECT)
-                {
-                    for(j=0; j<CELL; j+=2)
-                        for(i=(j>>1)&1; i<CELL; i+=2)
-                            vid[(y*CELL+j)*(XRES+BARSIZE)+(x*CELL+i)] = PIXPACK(0xFF8080);
-                    if(emap[y][x])
-                    {
-                        cr = 255;
-                        cg = 32;
-                        cb = 8;
-                        cr += fire_r[y][x];
-                        if(cr > 255) cr = 255;
-                        fire_r[y][x] = cr;
-                        cg += fire_g[y][x];
-                        if(cg > 255) cg = 255;
-                        fire_g[y][x] = cg;
-                        cb += fire_b[y][x];
-                        if(cb > 255) cb = 255;
-                        fire_b[y][x] = cb;
-                    }
-                }
-                if(bmap[y][x]==WL_EWALL)
-                {
-                    if(emap[y][x])
-                    {
-                        cr = cg = cb = 128;
-                        cr += fire_r[y][x];
-                        if(cr > 255) cr = 255;
-                        fire_r[y][x] = cr;
-                        cg += fire_g[y][x];
-                        if(cg > 255) cg = 255;
-                        fire_g[y][x] = cg;
-                        cb += fire_b[y][x];
-                        if(cb > 255) cb = 255;
-                        fire_b[y][x] = cb;
-                        for(j=0; j<CELL; j++)
-                            for(i=0; i<CELL; i++)
-                                if(i&j&1)
-                                    vid[(y*CELL+j)*(XRES+BARSIZE)+(x*CELL+i)] = PIXPACK(0x808080);
-                    }
-                    else
-                    {
-                        for(j=0; j<CELL; j++)
-                            for(i=0; i<CELL; i++)
-                                pmap[y*CELL+j][x*CELL+i] = 0x7FFFFFFF;
-                        for(j=0; j<CELL; j++)
-                            for(i=0; i<CELL; i++)
-                                if(!(i&j&1))
-                                    vid[(y*CELL+j)*(XRES+BARSIZE)+(x*CELL+i)] = PIXPACK(0x808080);
-                    }
-                }
-                if(bmap[y][x]==WL_WALLELEC)
-                {
-                    for(j=0; j<CELL; j++)
-                        for(i=0; i<CELL; i++)
-                        {
-                            pmap[y*CELL+j][x*CELL+i] = 0x7FFFFFFF;
-                            if(!((y*CELL+j)%2) && !((x*CELL+i)%2))
-                                vid[(y*CELL+j)*(XRES+BARSIZE)+(x*CELL+i)] = PIXPACK(0xC0C0C0);
-                            else
-                                vid[(y*CELL+j)*(XRES+BARSIZE)+(x*CELL+i)] = PIXPACK(0x808080);
-                        }
-                    if(emap[y][x])
-                    {
-                        cr = cg = cb = 16;
-                        cr += fire_r[y][x];
-                        if(cr > 255) cr = 255;
-                        fire_r[y][x] = cr;
-                        cg += fire_g[y][x];
-                        if(cg > 255) cg = 255;
-                        fire_g[y][x] = cg;
-                        cb += fire_b[y][x];
-                        if(cb > 255) cb = 255;
-                        fire_b[y][x] = cb;
-                    }
-                }
-                if(bmap[y][x]==WL_ALLOWALLELEC)
-                {
-                    for(j=0; j<CELL; j++)
-                        for(i=0; i<CELL; i++)
-                        {
-                            //pmap[y*CELL+j][x*CELL+i] = 0x7FFFFFFF;
-                            if(!((y*CELL+j)%2) && !((x*CELL+i)%2))
-                                vid[(y*CELL+j)*(XRES+BARSIZE)+(x*CELL+i)] = PIXPACK(0xFFFF22);
-
-                        }
-                    if(emap[y][x])
-                    {
-                        cr = cg = cb = 16;
-                        cr += fire_r[y][x];
-                        if(cr > 255) cr = 255;
-                        fire_r[y][x] = cr;
-                        cg += fire_g[y][x];
-                        if(cg > 255) cg = 255;
-                        fire_g[y][x] = cg;
-                        cb += fire_b[y][x];
-                        if(cb > 255) cb = 255;
-                        fire_b[y][x] = cb;
-                    }
-                }
-                if(bmap[y][x]==WL_ALLOWAIR)
-                {
-                    for(j=0; j<CELL; j+=2)
-                    {
-                        for(i=(j>>1)&1; i<CELL; i+=2)
-                        {
-                            vid[(y*CELL+j)*(XRES+BARSIZE)+(x*CELL+i)] = PIXPACK(0x3C3C3C);
-                        }
-                    }
-                }
-                if(bmap[y][x]==WL_ALLOWGAS)
-                {
-                    for(j=0; j<CELL; j+=2)
-                    {
-                        for(i=(j>>1)&1; i<CELL; i+=2)
-                        {
-                            vid[(y*CELL+j)*(XRES+BARSIZE)+(x*CELL+i)] = PIXPACK(0x579777);
-                        }
-                    }
-                }
-                if(bmap[y][x]==WL_ALLOWSOLID)
-                {
-                    for(j=0; j<CELL; j+=2)
-                    {
-                        for(i=(j>>1)&1; i<CELL; i+=2)
-                        {
-                            vid[(y*CELL+j)*(XRES+BARSIZE)+(x*CELL+i)] = PIXPACK(0x575757);
-                        }
-                    }
-                }
-                if(bmap[y][x]==WL_EHOLE)
-                {
-                    if(emap[y][x])
-                    {
-                        for(j=0; j<CELL; j++)
-                        {
-                            for(i=(j)&1; i<CELL; i++)
-                            {
-                                vid[(y*CELL+j)*(XRES+BARSIZE)+(x*CELL+i)] = PIXPACK(0x242424);
-                            }
-                        }
-                        for(j=0; j<CELL; j+=2)
-                        {
-                            for(i=(j)&1; i<CELL; i+=2)
-                            {
-                                vid[(y*CELL+j)*(XRES+BARSIZE)+(x*CELL+i)] = PIXPACK(0x000000);
-                            }
-                        }
-                    }
-                    else
-                    {
-                        for(j=0; j<CELL; j+=2)
-                        {
-                            for(i=(j)&1; i<CELL; i+=2)
-                            {
-                                vid[(y*CELL+j)*(XRES+BARSIZE)+(x*CELL+i)] = PIXPACK(0x242424);
-                            }
-                        }
-                    }
-                    if(emap[y][x])
-                    {
-                        cr = cg = cb = 16;
-                        cr += fire_r[y][x];
-                        if(cr > 255) cr = 255;
-                        fire_r[y][x] = cr;
-                        cg += fire_g[y][x];
-                        if(cg > 255) cg = 255;
-                        fire_g[y][x] = cg;
-                        cb += fire_b[y][x];
-                        if(cb > 255) cb = 255;
-                        fire_b[y][x] = cb;
-                    }
-                }
-                if(emap[y][x] && (!sys_pause||framerender))
-                    emap[y][x] --;
-            }
-        }
-    }
-
-    update_particles_i(vid, 0, 1);
-
-    for(y=0; y<YRES/CELL; y++)
-        for(x=0; x<XRES/CELL; x++)
-            if(bmap[y][x]==WL_STREAM)
-            {
-                lx = x*CELL + CELL*0.5f;
-                ly = y*CELL + CELL*0.5f;
-                for(t=0; t<1024; t++)
-                {
-                    nx = (int)(lx+0.5f);
-                    ny = (int)(ly+0.5f);
-                    if(nx<0 || nx>=XRES || ny<0 || ny>=YRES)
-                        break;
-                    addpixel(vid, nx, ny, 255, 255, 255, 64);
-                    i = nx/CELL;
-                    j = ny/CELL;
-                    lx += vx[j][i]*0.125f;
-                    ly += vy[j][i]*0.125f;
-                    if(bmap[j][i]==WL_STREAM && i!=x && j!=y)
-                        break;
-                }
-                drawtext(vid, x*CELL, y*CELL-2, "\x8D", 255, 255, 255, 128);
-            }
->>>>>>> 2d79fa5c
 
 }
 
 void rotate_area(int area_x, int area_y, int area_w, int area_h, int invert)
 {
 	//TODO: MSCC doesn't like arrays who's size is determined at runtime.
-<<<<<<< HEAD
 #if !(defined(WIN32) && !defined(__GNUC__))
 	int cx = 0;
 	int cy = 0;
@@ -5847,89 +2569,38 @@
 	unsigned rtpmap[area_w][area_h];
 	unsigned char tbmap[area_h/CELL][area_w/CELL];
 	unsigned char rtbmap[area_w/CELL][area_h/CELL];
+	float tfvy[area_h/CELL][area_w/CELL];
+	float tfvx[area_h/CELL][area_w/CELL];
 	for (cy=0; cy<area_h; cy++)
 	{
 		for (cx=0; cx<area_w; cx++)//save walls to temp
 		{
 			if (area_x + cx<XRES&&area_y + cy<YRES)
 			{
-				if (bmap[(cy+area_y)/CELL][(cx+area_x)/CELL])
+				if (bmap[(cy+area_y)/CELL][(cx+area_x)/CELL]) {
 					tbmap[cy/CELL][cx/CELL] = bmap[(cy+area_y)/CELL][(cx+area_x)/CELL];
-				else
+					if (bmap[(cy+area_y)/CELL][(cx+area_x)/CELL]==WL_FAN) {
+						tfvx[cy/CELL][cx/CELL] = fvx[(cy+area_y)/CELL][(cx+area_x)/CELL];
+						tfvy[cy/CELL][cx/CELL] = fvy[(cy+area_y)/CELL][(cx+area_x)/CELL];
+					}
+				} else {
 					tbmap[cy/CELL][cx/CELL] = 0;
-			}
-=======
-	#if !(defined(WIN32) && !defined(__GNUC__))
-    int cx = 0;
-    int cy = 0;
-    unsigned tpmap[area_h][area_w];
-    unsigned rtpmap[area_w][area_h];
-    unsigned char tbmap[area_h/CELL][area_w/CELL];
-    unsigned char rtbmap[area_w/CELL][area_h/CELL];
-    float tfvy[area_h/CELL][area_w/CELL];
-    float tfvx[area_h/CELL][area_w/CELL];
-    for(cy=0; cy<area_h; cy++)
-    {
-        for(cx=0; cx<area_w; cx++)//save walls to temp
-        {
-	    if(area_x + cx<XRES&&area_y + cy<YRES)
-	    {
-		if(bmap[(cy+area_y)/CELL][(cx+area_x)/CELL]){
-			tbmap[cy/CELL][cx/CELL] = bmap[(cy+area_y)/CELL][(cx+area_x)/CELL];
-			if(bmap[(cy+area_y)/CELL][(cx+area_x)/CELL]==WL_FAN){
-				tfvx[cy/CELL][cx/CELL] = fvx[(cy+area_y)/CELL][(cx+area_x)/CELL];
-				tfvy[cy/CELL][cx/CELL] = fvy[(cy+area_y)/CELL][(cx+area_x)/CELL];
-			}
-		}else {
-			tbmap[cy/CELL][cx/CELL] = 0;
-			tfvx[cy/CELL][cx/CELL] = 0;
-			tfvy[cy/CELL][cx/CELL] = 0;
-		}
-	    }
-        }
-    }
-    for(cy=0; cy<area_h; cy++)
-    {
-        for(cx=0; cx<area_w; cx++)//save particles to temp
-        {
-	    if((area_x + cx<XRES&&area_y + cy<YRES))
-	    {
-		tpmap[cy][cx] = pmap[(int)(cy+area_y+0.5f)][(int)(cx+area_x+0.5f)];
-	    }
-	    else 
-		tpmap[(int)(cy+0.5f)][(int)(cx+0.5f)] = 0;
-        }
-    }
-    for(cy=0; cy<area_w; cy++)
-    {
-        for(cx=0; cx<area_h; cx++)//rotate temp arrays
-        {
-		if(invert)
-		{
-			rtbmap[cy/CELL][((area_h-1)-cx)/CELL] = tbmap[cy/CELL][cx/CELL];
-			rtpmap[cy][(area_h-1)-cx] = tpmap[(int)(cy+0.5f)][(int)(cx+0.5f)];
-			tfvx[cy/CELL][((area_h-1)-cx)/CELL] = -tfvx[cy/CELL][cx/CELL];
-			tfvy[cy/CELL][((area_h-1)-cx)/CELL] = tfvy[cy/CELL][cx/CELL];
->>>>>>> 2d79fa5c
+					tfvx[cy/CELL][cx/CELL] = 0;
+					tfvy[cy/CELL][cx/CELL] = 0;
+				}
+			}
 		}
 	}
 	for (cy=0; cy<area_h; cy++)
 	{
 		for (cx=0; cx<area_w; cx++)//save particles to temp
 		{
-<<<<<<< HEAD
 			if ((area_x + cx<XRES&&area_y + cy<YRES))
 			{
 				tpmap[cy][cx] = pmap[(int)(cy+area_y+0.5f)][(int)(cx+area_x+0.5f)];
 			}
 			else
 				tpmap[(int)(cy+0.5f)][(int)(cx+0.5f)] = 0;
-=======
-			rtbmap[((area_h-1)-cx)/CELL][cy/CELL] = tbmap[cy/CELL][cx/CELL];
-			rtpmap[(area_h-1)-cx][cy] = tpmap[(int)(cy+0.5f)][(int)(cx+0.5f)];
-			tfvy[((area_h-1)-cx)/CELL][cy/CELL] = -tfvx[cy/CELL][cx/CELL];
-			tfvx[((area_h-1)-cx)/CELL][cy/CELL] = tfvy[cy/CELL][cx/CELL];
->>>>>>> 2d79fa5c
 		}
 	}
 	for (cy=0; cy<area_w; cy++)
@@ -5940,11 +2611,15 @@
 			{
 				rtbmap[cy/CELL][((area_h-1)-cx)/CELL] = tbmap[cy/CELL][cx/CELL];
 				rtpmap[cy][(area_h-1)-cx] = tpmap[(int)(cy+0.5f)][(int)(cx+0.5f)];
+				tfvx[cy/CELL][((area_h-1)-cx)/CELL] = -tfvx[cy/CELL][cx/CELL];
+				tfvy[cy/CELL][((area_h-1)-cx)/CELL] = tfvy[cy/CELL][cx/CELL];
 			}
 			else
 			{
 				rtbmap[((area_h-1)-cx)/CELL][cy/CELL] = tbmap[cy/CELL][cx/CELL];
 				rtpmap[(area_h-1)-cx][cy] = tpmap[(int)(cy+0.5f)][(int)(cx+0.5f)];
+				tfvy[((area_h-1)-cx)/CELL][cy/CELL] = -tfvx[cy/CELL][cx/CELL];
+				tfvx[((area_h-1)-cx)/CELL][cy/CELL] = tfvy[cy/CELL][cx/CELL];
 			}
 		}
 	}
@@ -5960,13 +2635,9 @@
 					parts[rtpmap[(int)(cy+0.5f)][(int)(cx+0.5f)]>>8].y = area_y +cy;
 				}
 				bmap[(area_y+cy)/CELL][(area_x+cx)/CELL] = rtbmap[cy/CELL][cx/CELL];
-			}
-<<<<<<< HEAD
-=======
-			bmap[(area_y+cy)/CELL][(area_x+cx)/CELL] = rtbmap[cy/CELL][cx/CELL];
-			fvy[(area_y+cy)/CELL][(area_x+cx)/CELL] = tfvy[cy/CELL][cx/CELL];
-			fvx[(area_y+cy)/CELL][(area_x+cx)/CELL] = tfvx[cy/CELL][cx/CELL];
->>>>>>> 2d79fa5c
+				fvy[(area_y+cy)/CELL][(area_x+cx)/CELL] = tfvy[cy/CELL][cx/CELL];
+				fvx[(area_y+cy)/CELL][(area_x+cx)/CELL] = tfvx[cy/CELL][cx/CELL];
+			}
 		}
 	}
 #endif
@@ -6008,63 +2679,16 @@
 
 int flood_parts(int x, int y, int c, int cm, int bm)
 {
-<<<<<<< HEAD
 	int x1, x2, dy = (c<PT_NUM)?1:CELL;
-	int co = c;
+	int co = c, wall;
 	if (cm==PT_INST&&co==PT_SPRK)
 		if ((pmap[y][x]&0xFF)==PT_SPRK)
 			return 0;
 	if (c>=UI_WALLSTART&&c<=UI_WALLSTART+UI_WALLCOUNT)
 	{
-		c = c-100;
+		wall = c-100;
 	}
 	if (cm==-1)
-=======
-    int x1, x2, dy = (c<PT_NUM)?1:CELL;
-    int co = c, wall;
-    if(cm==PT_INST&&co==PT_SPRK)
-	    if((pmap[y][x]&0xFF)==PT_SPRK)
-		    return 0;
-    if(c>=UI_WALLSTART&&c<=UI_WALLSTART+UI_WALLCOUNT)
-    {
-        wall = c-100;
-    }
-    if(cm==-1)
-    {
-	if(c==0)
-        {
-            cm = pmap[y][x]&0xFF;
-            if(!cm)
-                return 0;
-	    if(REPLACE_MODE && cm!=SLALT)
-		return 0;
-        }
-        else
-            cm = 0;
-    }
-    if(bm==-1)
-    {
-        if(wall==WL_ERASE)
-        {
-            bm = bmap[y/CELL][x/CELL];
-            if(!bm)
-                return 0;
-            if(bm==WL_WALL)
-                cm = 0xFF;
-        }
-        else
-            bm = 0;
-    }
-
-    if(((pmap[y][x]&0xFF)!=cm || bmap[y/CELL][x/CELL]!=bm )||( (sdl_mod & (KMOD_CAPS)) && cm!=SLALT))
-        return 1;
-
-    // go left as far as possible
-    x1 = x2 = x;
-    while(x1>=CELL)
-    {
-        if((pmap[y][x1-1]&0xFF)!=cm || bmap[y/CELL][(x1-1)/CELL]!=bm)
->>>>>>> 2d79fa5c
 	{
 		if (c==0)
 		{
@@ -6079,7 +2703,7 @@
 	}
 	if (bm==-1)
 	{
-		if (c==WL_ERASE)
+		if (wall==WL_ERASE)
 		{
 			bm = bmap[y/CELL][x/CELL];
 			if (!bm)
@@ -6272,7 +2896,6 @@
 
 	if (c == 0 && !REPLACE_MODE)
 	{
-<<<<<<< HEAD
 		stemp = SLALT;
 		SLALT = 0;
 		if (rx==0&&ry==0)
@@ -6286,23 +2909,20 @@
 						delete_part(x+i, y+j);
 		SLALT = stemp;
 		return 1;
-=======
-		if((pmap[y][x]&0xFF)==SLALT || SLALT==0)
-		{
-		    if((pmap[y][x]))
-		    {
-			delete_part(x, y);
-			if(c!=0)
-			create_part(-2, x, y, c);
-		    }
-		}
->>>>>>> 2d79fa5c
 	}
 	if (REPLACE_MODE)
 	{
 		if (rx==0&&ry==0)
 		{
-			create_part(-2, x, y, c);
+			if ((pmap[y][x]&0xFF)==SLALT || SLALT==0)
+			{
+				if ((pmap[y][x]))
+				{
+					delete_part(x, y);
+					if (c!=0)
+						create_part(-2, x, y, c);
+				}
+			}
 		}
 		else
 			for (j=-ry; j<=ry; j++)
