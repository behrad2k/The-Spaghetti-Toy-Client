--- conflicted
+++ resolved
@@ -657,7 +657,6 @@
 		parts[i].tmp = (rand()%11) -5;
 	if (t==PT_PQRT)
 		parts[i].tmp = (rand()%11) -5;
-<<<<<<< HEAD
 	if (t==PT_FSEP)
 		parts[i].life = 50;
 	if (t==PT_COAL) {
@@ -702,79 +701,19 @@
 		parts[i].vx = 3.0f*cosf(a);
 		parts[i].vy = 3.0f*sinf(a);
 	}
-	if (t==PT_BIZR||t==PT_BIZRG)
-		parts[i].ctype = 0x47FFFF;
-	if (t!=PT_STKM&&t!=PT_STKM2 && t!=PT_PHOT)// && t!=PT_NEUT)  is this needed? it breaks floodfill, Yes photons should not be placed in the PMAP
-		pmap[y][x] = t|(i<<8);
-	else if (t==PT_STKM)
+	if (t==PT_STKM)
 	{
 		if (isplayer==0)
 		{
 			if (pmap[y][x]&0xFF==PT_SPAWN)
-=======
-    if(t==PT_FSEP)
-        parts[i].life = 50;
-    if(t==PT_COAL) {
-        parts[i].life = 110;
-        parts[i].tmp = 50;
-    }
-    if(t==PT_FRZW)
-	    parts[i].life = 100;
-    if(t==PT_PIPE)
-	parts[i].life = 60;
-    if(t==PT_BCOL)
-        parts[i].life = 110;
-    if(t==PT_FIRE)
-        parts[i].life = rand()%50+120;
-    if(t==PT_PLSM)
-        parts[i].life = rand()%150+50;
-    if(t==PT_HFLM)
-        parts[i].life = rand()%150+50;
-    if(t==PT_LAVA)
-        parts[i].life = rand()%120+240;
-    if(t==PT_NBLE)
-        parts[i].life = 0;
-    if(t==PT_ICEI)
-        parts[i].ctype = PT_WATR;
-    if(t==PT_NEUT)
-    {
-        float r = (rand()%128+128)/127.0f;
-        float a = (rand()%360)*3.14159f/180.0f;
-        parts[i].life = rand()%480+480;
-        parts[i].vx = r*cosf(a);
-        parts[i].vy = r*sinf(a);
-    }
-    if(t==PT_MORT)
-    {
-        parts[i].vx = 2;
-    }
-    if(t==PT_PHOT)
-    {
-        float a = (rand()%8) * 0.78540f;
-        parts[i].life = 680;
-        parts[i].ctype = 0x3FFFFFFF;
-        parts[i].vx = 3.0f*cosf(a);
-        parts[i].vy = 3.0f*sinf(a);
-    }
-	if(t==PT_STKM)
-    {
-        if(isplayer==0)
-        {
-			if(pmap[y][x]&0xFF==PT_SPAWN)
->>>>>>> b3735bb8
 			{
 				parts[pmap[y][x]>>8].type = PT_STKM;
 				parts[pmap[y][x]>>8].vx = 0;
 				parts[pmap[y][x]>>8].vy = 0;
 				parts[pmap[y][x]>>8].life = 100;
 				parts[pmap[y][x]>>8].ctype = 0;
-<<<<<<< HEAD
 				parts[pmap[y][x]>>8].temp = ptypes[t].heat;
 
-=======
-				parts[pmap[y][x]>>8].temp = ptypes[t].heat;    
-				
->>>>>>> b3735bb8
 			}
 			else
 			{
@@ -787,7 +726,6 @@
 				parts[i].ctype = 0;
 				parts[i].temp = ptypes[t].heat;
 			}
-<<<<<<< HEAD
 
 
 
@@ -812,68 +750,28 @@
 			player[18] = y+12;
 
 			isplayer = 1;
-=======
-			
-			
-			
-            player[3] = x-1;  //Setting legs positions
-            player[4] = y+6;
-            player[5] = x-1;
-            player[6] = y+6;
-			
-            player[7] = x-3;
-            player[8] = y+12;
-            player[9] = x-3;
-            player[10] = y+12;
-			
-            player[11] = x+1;
-            player[12] = y+6;
-            player[13] = x+1;
-            player[14] = y+6;
-			
-            player[15] = x+3;
-            player[16] = y+12;
-            player[17] = x+3;
-            player[18] = y+12;
-			
-            isplayer = 1;
-        }
-		else 
+		}
+		else
 		{
 			return -1;
->>>>>>> b3735bb8
 		}
 		//kill_part(playerspawn);
 		create_part(-1,x,y,PT_SPAWN);
 		ISSPAWN1 = 1;
-<<<<<<< HEAD
-	}
-	else if (t==PT_STKM2)
+	}
+	if (t==PT_STKM2)
 	{
 		if (isplayer2==0)
 		{
 			if (pmap[y][x]&0xFF==PT_SPAWN2)
-=======
-    }
-    if(t==PT_STKM2)
-    {
-        if(isplayer2==0)
-        {
-			if(pmap[y][x]&0xFF==PT_SPAWN2)
->>>>>>> b3735bb8
 			{
 				parts[pmap[y][x]>>8].type = PT_STKM2;
 				parts[pmap[y][x]>>8].vx = 0;
 				parts[pmap[y][x]>>8].vy = 0;
 				parts[pmap[y][x]>>8].life = 100;
 				parts[pmap[y][x]>>8].ctype = 0;
-<<<<<<< HEAD
 				parts[pmap[y][x]>>8].temp = ptypes[t].heat;
 
-=======
-				parts[pmap[y][x]>>8].temp = ptypes[t].heat;    
-				
->>>>>>> b3735bb8
 			}
 			else
 			{
@@ -886,7 +784,6 @@
 				parts[i].ctype = 0;
 				parts[i].temp = ptypes[t].heat;
 			}
-<<<<<<< HEAD
 
 
 
@@ -911,49 +808,19 @@
 			player2[18] = y+12;
 
 			isplayer2 = 1;
-=======
-			
-			
-			
-            player2[3] = x-1;  //Setting legs positions
-            player2[4] = y+6;
-            player2[5] = x-1;
-            player2[6] = y+6;
-			
-            player2[7] = x-3;
-            player2[8] = y+12;
-            player2[9] = x-3;
-            player2[10] = y+12;
-			
-            player2[11] = x+1;
-            player2[12] = y+6;
-            player2[13] = x+1;
-            player2[14] = y+6;
-			
-            player2[15] = x+3;
-            player2[16] = y+12;
-            player2[17] = x+3;
-            player2[18] = y+12;
-			
-            isplayer2 = 1;
-        }
-		else 
+		}
+		else
 		{
 			return -1;
->>>>>>> b3735bb8
 		}
 		//kill_part(player2spawn);
 		create_part(-1,x,y,PT_SPAWN2);
 		ISSPAWN2 = 1;
-<<<<<<< HEAD
-	}
-=======
-    }
-    if(t==PT_BIZR||t==PT_BIZRG)
-	    parts[i].ctype = 0x47FFFF;
-    if(t!=PT_STKM&&t!=PT_STKM2 && t!=PT_PHOT)// && t!=PT_NEUT)  is this needed? it breaks floodfill, Yes photons should not be placed in the PMAP
-        pmap[y][x] = t|(i<<8);
->>>>>>> b3735bb8
+	}
+	if (t==PT_BIZR||t==PT_BIZRG)
+		parts[i].ctype = 0x47FFFF;
+	if (t!=PT_STKM&&t!=PT_STKM2 && t!=PT_PHOT)// && t!=PT_NEUT)  is this needed? it breaks floodfill, Yes photons should not be placed in the PMAP
+		pmap[y][x] = t|(i<<8);
 
 	return i;
 }
@@ -1446,37 +1313,11 @@
 			{
 				wireless[q][0] = 0;
 			}
-<<<<<<< HEAD
 			else
 				wireless[q][1] = 0;
 	}
 	for (i=start; i<(NPART-starti); i+=inc)
 		if (parts[i].type)
-=======
-		}
-	     else if(t==PT_BOYL)
-		{
-			if(pv[y/CELL][x/CELL]<(parts[i].temp/100))
-				pv[y/CELL][x/CELL] += 0.001f*((parts[i].temp/100)-pv[y/CELL][x/CELL]);
-			if(y+CELL<YRES && pv[y/CELL+1][x/CELL]<(parts[i].temp/100))
-				pv[y/CELL+1][x/CELL] += 0.001f*((parts[i].temp/100)-pv[y/CELL+1][x/CELL]);
-			if(x+CELL<XRES)
-			{
-				pv[y/CELL][x/CELL+1] += 0.001f*((parts[i].temp/100)-pv[y/CELL][x/CELL+1]);
-				if(y+CELL<YRES)
-					pv[y/CELL+1][x/CELL+1] += 0.001f*((parts[i].temp/100)-pv[y/CELL+1][x/CELL+1]);
-			}
-			if(y+CELL>0 && pv[y/CELL-1][x/CELL]<(parts[i].temp/100))
-				pv[y/CELL-1][x/CELL] += 0.001f*((parts[i].temp/100)-pv[y/CELL-1][x/CELL]);
-			if(x+CELL>0)
-			{
-				pv[y/CELL][x/CELL-1] += 0.001f*((parts[i].temp/100)-pv[y/CELL][x/CELL-1]);
-				if(y+CELL>0)
-					pv[y/CELL-1][x/CELL-1] += 0.001f*((parts[i].temp/100)-pv[y/CELL-1][x/CELL-1]);
-			}
-		}
-	     else if(t==PT_SING)
->>>>>>> b3735bb8
 		{
 			lx = parts[i].x;
 			ly = parts[i].y;
@@ -1517,7 +1358,6 @@
 				set_emap(nx, ny);
 
 
-<<<<<<< HEAD
 			vx[y/CELL][x/CELL] = vx[y/CELL][x/CELL]*ptypes[t].airloss + ptypes[t].airdrag*parts[i].vx;
 			vy[y/CELL][x/CELL] = vy[y/CELL][x/CELL]*ptypes[t].airloss + ptypes[t].airdrag*parts[i].vy;
 
@@ -1532,633 +1372,6 @@
 					pv[y/CELL][x/CELL+1] += ptypes[t].hotair*(3.5f-pv[y/CELL][x/CELL+1]);
 					if (y+CELL<YRES)
 						pv[y/CELL+1][x/CELL+1] += ptypes[t].hotair*(3.5f-pv[y/CELL+1][x/CELL+1]);
-=======
-            // interpolator
-#if defined(WIN32) && !defined(__GNUC__)
-            mv = max(fabsf(parts[i].vx), fabsf(parts[i].vy));
-#else
-            mv = fmaxf(fabsf(parts[i].vx), fabsf(parts[i].vy));
-#endif
-            if(mv < ISTP)
-            {
-                parts[i].x += parts[i].vx;
-                parts[i].y += parts[i].vy;
-                ix = parts[i].x;
-                iy = parts[i].y;
-            }
-            else
-            {
-                dx = parts[i].vx*ISTP/mv;
-                dy = parts[i].vy*ISTP/mv;
-                ix = parts[i].x;
-                iy = parts[i].y;
-                while(1)
-                {
-                    mv -= ISTP;
-                    if(mv <= 0.0f)
-                    {
-                        // nothing found
-                        parts[i].x += parts[i].vx;
-                        parts[i].y += parts[i].vy;
-                        ix = parts[i].x;
-                        iy = parts[i].y;
-                        break;
-                    }
-                    ix += dx;
-                    iy += dy;
-                    nx = (int)(ix+0.5f);
-                    ny = (int)(iy+0.5f);
-                    if(nx<0 || ny<0 || nx>=XRES || ny>=YRES || pmap[ny][nx] || (bmap[ny/CELL][nx/CELL] && bmap[ny/CELL][nx/CELL]!=WL_STREAM))
-                    {
-                        parts[i].x = ix;
-                        parts[i].y = iy;
-                        break;
-                    }
-                }
-            }
-
-            a = nt = 0;
-            for(nx=-1; nx<2; nx++)
-                for(ny=-1; ny<2; ny++)
-                    if(x+nx>=0 && y+ny>0 &&
-                            x+nx<XRES && y+ny<YRES &&
-                            (!bmap[(y+ny)/CELL][(x+nx)/CELL] || bmap[(y+ny)/CELL][(x+nx)/CELL]==WL_STREAM))
-                    {
-                        if(!pmap[y+ny][x+nx])
-                            a = 1;
-                        if((pmap[y+ny][x+nx]&0xFF)!=t)
-                            nt = 1;
-                    }
-            if(legacy_enable)
-            {
-                if(t==PT_WTRV && pv[y/CELL][x/CELL]>4.0f)
-                    t = parts[i].type = PT_DSTW;
-                if(t==PT_OIL && pv[y/CELL][x/CELL]<-6.0f)
-                    t = parts[i].type = PT_GAS;
-                if(t==PT_GAS && pv[y/CELL][x/CELL]>6.0f)
-                    t = parts[i].type = PT_OIL;
-                if(t==PT_DESL && pv[y/CELL][x/CELL]>12.0f)
-		{
-                    t = parts[i].type = PT_FIRE;
-		    parts[i].life = rand()%50+120;
-		}
-            }
-            if(t==PT_GAS && pv[y/CELL][x/CELL]<-6.0f)
-                t = parts[i].type = PT_OIL;
-            if(t==PT_DESL && pv[y/CELL][x/CELL]>5.0f)
-			{
-				t = parts[i].type = PT_FIRE;
-				parts[i].life = rand()%50+120;
-			}						
-            if(t==PT_GAS && pv[y/CELL][x/CELL]>6.0f)
-                t = parts[i].type = PT_OIL;
-            if(t==PT_BMTL && pv[y/CELL][x/CELL]>2.5f)
-                t = parts[i].type = PT_BRMT;
-            if(t==PT_BMTL && pv[y/CELL][x/CELL]>1.0f && parts[i].tmp==1)
-                t = parts[i].type = PT_BRMT;
-            if(t==PT_BRCK && pv[y/CELL][x/CELL]>8.8f)
-                t = parts[i].type = PT_STNE;
-			if(t==PT_PIPE && pv[y/CELL][x/CELL]>10.0f)
-                t = parts[i].type = PT_BRMT;
-			if(t==PT_PSTE && pv[y/CELL][x/CELL]>0.5f)
-                t = parts[i].type = PT_PSTS;
-			if(t==PT_PSTS && pv[y/CELL][x/CELL]<0.5f)
-                t = parts[i].type = PT_PSTE;
-			if(t==PT_SHLD1 && pv[y/CELL][x/CELL]>7.0f)
-                t = parts[i].type = PT_NONE;
-			if(t==PT_SHLD2 && pv[y/CELL][x/CELL]>15.0f)
-                t = parts[i].type = PT_NONE;
-			if(t==PT_SHLD3 && pv[y/CELL][x/CELL]>25.0f)
-                t = parts[i].type = PT_NONE;
-			if(t==PT_SHLD4 && pv[y/CELL][x/CELL]>40.0f)
-                t = parts[i].type = PT_NONE;
-			if(t==PT_WIFI && pv[y/CELL][x/CELL]>15.0f)
-                t = parts[i].type = PT_BRMT;
-            //if(t==PT_GLAS && pv[y/CELL][x/CELL]>4.0f)
-            //	t = parts[i].type = PT_BGLA;
-            if(t==PT_GLAS)
-            {
-                parts[i].pavg[0] = parts[i].pavg[1];
-                parts[i].pavg[1] = pv[y/CELL][x/CELL];
-                if(parts[i].pavg[1]-parts[i].pavg[0] > 0.25f || parts[i].pavg[1]-parts[i].pavg[0] < -0.25f)
-                {
-                    parts[i].type = PT_BGLA;
-                }
-            }
-			if(t==PT_QRTZ)
-            {
-                parts[i].pavg[0] = parts[i].pavg[1];
-                parts[i].pavg[1] = pv[y/CELL][x/CELL];
-                if(parts[i].pavg[1]-parts[i].pavg[0] > 0.05*(parts[i].temp/3) || parts[i].pavg[1]-parts[i].pavg[0] < -0.05*(parts[i].temp/3))
-                {
-                    parts[i].type = PT_PQRT;
-                }
-            }
-            if(t==PT_ICEI && pv[y/CELL][x/CELL]>0.8f)
-                t = parts[i].type = PT_SNOW;
-            if(t==PT_PLUT && 1>rand()%100 && ((int)(5.0f*pv[y/CELL][x/CELL]))>(rand()%1000))
-            {
-                t = PT_NEUT;
-                create_part(i, x, y, t);
-            }
-			if((t==PT_ISOZ||t==PT_ISZS) && 1>rand()%200 && ((int)(-4.0f*(pv[y/CELL][x/CELL])))>(rand()%1000))
-            {
-                t = PT_PHOT;
-				rr = (rand()%228+128)/127.0f;
-				rrr = (rand()%360)*3.14159f/180.0f;
-				parts[i].life = 680;
-				parts[i].ctype = 0x3FFFFFFF;
-				parts[i].vx = rr*cosf(rrr);
-				parts[i].vy = rr*sinf(rrr);
-                create_part(i, x, y, t);
-            }
-			if(t==PT_PSTE)
-				if(parts[i].temp>747.0f)
-					t = parts[i].type = PT_BRCK;
-            if(t==PT_SPRK&&parts[i].ctype==PT_ETRD&&parts[i].life==1)
-            {
-                nearp = nearest_part(i, PT_ETRD);
-                if(nearp!=-1&&parts_avg(i, nearp, PT_INSL)!=PT_INSL)
-                {
-                    create_line((int)parts[i].x, (int)parts[i].y, (int)parts[nearp].x, (int)parts[nearp].y, 0, 0, PT_PLSM);
-                    t = parts[i].type = PT_ETRD;
-                    parts[i].ctype = PT_NONE;
-                    parts[i].life = 20;
-                    parts[nearp].type = PT_SPRK;
-                    parts[nearp].life = 9;
-                    parts[nearp].ctype = PT_ETRD;
-                }
-            }
-
-            if(!legacy_enable)
-            {
-                int ctemp = pv[y/CELL][x/CELL]*2;
-                c_heat = 0.0f;
-                h_count = 0;
-                if(t==PT_ICEI && !parts[i].ctype)
-                    parts[i].ctype = PT_WATR;
-                if(ptypes[t].hconduct>(rand()%250)&&!(parts[i].type==PT_HSWC&&parts[i].life!=10))
-                {
-                    for(nx=-1; nx<2; nx++)
-                    {
-                        for(ny=-1; ny<2; ny++)
-                        {
-                            if(x+nx>=0 && y+ny>0 && x+nx<XRES && y+ny<YRES && (nx || ny))
-                            {
-                                r = pmap[y+ny][x+nx];
-                                if((r>>8)>=NPART || !r)
-                                    continue;
-                                if(parts[r>>8].type!=PT_NONE&&parts[i].type!=PT_NONE&&ptypes[parts[r>>8].type].hconduct>0&&!(parts[r>>8].type==PT_HSWC&&parts[r>>8].life!=10)&&!(parts[r>>8].type==PT_BRAY&&parts[i].type==PT_FILT)&&!(parts[i].type==PT_BRAY&&parts[r>>8].type==PT_FILT)&&!(parts[i].type==PT_PHOT&&parts[r>>8].type==PT_FILT)&&!(parts[i].type==PT_BIZR&&parts[r>>8].type==PT_FILT)&&!(parts[i].type==PT_BIZRG&&parts[r>>8].type==PT_FILT)&&!(parts[r>>8].type==PT_BIZR&&parts[i].type==PT_FILT)&&!(parts[r>>8].type==PT_BIZRG&&parts[i].type==PT_FILT))
-                                {
-                                    h_count++;
-                                    c_heat += parts[r>>8].temp;
-                                }
-                            }
-                        }
-                    }
-                    pt = parts[i].temp = (c_heat+parts[i].temp)/(h_count+1);
-                    for(nx=-1; nx<2; nx++)
-                    {
-                        for(ny=-1; ny<2; ny++)
-                        {
-                            if(x+nx>=0 && y+ny>0 && x+nx<XRES && y+ny<YRES && (nx || ny))
-                            {
-                                r = pmap[y+ny][x+nx];
-                                if((r>>8)>=NPART || !r)
-                                    continue;
-                                if(parts[r>>8].type!=PT_NONE&&parts[i].type!=PT_NONE&&ptypes[parts[r>>8].type].hconduct>0&&!(parts[r>>8].type==PT_HSWC&&parts[r>>8].life!=10)&&!(parts[r>>8].type==PT_BRAY&&parts[i].type==PT_FILT)&&!(parts[i].type==PT_BRAY&&parts[r>>8].type==PT_FILT)&&!(parts[i].type==PT_PHOT&&parts[r>>8].type==PT_FILT)&&!(parts[i].type==PT_BIZR&&parts[r>>8].type==PT_FILT)&&!(parts[i].type==PT_BIZRG&&parts[r>>8].type==PT_FILT)&&!(parts[r>>8].type==PT_BIZR&&parts[i].type==PT_FILT)&&!(parts[r>>8].type==PT_BIZRG&&parts[i].type==PT_FILT))
-                                {
-                                    parts[r>>8].temp = parts[i].temp;
-                                }
-                            }
-                        }
-                    }
-					if(y-2 >= 0 && y-2 < YRES && ptypes[t].properties&TYPE_LIQUID){
-						float swappage;
-						r = pmap[y-2][x];
-						if(!((r>>8)>=NPART || !r || parts[i].type != (r&0xFF))){
-							if(parts[i].temp>parts[r>>8].temp){
-								swappage = parts[i].temp;
-								parts[i].temp = parts[r>>8].temp;
-								parts[r>>8].temp = swappage;
-							}
-						}
-					}
-					
-					if(pt>=pstates[t].btemp&&pstates[t].burn)
-					{
-						t = parts[i].type = pstates[t].burn;
-						if(t==PT_FIRE||t==PT_PLSM)
-							parts[i].life = rand()%50+120;
-					}
-					else if((pt<=pstates[t].stemp||(t==PT_LAVA&&(pt<=pstates[parts[i].ctype].ltemp)))&&pstates[t].solid)
-					{
-						if(t==PT_LAVA&&parts[i].ctype)
-						{
-							parts[i].life = 0;
-							if(parts[i].ctype==PT_THRM)
-							{
-								parts[i].tmp = 0;
-								parts[i].ctype = PT_BMTL;
-							}
-							if(parts[i].ctype==PT_PLUT)
-							{
-								parts[i].tmp = 0;
-								parts[i].ctype = PT_LAVA;
-							}
-							t = parts[i].type = parts[i].ctype;
-							parts[i].ctype = PT_NONE;
-						}
-						else if(pstates[t].solid==PT_ICEI&&pt<=pstates[t].stemp)
-						{
-							parts[i].ctype = parts[i].type;
-							t = parts[i].type = PT_ICEI;
-						}
-						else
-						{
-							parts[i].life = 0;
-							t = parts[i].type = pstates[t].solid;
-						}
-					}
-					else if((pt>=pstates[t].ltemp&&(pt<=pstates[t].gtemp||!pstates[t].gas)&&pstates[t].state==ST_SOLID&&pstates[t].liquid)||(t==PT_ICEI&&pt>pstates[parts[i].ctype].stemp))
-					{
-						if(pstates[t].liquid==PT_LAVA)
-						{
-							parts[i].life = rand()%120+240;
-							parts[i].ctype = (parts[i].type==PT_BRMT)?PT_BMTL:parts[i].type;
-							parts[i].ctype = (parts[i].ctype==PT_SAND)?PT_GLAS:parts[i].ctype;
-							parts[i].ctype = (parts[i].ctype==PT_BGLA)?PT_GLAS:parts[i].ctype;
-							parts[i].ctype = (parts[i].ctype==PT_PQRT)?PT_QRTZ:parts[i].ctype;
-							t = parts[i].type = pstates[t].liquid;
-						}
-						else if(t==PT_ICEI&&parts[i].ctype)
-						{
-							t = parts[i].type = parts[i].ctype;
-							parts[i].ctype = PT_NONE;
-						}
-						else
-						{
-							t = parts[i].type = pstates[t].liquid;
-						}
-					}
-					else if(pt-ctemp<=pstates[t].ltemp&&pstates[t].liquid&&pstates[t].state==ST_GAS)
-					{
-						t = parts[i].type = pstates[t].liquid;
-					}
-					else if(pt-ctemp>=pstates[t].gtemp&&(pstates[t].gas||parts[i].type==PT_LNTG)&&(pstates[t].state==ST_LIQUID||pstates[t].state==ST_SOLID))
-					{
-						if(t==PT_SLTW&&1>rand()%6)
-						{
-							t = parts[i].type = PT_SALT;
-						}
-						else
-						{
-							if((t==PT_BIZR||t==PT_BIZRG||t==PT_BIZRS)&&pt>=pstates[t].gtemp)
-							{
-								t = parts[i].type = pstates[t].gas;
-							}
-							else{
-								t = parts[i].type = pstates[t].gas;
-								pv[y/CELL][x/CELL] += 0.50f;
-							}
-							
-							if(t==PT_FIRE)
-								parts[i].life = rand()%50+120;
-							if(t==PT_HFLM)
-								parts[i].life = rand()%50+120;
-						}
-					}
-					if(t==PT_URAN && pv[y/CELL][x/CELL]>0.0f)
-					{
-						float atemp =  parts[i].temp + (-MIN_TEMP);
-						pt = parts[i].temp = (atemp*(1+(pv[y/CELL][x/CELL]/2000)))+MIN_TEMP;
-					}
-					if(t==PT_LAVA)
-					{
-						parts[i].life = restrict_flt((pt-700)/7, 0.0f, 400.0f);
-						if(parts[i].ctype==PT_THRM&&parts[i].tmp>0)
-						{
-							parts[i].tmp--;
-							parts[i].temp = 3500;
-						}
-						if(parts[i].ctype==PT_PLUT&&parts[i].tmp>0)
-						{
-							parts[i].tmp--;
-							parts[i].temp = MAX_TEMP;
-						}
-					}
-					pt = parts[i].temp = restrict_flt(parts[i].temp, MIN_TEMP, MAX_TEMP);
-				}
-            }
-            if(t==PT_PTCT&&parts[i].temp>295.0f)
-            {
-                pt = parts[i].temp -= 2.5f;
-            }
-            if(t==PT_NTCT&&parts[i].temp>295.0f)
-            {
-                pt = parts[i].temp -= 2.5f;
-            }
-
-            if(t==PT_WATR || t==PT_ETRD || t==PT_SLTW || t==PT_METL || t==PT_IRON || t==PT_RBDM || t==PT_LRBD || t==PT_BRMT || t==PT_PSCN || t==PT_NSCN || t==PT_NTCT || t==PT_PTCT || t==PT_BMTL || t==PT_SPRK|| t == PT_NBLE || t==PT_INWR)
-            {
-                nx = x % CELL;
-                if(nx == 0)
-                    nx = x/CELL - 1;
-                else if(nx == CELL-1)
-                    nx = x/CELL + 1;
-                else
-                    nx = x/CELL;
-                ny = y % CELL;
-                if(ny == 0)
-                    ny = y/CELL - 1;
-                else if(ny == CELL-1)
-                    ny = y/CELL + 1;
-                else
-                    ny = y/CELL;
-                if(nx>=0 && ny>=0 && nx<XRES/CELL && ny<YRES/CELL)
-                {
-                    if(t==PT_WATR || t==PT_ETRD || t==PT_SLTW || t==PT_METL || t==PT_IRON || t==PT_RBDM || t==PT_LRBD || t==PT_NSCN || t==PT_NTCT || t==PT_PTCT || t==PT_PSCN || t==PT_BRMT || t==PT_BMTL||t==PT_NBLE || t==PT_INWR)
-                    {
-                        if(emap[ny][nx]==12 && !parts[i].life)
-                        {
-                            parts[i].type = PT_SPRK;
-                            parts[i].life = 4;
-                            parts[i].ctype = t;
-                            t = PT_SPRK;
-                        }
-                    }
-                    else if(bmap[ny][nx]==WL_DETECT || bmap[ny][nx]==WL_EWALL || bmap[ny][nx]==WL_ALLOWLIQUID || bmap[ny][nx]==WL_WALLELEC || bmap[ny][nx]==WL_ALLOWALLELEC || bmap[ny][nx]==WL_EHOLE)
-                        set_emap(nx, ny);
-                }
-            }
-
-            nx = x/CELL;
-            ny = y/CELL;
-            if(bmap[ny][nx]==WL_DETECT && emap[ny][nx]<8)
-                set_emap(nx, ny);
-
-            fe = 0;
-            if(t==PT_THDR)
-            {
-                for(nx=-2; nx<3; nx++)
-                    for(ny=-2; ny<3; ny++)
-                        if(x+nx>=0 && y+ny>0 &&
-                                x+nx<XRES && y+ny<YRES && (nx || ny))
-                        {
-                            r = pmap[y+ny][x+nx];
-                            if((r>>8)>=NPART || !r)
-                                continue;
-                            if(((r&0xFF)==PT_METL || (r&0xFF)==PT_IRON || (r&0xFF)==PT_ETRD || (r&0xFF)==PT_PSCN || (r&0xFF)==PT_NSCN || (r&0xFF)==PT_NTCT || (r&0xFF)==PT_PTCT || (r&0xFF)==PT_BMTL || (r&0xFF)==PT_RBDM || (r&0xFF)==PT_LRBD || (r&0xFF)==PT_BRMT || (r&0xFF)==PT_NBLE || (r&0xFF)==PT_INWR) && parts[r>>8].ctype!=PT_SPRK)
-                            {
-                                t = parts[i].type = PT_NONE;
-                                parts[r>>8].ctype = parts[r>>8].type;
-                                parts[r>>8].type = PT_SPRK;
-                                parts[r>>8].life = 4;
-                            }
-                            else if((r&0xFF)!=PT_CLNE&&(r&0xFF)!=PT_THDR&&(r&0xFF)!=PT_SPRK&&(r&0xFF)!=PT_DMND&&(r&0xFF)!=PT_FIRE&&(r&0xFF)!=PT_NEUT&&(r&0xFF)!=PT_PHOT&&(r&0xFF))
-                            {
-                                pv[y/CELL][x/CELL] += 100.0f;
-                                if(legacy_enable&&1>(rand()%200))
-                                {
-                                    parts[i].life = rand()%50+120;
-                                    t = parts[i].type = PT_FIRE;
-                                }
-                                else
-                                {
-                                    t = parts[i].type = PT_NONE;
-                                }
-                            }
-                        }
-            }
-            else if(t==PT_ICEI || t==PT_SNOW)
-            {
-		    if(parts[i].ctype==PT_FRZW)
-		    {
-			parts[i].temp -= 1.0f;
-			if(parts[i].temp<0)
-				parts[i].temp = 0;
-					
-		    }
-                for(nx=-2; nx<3; nx++)
-                    for(ny=-2; ny<3; ny++)
-                        if(x+nx>=0 && y+ny>0 &&
-                                x+nx<XRES && y+ny<YRES && (nx || ny))
-                        {
-                            r = pmap[y+ny][x+nx];
-                            if((r>>8)>=NPART || !r)
-                                continue;
-                            if(((r&0xFF)==PT_SALT || (r&0xFF)==PT_SLTW) && 1>(rand()%1000))
-                            {
-                                t = parts[i].type = PT_SLTW;
-                                parts[r>>8].type = PT_SLTW;
-                            }
-                            if(legacy_enable)
-                            {
-                                if(((r&0xFF)==PT_WATR || (r&0xFF)==PT_DSTW) && 1>(rand()%1000))
-                                {
-                                    t = parts[i].type = PT_ICEI;
-                                    parts[r>>8].type = PT_ICEI;
-                                }
-                                if(t==PT_SNOW && ((r&0xFF)==PT_WATR || (r&0xFF)==PT_DSTW) && 15>(rand()%1000))
-                                    t = parts[i].type = PT_WATR;
-                            }
-                        }
-            }
-            else if(t==PT_BMTL) {
-                if(parts[i].tmp>1) {
-                    parts[i].tmp--;
-                    for(nx=-1; nx<2; nx++)
-                        for(ny=-1; ny<2; ny++)
-                            if(x+nx>=0 && y+ny>0 && x+nx<XRES && y+ny<YRES && (nx || ny))
-                            {
-                                r = pmap[y+ny][x+nx];
-                                if((r>>8)>=NPART || !r)
-                                    continue;
-                                rt =parts[r>>8].type;
-                                if((rt==PT_METL || rt==PT_IRON) && 1>(rand()/(RAND_MAX/100)))
-                                {
-                                    parts[r>>8].type=PT_BMTL;
-                                    parts[r>>8].tmp=(parts[i].tmp<=7)?parts[i].tmp=1:parts[i].tmp-(rand()%5);//rand()/(RAND_MAX/300)+100;
-                                }
-                            }
-                } else if(parts[i].tmp==1 && 1>rand()%1000) {
-                    parts[i].tmp = 0;
-                    t = parts[i].type = PT_BRMT;
-                }
-            }
-
-            else if(t==PT_IRON) {
-                for(nx=-1; nx<2; nx++)
-                    for(ny=-1; ny<2; ny++)
-                        if(x+nx>=0 && y+ny>0 && x+nx<XRES && y+ny<YRES && (nx || ny))
-                        {
-                            r = pmap[y+ny][x+nx];
-                            if((r>>8)>=NPART || !r)
-                                continue;
-                            if((((r&0xFF) == PT_SALT && 15>(rand()/(RAND_MAX/700))) ||
-                                    ((r&0xFF) == PT_SLTW && 30>(rand()/(RAND_MAX/2000))) ||
-                                    ((r&0xFF) == PT_WATR && 5 >(rand()/(RAND_MAX/6000))) ||
-                                    ((r&0xFF) == PT_O2   && 2 >(rand()/(RAND_MAX/500))) ||
-                                    ((r&0xFF) == PT_LO2))&&
-                                    (!(parts[i].life))
-                              )
-                            {
-                                parts[i].type=PT_BMTL;
-                                parts[i].tmp=(rand()/(RAND_MAX/10))+20;
-                            }
-                        }
-            }
-            else if((t==PT_SPRK||parts[i].type==PT_SPRK) && parts[i].ctype==PT_IRON) {
-                for(nx=-1; nx<2; nx++)
-                    for(ny=-1; ny<2; ny++)
-                        if(x+nx>=0 && y+ny>0 && x+nx<XRES && y+ny<YRES && (nx || ny))
-                        {
-                            r = pmap[y+ny][x+nx];
-                            if((r>>8)>=NPART || !r)
-                                continue;
-                            if(((r&0xFF) == PT_DSTW && 30>(rand()/(RAND_MAX/1000))) ||
-                                    ((r&0xFF) == PT_SLTW && 30>(rand()/(RAND_MAX/1000))) ||
-                                    ((r&0xFF) == PT_WATR && 30>(rand()/(RAND_MAX/1000))))
-                            {
-                                parts[r>>8].type=PT_O2;
-                                //parts[r>>8].tmp=(rand()/(RAND_MAX/10))+20;
-                            }
-                        }
-            }
-            else if(t==PT_COAL)
-            {
-                if(parts[i].life<=0) {
-                    t = PT_NONE;
-                    kill_part(i);
-                    create_part(-1, x, y, PT_FIRE);
-                    goto killed;
-                } else if(parts[i].life < 100) {
-                    parts[i].life--;
-                    create_part(-1, x+rand()%3-1, y+rand()%3-1, PT_FIRE);
-                }
-                if((pv[y/CELL][x/CELL] > 4.3f)&&parts[i].tmp>40)
-                    parts[i].tmp=39;
-                else if(parts[i].tmp<40&&parts[i].tmp>0)
-                    parts[i].tmp--;
-                else if(parts[i].tmp<=0) {
-                    t = PT_NONE;
-                    kill_part(i);
-                    r = create_part(-1, x, y, PT_BCOL);
-                    goto killed;
-                }
-                for(nx=-2; nx<3; nx++)
-                    for(ny=-2; ny<3; ny++)
-                        if(x+nx>=0 && y+ny>0 &&
-                                x+nx<XRES && y+ny<YRES && (nx || ny))
-                        {
-                            r = pmap[y+ny][x+nx];
-                            if((r>>8)>=NPART || !r)
-                                continue;
-                            if(((r&0xFF)==PT_FIRE || (r&0xFF)==PT_PLSM) && 1>(rand()%500))
-                            {
-                                if(parts[i].life>100) {
-                                    parts[i].life = 99;
-                                }
-                            }
-                        }
-            }
-            else if(t==PT_BCOL)
-            {
-                if(parts[i].life<=0) {
-                    t = PT_NONE;
-                    kill_part(i);
-                    create_part(-1, x, y, PT_FIRE);
-                    goto killed;
-                } else if(parts[i].life < 100) {
-                    parts[i].life--;
-                    create_part(-1, x+rand()%3-1, y+rand()%3-1, PT_FIRE);
-                }
-
-                for(nx=-2; nx<3; nx++)
-                    for(ny=-2; ny<3; ny++)
-                        if(x+nx>=0 && y+ny>0 &&
-                                x+nx<XRES && y+ny<YRES && (nx || ny))
-                        {
-                            r = pmap[y+ny][x+nx];
-                            if((r>>8)>=NPART || !r)
-                                continue;
-                            if(((r&0xFF)==PT_FIRE || (r&0xFF)==PT_PLSM) && 1>(rand()%500))
-                            {
-                                if(parts[i].life>100) {
-                                    parts[i].life = 99;
-                                }
-                            }
-                        }
-            }
-			else if(t==PT_ARAY && parts[i].life==0){
-				int colored =0;
-				for(nx=-1; nx<2; nx++){
-                    for(ny=-1; ny<2; ny++){
-						if(x+nx>=0 && y+ny>0 && x+nx<XRES && y+ny<YRES && (nx || ny)){
-							r = pmap[y+ny][x+nx];
-                            if((r>>8)>=NPART || !r)
-                                continue;
-							if((r&0xFF)==PT_SPRK){
-								int destroy = (parts[r>>8].ctype==PT_PSCN)?1:0;
-								int nostop = (parts[r>>8].ctype==PT_INST)?1:0;
-								for (docontinue = 1, nxx = 0, nyy = 0, nxi = nx*-1, nyi = ny*-1; docontinue; nyy+=nyi, nxx+=nxi) {
-									if(!(x+nxi+nxx<XRES && y+nyi+nyy<YRES && x+nxi+nxx >= 0 && y+nyi+nyy >= 0)){
-										break;
-									}
-									r = pmap[y+nyi+nyy][x+nxi+nxx];
-									if(!((r>>8)>=NPART)) {
-										if(!r){
-											int nr = create_part(-1, x+nxi+nxx, y+nyi+nyy, PT_BRAY);
-											if(nr!=-1){
-												if(destroy){
-												parts[nr].tmp = 2;
-												parts[nr].life = 2;
-												}else
-													parts[nr].ctype = colored;
-											}
-										} else if(!destroy) {
-											if(parts[r>>8].type==PT_BRAY&&parts[r>>8].tmp==0){
-												if(nyy!=0 || nxx!=0){
-													parts[r>>8].type = PT_BRAY;
-													parts[r>>8].life = 1020;
-													parts[r>>8].tmp = 1;
-													if(!parts[r>>8].ctype)
-														parts[r>>8].ctype = colored;
-												}
-												docontinue = 0;
-											} else if(parts[r>>8].type==PT_BRAY&&parts[r>>8].tmp==1){
-												parts[r>>8].life = 1020;
-												//docontinue = 1;
-											}
-											else if(parts[r>>8].type==PT_FILT){
-												colored = parts[r>>8].ctype;
-											}else if(parts[r>>8].type!=PT_INWR && parts[r>>8].type!=PT_ARAY && parts[r>>8].type!=PT_WIFI && !(parts[r>>8].type==PT_SWCH && parts[r>>8].life>=10)) {
-												if(nyy!=0 || nxx!=0){
-													create_part(-1, x+nxi+nxx, y+nyi+nyy, PT_SPRK);
-												}
-												if(!(nostop && (ptypes[parts[r>>8].ctype].properties&PROP_CONDUCTS))){
-													docontinue = 0;
-												} else {
-													docontinue = 1;
-												}
-											}
-										} else if(destroy) {
-											if(parts[r>>8].type==PT_BRAY){
-												parts[r>>8].life = 1;
-												docontinue = 1;
-											} else if(parts[r>>8].type==PT_INWR || parts[r>>8].type==PT_ARAY || parts[r>>8].type==PT_WIFI || parts[r>>8].type==PT_FILT || (parts[r>>8].type==PT_SWCH && parts[r>>8].life>=10)) {
-												docontinue = 1;
-											} else {
-												docontinue = 0;
-											}
-										}
-									}
-								}
-							}
-							//parts[i].life = 4;
-						}
-					}
->>>>>>> b3735bb8
 				}
 			}
 			else
@@ -2173,7 +1386,6 @@
 						pv[y/CELL+1][x/CELL+1] += ptypes[t].hotair;
 				}
 			}
-<<<<<<< HEAD
 
 			if ((ptypes[t].explosive&2) && pv[y/CELL][x/CELL]>2.5f)
 			{
@@ -2182,328 +1394,6 @@
 				t = PT_FIRE;
 				part_change_type(i,x,y,t);
 				pv[y/CELL][x/CELL] += 0.25f * CFDS;
-=======
-	    }
-            else if(t==PT_THRM)
-            {
-                for(nx=-2; nx<3; nx++)
-                    for(ny=-2; ny<3; ny++)
-                        if(x+nx>=0 && y+ny>0 && x+nx<XRES && y+ny<YRES && (nx || ny))
-                        {
-                            r = pmap[y+ny][x+nx];
-                            if((r>>8)>=NPART || !r)
-                                continue;
-                            if(((r&0xFF)==PT_FIRE || (r&0xFF)==PT_PLSM || (r&0xFF)==PT_LAVA))
-                            {
-                                if(1>(rand()%500)) {
-                                    t = parts[i].type = PT_LAVA;
-                                    parts[i].ctype = PT_BMTL;
-                                    pt = parts[i].temp = 3500.0f;
-                                    pv[y/CELL][x/CELL] += 50.0f;
-                                } else {
-                                    t = parts[i].type = PT_LAVA;
-                                    parts[i].life = 400;
-                                    parts[i].ctype = PT_THRM;
-                                    pt = parts[i].temp = 3500.0f;
-                                    parts[i].tmp = 20;
-                                }
-                            }
-                            //if(t==PT_SNOW && (r&0xFF)==PT_WATR && 15>(rand()%1000))
-                            //t = parts[i].type = PT_WATR;
-                        }
-            }
-            else if(t==PT_WATR||t==PT_DSTW)
-            {
-                for(nx=-2; nx<3; nx++)
-                    for(ny=-2; ny<3; ny++)
-                        if(x+nx>=0 && y+ny>0 &&
-                                x+nx<XRES && y+ny<YRES && (nx || ny))
-                        {
-                            r = pmap[y+ny][x+nx];
-                            if((r>>8)>=NPART || !r)
-                                continue;
-                            if(((r&0xFF)==PT_FIRE || (r&0xFF)==PT_LAVA) && 1>(rand()%10) && legacy_enable)
-                            {
-                                t = parts[i].type = PT_WTRV;
-                            }
-                            else if((r&0xFF)==PT_SALT && 1>(rand()%250))
-                            {
-                                t = parts[i].type = PT_SLTW;
-                                parts[r>>8].type = PT_SLTW;
-                            }
-                            if((((r&0xFF)==PT_WATR||(r&0xFF)==PT_SLTW)&&t==PT_DSTW) && 1>(rand()%500))
-                            {
-                                t = parts[i].type = PT_WATR;
-                            }
-                            if(((r&0xFF)==PT_SLTW&&t==PT_DSTW) && 1>(rand()%500))
-                            {
-                                t = parts[i].type = PT_SLTW;
-                            }
-                            if(((r&0xFF)==PT_RBDM||(r&0xFF)==PT_LRBD) && (legacy_enable||pt>12.0f) && 1>(rand()%500))
-                            {
-                                parts[i].life = 4;
-                                t = parts[i].type = PT_FIRE;
-                            }
-			    if(((r&0xFF)==PT_CNCT&&t==PT_WATR) && 1>(rand()%500))
-                            {
-                                t = parts[i].type = PT_PSTE;
-				parts[r>>8].type = PT_NONE;
-                            }
-                        }
-            }
-            else if(t==PT_SLTW)
-            {
-                for(nx=-2; nx<3; nx++)
-                    for(ny=-2; ny<3; ny++)
-                        if(x+nx>=0 && y+ny>0 &&
-                                x+nx<XRES && y+ny<YRES && (nx || ny))
-                        {
-                            r = pmap[y+ny][x+nx];
-                            if((r>>8)>=NPART || !r)
-                                continue;
-                            if(((r&0xFF)==PT_FIRE || (r&0xFF)==PT_LAVA) && 1>(rand()%10) && legacy_enable)
-                            {
-                                t = parts[i].type = PT_SALT;
-                                parts[r>>8].type = PT_WTRV;
-                            }
-                            else if((r&0xFF)==PT_SALT && 1>(rand()%10000))
-                            {
-                                parts[r>>8].type = PT_NONE;
-                            }
-			    if((r&0xFF)==PT_PLNT&&5>(rand()%1000))
-				parts[r>>8].type = PT_NONE;
-                            if(((r&0xFF)==PT_RBDM||(r&0xFF)==PT_LRBD) && pt>12.0f && 1>(rand()%500))
-                            {
-                                parts[i].life = 4;
-                                t = parts[i].type = PT_FIRE;
-
-                            }
-                        }
-            }
-            else if(t==PT_WTRV)
-            {
-                for(nx=-2; nx<3; nx++)
-                    for(ny=-2; ny<3; ny++)
-                        if(x+nx>=0 && y+ny>0 &&
-                                x+nx<XRES && y+ny<YRES && (nx || ny))
-                        {
-                            r = pmap[y+ny][x+nx];
-                            if((r>>8)>=NPART || !r)
-                                continue;
-                            if(((r&0xFF)==PT_WATR||(r&0xFF)==PT_DSTW||(r&0xFF)==PT_SLTW) && 1>(rand()%1000) && legacy_enable)
-                            {
-                                t = parts[i].type = PT_WATR;
-                                parts[r>>8].type = PT_WATR;
-                            }
-
-                            if(((r&0xFF)==PT_RBDM||(r&0xFF)==PT_LRBD) && pt>12.0f && 1>(rand()%500))
-                            {
-                                parts[i].life = 4;
-                                t = parts[i].type = PT_FIRE;
-
-                            }
-                            if(((r&0xFF)==PT_ICEI || (r&0xFF)==PT_SNOW) && 1>(rand()%1000) && legacy_enable)
-                            {
-                                t = parts[i].type = PT_WATR;
-                                if(1>(rand()%1000))
-                                    parts[r>>8].type = PT_WATR;
-                            }
-                        }
-            }
-            else if(t==PT_YEST)
-            {
-                for(nx=-2; nx<3; nx++)
-                    for(ny=-2; ny<3; ny++)
-                        if(x+nx>=0 && y+ny>0 &&
-                                x+nx<XRES && y+ny<YRES && (nx || ny))
-                        {
-                            r = pmap[y+ny][x+nx];
-                            if((r>>8)>=NPART || !r)
-                                continue;
-                            if((r&0xFF)==PT_DYST && 1>(rand()%30) && !legacy_enable)
-                            {
-                                t = parts[i].type = PT_DYST;
-                            }
-                        }
-            }
-            else if(t==PT_ACID)
-            {
-                for(nx=-2; nx<3; nx++)
-                    for(ny=-2; ny<3; ny++)
-                        if(x+nx>=0 && y+ny>0 && x+nx<XRES && y+ny<YRES && (nx || ny))
-                        {
-                            r = pmap[y+ny][x+nx];
-                            if((r>>8)>=NPART || !r)
-                                continue;
-                            if((r&0xFF)!=PT_ACID)
-                            {
-                                if ((r&0xFF)==PT_PLEX || (r&0xFF)==PT_NITR || (r&0xFF)==PT_GUNP || (r&0xFF)==PT_RBDM || (r&0xFF)==PT_LRBD)
-                                {
-                                    t = parts[i].type = PT_FIRE;
-                                    parts[i].life = 4;
-                                    parts[r>>8].type = PT_FIRE;
-                                    parts[r>>8].life = 4;
-                                }
-                                else if(((r&0xFF)!=PT_CLNE && (r&0xFF)!=PT_PCLN && ptypes[parts[r>>8].type].hardness>(rand()%1000))&&parts[i].life>=50)
-                                {
-									if(parts_avg(i, r>>8,PT_GLAS)!= PT_GLAS)
-									{
-										parts[i].life--;
-										parts[r>>8].type = PT_NONE;
-									}
-                                }
-                                else if (parts[i].life<=50)
-                                {
-                                    parts[i].life = 0;
-                                    t = parts[i].type = PT_NONE;
-                                }
-                            }
-                        }
-            }
-            else if(t==PT_NEUT)
-            {
-                rt = 3 + (int)pv[y/CELL][x/CELL];
-                for(nx=-1; nx<2; nx++)
-                    for(ny=-1; ny<2; ny++)
-                        if(x+nx>=0 && y+ny>0 &&
-                                x+nx<XRES && y+ny<YRES && (nx || ny))
-                        {
-                            r = pmap[y+ny][x+nx];
-                            if((r>>8)>=NPART || !r)
-                                continue;
-                            if((r&0xFF)==PT_WATR || (r&0xFF)==PT_ICEI || (r&0xFF)==PT_SNOW)
-                            {
-                                parts[i].vx *= 0.995;
-                                parts[i].vy *= 0.995;
-                            }
-                            if((r&0xFF)==PT_PLUT && rt>(rand()%1000))
-                            {
-                                if(33>rand()%100)
-                                {
-                                    create_part(r>>8, x+nx, y+ny, rand()%3 ? PT_LAVA : PT_URAN);
-				    parts[r>>8].temp = MAX_TEMP;
-				    if(parts[r>>8].type==PT_LAVA){
-				    	parts[r>>8].tmp = 100;
-					parts[r>>8].ctype = PT_PLUT;
-				    }
-                                }
-                                else
-                                {
-                                    create_part(r>>8, x+nx, y+ny, PT_NEUT);
-                                    parts[r>>8].vx = 0.25f*parts[r>>8].vx + parts[i].vx;
-                                    parts[r>>8].vy = 0.25f*parts[r>>8].vy + parts[i].vy;
-                                }
-                                pv[y/CELL][x/CELL] += 10.0f * CFDS; //Used to be 2, some people said nukes weren't powerful enough
-                                fe ++;
-                            }
-			    if((r&0xFF)==PT_DEUT && (rt+1)>(rand()%1000))
-			    {
-#ifdef SDEUT
-				    create_n_parts(parts[r>>8].life, x+nx, y+ny, parts[i].vx, parts[i].vy, PT_NEUT);
-#else
-				    create_part(r>>8, x+nx, y+ny, PT_NEUT);
-					parts[r>>8].vx = 0.25f*parts[r>>8].vx + parts[i].vx;
-                    parts[r>>8].vy = 0.25f*parts[r>>8].vy + parts[i].vy;
-				    if(parts[r>>8].life>0)
-				    {
-					    parts[r>>8].life --;
-					    parts[r>>8].temp += (parts[r>>8].life*17);
-					    pv[y/CELL][x/CELL] += 6.0f * CFDS;
-					    
-				    }
-				    else 
-					    parts[r>>8].type = PT_NONE;
-#endif
-			    }
-                            if((r&0xFF)==PT_GUNP && 15>(rand()%1000))
-                                parts[r>>8].type = PT_DUST;
-                            if((r&0xFF)==PT_DYST && 15>(rand()%1000))
-                                parts[r>>8].type = PT_YEST;
-                            if((r&0xFF)==PT_YEST) {
-								parts[r>>8].type = PT_DYST;
-                            }
-
-                            if((r&0xFF)==PT_WATR && 15>(rand()%100))
-                                parts[r>>8].type = PT_DSTW;
-                            if((r&0xFF)==PT_PLEX && 15>(rand()%1000))
-                                parts[r>>8].type = PT_GOO;
-                            if((r&0xFF)==PT_NITR && 15>(rand()%1000))
-                                parts[r>>8].type = PT_DESL;
-                            if((r&0xFF)==PT_PLNT && 5>(rand()%100))
-                                parts[r>>8].type = PT_WOOD;
-                            if((r&0xFF)==PT_DESL && 15>(rand()%1000))
-                                parts[r>>8].type = PT_GAS;
-                            if((r&0xFF)==PT_COAL && 5>(rand()%100))
-                                parts[r>>8].type = PT_WOOD;
-			    if((r&0xFF)==PT_DUST && 5>(rand()%100))
-                                parts[r>>8].type = PT_FWRK;
-			    if((r&0xFF)==PT_FWRK && 5>(rand()%100))
-                                parts[r>>8].ctype = PT_DUST;
-			    if((r&0xFF)==PT_ACID && 5>(rand()%100))
-			    {
-                                parts[r>>8].type = PT_ISOZ;
-				parts[r>>8].life = 0;
-			    }
-                            /*if(parts[r>>8].type>1 && parts[r>>8].type!=PT_NEUT && parts[r>>8].type-1!=PT_NEUT && parts[r>>8].type-1!=PT_STKM &&
-                              (ptypes[parts[r>>8].type-1].menusection==SC_LIQUID||
-                              ptypes[parts[r>>8].type-1].menusection==SC_EXPLOSIVE||
-                              ptypes[parts[r>>8].type-1].menusection==SC_GAS||
-                              ptypes[parts[r>>8].type-1].menusection==SC_POWDERS) && 15>(rand()%1000))
-                              parts[r>>8].type--;*/
-                        }
-            }
-            else if(t==PT_PHOT)
-            {
-                rt = 3 + (int)pv[y/CELL][x/CELL];
-                for(nx=0; nx<1; nx++)
-                    for(ny=0; ny<1; ny++)
-                        if(x+nx>=0 && y+ny>0 &&
-                                x+nx<XRES && y+ny<YRES && (nx || ny))
-                        {
-                            r = pmap[y+ny][x+nx];
-                            if((r>>8)>=NPART || !r)
-                                continue;
-                            if((r&0xFF)==PT_WATR || (r&0xFF)==PT_ICEI || (r&0xFF)==PT_SNOW)
-                            {
-                                parts[i].vx *= 0.995;
-                                parts[i].vy *= 0.995;
-                            }
-                        }
-		for(nx=-1; nx<2; nx++)
-                    for(ny=-1; ny<2; ny++)
-                        if(x+nx>=0 && y+ny>0 &&
-                                x+nx<XRES && y+ny<YRES && (nx || ny))
-                        {
-                            r = pmap[y+ny][x+nx];
-                            if((r>>8)>=NPART || !r)
-                                continue;
-			    if((r&0xFF)==PT_ISOZ && 5>(rand()%2000))
-			    {
-				parts[i].vx *= 0.90;
-                                parts[i].vy *= 0.90;
-                                parts[r>>8].type = PT_PHOT;
-				rrr = (rand()%360)*3.14159f/180.0f;
-				rr = (rand()%128+128)/127.0f;
-				parts[r>>8].life = 680;
-				parts[r>>8].ctype = 0x3FFFFFFF;
-				parts[r>>8].vx = rr*cosf(rrr);
-				parts[r>>8].vy = rr*sinf(rrr);
-				pv[y/CELL][x/CELL] -= 15.0f * CFDS;
-			    }
-			    if((r&0xFF)==PT_ISZS && 5>(rand()%2000))
-			    {
-				parts[i].vx *= 0.90;
-                                parts[i].vy *= 0.90;
-                                parts[r>>8].type = PT_PHOT;
-				rr = (rand()%228+128)/127.0f;
-				rrr = (rand()%360)*3.14159f/180.0f;
-				parts[r>>8].life = 680;
-				parts[r>>8].ctype = 0x3FFFFFFF;
-				parts[r>>8].vx = rr*cosf(rrr);
-				parts[r>>8].vy = rr*sinf(rrr);
-				pv[y/CELL][x/CELL] -= 15.0f * CFDS;
-			    }
->>>>>>> b3735bb8
 			}
 
 			parts[i].vx *= ptypes[t].loss;
@@ -2543,16 +1433,16 @@
 			j = a = nt = 0;
 			for (nx=-1; nx<2; nx++)
 				for (ny=-1; ny<2; ny++) {
-					if (nx||ny){
+					if (nx||ny) {
 						surround[j] = r = pmap[y+ny][x+nx];
 						j++;
-					if (!bmap[(y+ny)/CELL][(x+nx)/CELL] || bmap[(y+ny)/CELL][(x+nx)/CELL]==WL_STREAM)
-					{
-						if (!(r&0xFF))
-							a = 1;
-						if ((r&0xFF)!=t)
-							nt = 1;
-					}
+						if (!bmap[(y+ny)/CELL][(x+nx)/CELL] || bmap[(y+ny)/CELL][(x+nx)/CELL]==WL_STREAM)
+						{
+							if (!(r&0xFF))
+								a = 1;
+							if ((r&0xFF)!=t)
+								nt = 1;
+						}
 					}
 				}
 
@@ -2584,6 +1474,18 @@
 					{
 						if (surround_hconduct[j]>=0)
 							parts[surround_hconduct[j]].temp = pt;
+					}
+
+					if (y-2 >= 0 && y-2 < YRES && ptypes[t].properties&TYPE_LIQUID) {
+						float swappage;
+						r = pmap[y-2][x];
+						if (!((r>>8)>=NPART || !r || parts[i].type != (r&0xFF))) {
+							if (parts[i].temp>parts[r>>8].temp) {
+								swappage = parts[i].temp;
+								parts[i].temp = parts[r>>8].temp;
+								parts[r>>8].temp = swappage;
+							}
+						}
 					}
 
 					s = 1;
@@ -2769,7 +1671,6 @@
 				ix = parts[i].x;
 				iy = parts[i].y;
 			}
-<<<<<<< HEAD
 			else
 			{
 				dx = parts[i].vx*ISTP/mv;
@@ -2777,59 +1678,6 @@
 				ix = parts[i].x;
 				iy = parts[i].y;
 				while (1)
-=======
-	    }
-	    else if(t==PT_PRTI)
-	    {
-		int temprange = 100;
-		int count =0;
-		for( temp = 0; temp < MAX_TEMP; temp += temprange)
-			if(parts[i].temp-73.15>temp&&parts[i].temp-73.15 <temp+temprange)
-				parts[i].tmp = temp/100;
-		    for(ny=-1; ny<2; ny++)
-                    for(nx=-1; nx<2; nx++)
-                        if(x+nx>=0 && y+ny>0 &&
-                                x+nx<XRES && y+ny<YRES && (nx || ny))
-                        {
-				count ++;
-                            r = pmap[y+ny][x+nx];
-                            if((r>>8)>=NPART || !r)
-                                continue;
-			    if(parts[r>>8].type==PT_SPRK || (parts[r>>8].type!=PT_PRTI && parts[r>>8].type!=PT_PRTO && (ptypes[parts[r>>8].type].falldown!= 0 || pstates[parts[r>>8].type].state == ST_GAS)))
-				    for( nnx=0;nnx<80;nnx++)
-					    if(!portal[parts[i].tmp][count-1][nnx])
-					    {
-						    portal[parts[i].tmp][count-1][nnx] = parts[r>>8].type;
-						    portaltemp[parts[i].tmp][count-1][nnx] = parts[r>>8].temp;
-						    portalctype[parts[i].tmp][count-1][nnx] = parts[r>>8].ctype;
-						    if(parts[r>>8].type==PT_SPRK)
-							parts[r>>8].type = parts[r>>8].ctype;   
-						    else 
-							parts[r>>8].type = PT_NONE;
-						    break;
-					    }
-			}
-	    }
-	    else if(t==PT_PRTO)
-	    {
-		int temprange = 100;
-		int count = 0;
-		for( temp = 0; temp < MAX_TEMP; temp += temprange)
-			if(parts[i].temp-73.15>temp&&parts[i].temp-73.15 <temp+temprange)
-				parts[i].tmp = temp/100;
-		    for(ny=1; ny>-2; ny--)
-                    for(nx=1; nx>-2; nx--)
-                        if(x+nx>=0 && y+ny>0 &&
-                                x+nx<XRES && y+ny<YRES && (nx || ny))
-                        {
-				count ++;
-                            r = pmap[y+ny][x+nx];
-                            if((r>>8)>=NPART || r)
-                                continue;
-			    if(!r)
-			    {
-				for( nnx =0 ;nnx<80;nnx++)
->>>>>>> b3735bb8
 				{
 					mv -= ISTP;
 					if (mv <= 0.0f)
@@ -2847,17 +1695,8 @@
 					ny = (int)(iy+0.5f);
 					if (nx<0 || ny<0 || nx>=XRES || ny>=YRES || pmap[ny][nx] || (bmap[ny/CELL][nx/CELL] && bmap[ny/CELL][nx/CELL]!=WL_STREAM))
 					{
-<<<<<<< HEAD
 						parts[i].x = ix;
 						parts[i].y = iy;
-=======
-						create_part(-1,x+nx,y+ny,portal[parts[i].tmp][randomness-1][nnx]);
-						parts[pmap[y+ny][x+nx]>>8].temp = portaltemp[parts[i].tmp][randomness-1][nnx];
-						parts[pmap[y+ny][x+nx]>>8].ctype = portalctype[parts[i].tmp][randomness-1][nnx];
-						portal[parts[i].tmp][randomness-1][nnx] = 0;
-						portaltemp[parts[i].tmp][randomness-1][nnx] = 0;
-						portalctype[parts[i].tmp][randomness-1][nnx] = 0;
->>>>>>> b3735bb8
 						break;
 					}
 				}
@@ -3404,1168 +2243,6 @@
 				if (emap[y][x] && (!sys_pause||framerender))
 					emap[y][x] --;
 			}
-<<<<<<< HEAD
-=======
-	    }
-	    else if(t==PT_BOYL)
-            {
-                for(nx=-1; nx<2; nx++)
-                    for(ny=-1; ny<2; ny++)
-                        if(x+nx>=0 && y+ny>0 &&
-                                x+nx<XRES && y+ny<YRES && (nx || ny))
-                        {
-                            r = pmap[y+ny][x+nx];
-                            if((r>>8)>=NPART || !r)
-                                continue;
-			    if(parts[r>>8].type==PT_WATR && 1>rand()%30)
-			    {
-				parts[r>>8].type = PT_FOG;
-			    }
-			    if(parts[r>>8].type==PT_O2 && 1>rand()%9)
-			    {
-				parts[r>>8].type = PT_NONE;
-				t = parts[i].type = PT_WATR;
-				pv[y/CELL][x/CELL] += 4.0;
-			    }
-			}
-	    }
-            else if(t==PT_FIRW) {
-                if(parts[i].tmp==0) {
-                    for(nx=-1; nx<2; nx++)
-                        for(ny=-1; ny<2; ny++)
-                            if(x+nx>=0 && y+ny>0 &&
-                                    x+nx<XRES && y+ny<YRES && (nx || ny))
-                            {
-                                r = pmap[y+ny][x+nx];
-                                if((r>>8)>=NPART || !r)
-                                    continue;
-                                rt = parts[r>>8].type;
-                                if(rt==PT_FIRE||rt==PT_PLSM||rt==PT_THDR)
-                                {
-                                    parts[i].tmp = 1;
-                                    parts[i].life = rand()%50+60;
-                                }
-                            }
-                }
-                else if(parts[i].tmp==1) {
-                    if(parts[i].life==0) {
-                        parts[i].tmp=2;
-                    } else {
-                        float newVel = parts[i].life/25;
-                        parts[i].flags = parts[i].flags&0xFFFFFFFE;
-                        if((pmap[(int)(ly-newVel)][(int)lx]&0xFF)==PT_NONE && ly-newVel>0) {
-                            parts[i].vy = -newVel;
-                            ly-=newVel;
-                            iy-=newVel;
-                        }
-                    }
-                }
-                else if(parts[i].tmp==2) {
-                    int col = rand()%200+4;
-                    for(nx=-2; nx<3; nx++) {
-                        for(ny=-2; ny<3; ny++) {
-                            if(x+nx>=0 && y+ny>0 && x+nx<XRES && y+ny<YRES && (nx || ny))
-                            {
-                                int tmul = rand()%7;
-                                create_part(-1, x+nx, y+ny, PT_FIRW);
-                                r = pmap[y+ny][x+nx];
-                                if((r>>8)>=NPART || !r)
-                                    continue;
-                                if(parts[r>>8].type==PT_FIRW) {
-                                    parts[r>>8].vx = (rand()%3-1)*tmul;
-                                    parts[r>>8].vy = (rand()%3-1)*tmul;
-                                    parts[r>>8].tmp = col;
-                                    parts[r>>8].life = rand()%100+100;
-                                    parts[r>>8].temp = 6000.0f;
-                                }
-                            }
-                        }
-                    }
-                    pv[y/CELL][x/CELL] += 20;
-                    kill_part(i);
-					goto killed;
-                } else if(parts[i].tmp>=3) {
-                    if(parts[i].life<=0) {
-                        kill_part(i);
-						goto killed;
-                    }
-                }
-            }
-            else if(t==PT_BTRY)
-            {
-                rt = 3 + (int)pv[y/CELL][x/CELL];
-                for(nx=-2; nx<3; nx++)
-                    for(ny=-2; ny<3; ny++)
-                        if(x+nx>=0 && y+ny>0 &&
-                                x+nx<XRES && y+ny<YRES && (nx || ny))
-                        {
-                            r = pmap[y+ny][x+nx];
-                            if((r>>8)>=NPART || !r)
-                                continue;
-                            rt = parts[r>>8].type;
-                            if(parts_avg(i,r>>8,PT_INSL) != PT_INSL)
-                            {
-                                if((rt==PT_METL||rt==PT_IRON||rt==PT_ETRD||rt==PT_BMTL||rt==PT_BRMT||rt==PT_LRBD||rt==PT_RBDM||rt==PT_PSCN||rt==PT_NSCN||rt==PT_NBLE)&&parts[r>>8].life==0 && abs(nx)+abs(ny) < 4)
-                                {
-                                    parts[r>>8].life = 4;
-                                    parts[r>>8].ctype = rt;
-                                    parts[r>>8].type = PT_SPRK;
-                                }
-                            }
-                        }
-            } else if(t==PT_SWCH)
-            {
-                rt = 3 + (int)pv[y/CELL][x/CELL];
-                for(nx=-2; nx<3; nx++)
-                    for(ny=-2; ny<3; ny++)
-                        if(x+nx>=0 && y+ny>0 &&
-                                x+nx<XRES && y+ny<YRES && (nx || ny))
-                        {
-                            r = pmap[y+ny][x+nx];
-                            if((r>>8)>=NPART || !r)
-                                continue;
-                            rt = parts[r>>8].type;
-			    
-                            if(parts[r>>8].type == PT_SWCH&&parts_avg(i,r>>8,PT_INSL)!=PT_INSL)
-                            {
-                                if(parts[i].life==10&&parts[r>>8].life<10&&parts[r>>8].life>0)
-                                {
-                                    parts[i].life = 9;
-                                }
-                                else if(parts[i].life==0&&parts[r>>8].life==10)
-                                {
-                                    parts[i].life = 10;
-                                }
-                            }
-			    else if(parts[r>>8].type == PT_SPRK && parts[r>>8].ctype==PT_SWCH && parts[i].life<10&&parts_avg(i,r>>8,PT_INSL)!=PT_INSL)
-			    {
-				    parts[r>>8].type = parts[r>>8].ctype;
-				    parts[r>>8].life = 9;
-			    }
-                        }
-		if(parts[i].life==10 && (!(pmap[y-1][x-1]&0xFF) && ((pmap[y-1][x]&0xFF)==PT_BRAY&&parts[pmap[y-1][x]>>8].tmp==2) && !(pmap[y-1][x+1]&0xFF) && ((pmap[y][x+1]&0xFF)==PT_BRAY&&parts[pmap[y][x+1]>>8].tmp==2)))
-		{
-			parts[i].life = 9;
-		}
-		else if(parts[i].life<=5 && (!(pmap[y-1][x-1]&0xFF) && (((pmap[y-1][x]&0xFF)==PT_BRAY&&parts[pmap[y-1][x]>>8].tmp==2) || ((pmap[y+1][x]&0xFF)==PT_BRAY&&parts[pmap[y+1][x]>>8].tmp==2)) && !(pmap[y-1][x+1]&0xFF) && (((pmap[y][x+1]&0xFF)==PT_BRAY&&parts[pmap[y][x+1]>>8].tmp==2) || ((pmap[y][x-1]&0xFF)==PT_BRAY&&parts[pmap[y][x-1]>>8].tmp==2))))
-		{
-			parts[i].life = 14;
-		}
-            }
-            if(t==PT_SWCH)
-                if((parts[i].life>0&&parts[i].life<10)|| parts[i].life > 10)
-                {
-                    parts[i].life--;
-                }
-            if(t==PT_FIRE || t==PT_PLSM || t==PT_LAVA || t==PT_SPRK || fe || (t==PT_PHOT&&(1>rand()%10)))
-            {
-                for(nx=-2; nx<3; nx++)
-                    for(ny=-2; ny<3; ny++)
-                        if(x+nx>=0 && y+ny>0 &&
-                                x+nx<XRES && y+ny<YRES && (nx || ny))
-                        {
-                            r = pmap[y+ny][x+nx];
-                            if((r>>8)>=NPART || !r)
-                                continue;
-                            if(bmap[(y+ny)/CELL][(x+nx)/CELL] && bmap[(y+ny)/CELL][(x+nx)/CELL]!=WL_STREAM)
-                                continue;
-                            rt = parts[r>>8].type;
-                            if((a || ptypes[rt].explosive) && ((rt!=PT_RBDM && rt!=PT_LRBD && rt!=PT_INSL && rt!=PT_SWCH) || t!=PT_SPRK) &&
-                                    !(t==PT_PHOT && rt==PT_INSL) &&
-                                    (t!=PT_LAVA || parts[i].life>0 || (rt!=PT_STNE && rt!=PT_PSCN && rt!=PT_NSCN && rt!=PT_NTCT && rt!=PT_PTCT && rt!=PT_METL  && rt!=PT_IRON && rt!=PT_ETRD && rt!=PT_BMTL && rt!=PT_BRMT && rt!=PT_SWCH && rt!=PT_INWR && rt!=PT_QRTZ)) && !(rt==PT_SPNG && parts[r>>8].life>0) &&
-                                    ptypes[rt].flammable && (ptypes[rt].flammable + (int)(pv[(y+ny)/CELL][(x+nx)/CELL]*10.0f))>(rand()%1000))
-                            {
-                                parts[r>>8].type = PT_FIRE;
-                                parts[r>>8].temp = ptypes[PT_FIRE].heat + (ptypes[rt].flammable/2);
-                                parts[r>>8].life = rand()%80+180;
-                                if(ptypes[rt].explosive)
-                                    pv[y/CELL][x/CELL] += 0.25f * CFDS;
-                                continue;
-                            }
-                            lpv = (int)pv[(y+ny)/CELL][(x+nx)/CELL];
-                            if(lpv < 1) lpv = 1;
-                            if(legacy_enable)
-                            {
-                                if(t!=PT_SPRK && ptypes[rt].meltable  && ((rt!=PT_RBDM && rt!=PT_LRBD) || t!=PT_SPRK) && ((t!=PT_FIRE&&t!=PT_PLSM) || (rt!=PT_METL && rt!=PT_IRON && rt!=PT_ETRD && rt!=PT_PSCN && rt!=PT_NSCN && rt!=PT_NTCT && rt!=PT_PTCT && rt!=PT_BMTL && rt!=PT_BRMT && rt!=PT_SALT && rt!=PT_INWR)) &&
-                                        ptypes[rt].meltable*lpv>(rand()%1000))
-                                {
-                                    if(t!=PT_LAVA || parts[i].life>0)
-                                    {
-                                        parts[r>>8].ctype = (parts[r>>8].type==PT_BRMT)?PT_BMTL:parts[r>>8].type;
-                                        parts[r>>8].ctype = (parts[r>>8].ctype==PT_SAND)?PT_GLAS:parts[r>>8].ctype;
-                                        parts[r>>8].type = PT_LAVA;
-                                        parts[r>>8].life = rand()%120+240;
-                                    }
-                                    else
-                                    {
-                                        parts[i].life = 0;
-                                        t = parts[i].type = (parts[i].ctype)?parts[i].ctype:PT_STNE;
-                                        parts[i].ctype = PT_NONE;//rt;
-                                        goto killed;
-                                    }
-                                }
-                                if(t!=PT_SPRK && (rt==PT_ICEI || rt==PT_SNOW))
-                                {
-                                    parts[r>>8].type = PT_WATR;
-                                    if(t==PT_FIRE)
-                                    {
-                                        parts[i].x = lx;
-                                        parts[i].y = ly;
-                                        kill_part(i);
-                                        goto killed;
-                                    }
-                                    if(t==PT_LAVA)
-                                    {
-                                        parts[i].life = 0;
-                                        t = parts[i].type = PT_STNE;
-                                        goto killed;
-                                    }
-                                }
-                                if(t!=PT_SPRK && (rt==PT_WATR || rt==PT_DSTW || rt==PT_SLTW))
-                                {
-                                    kill_part(r>>8);
-                                    if(t==PT_FIRE)
-                                    {
-                                        parts[i].x = lx;
-                                        parts[i].y = ly;
-                                        kill_part(i);
-                                        goto killed;
-                                    }
-                                    if(t==PT_LAVA)
-                                    {
-                                        parts[i].life = 0;
-                                        t = parts[i].type = (parts[i].ctype)?parts[i].ctype:PT_STNE;
-                                        parts[i].ctype = PT_NONE;
-                                        goto killed;
-                                    }
-                                }
-                            }
-                            //Check if there is a SWCH that is currently covered with SPRK
-                            //If so check if the current SPRK is covering a NSCN
-                            //If so turn the SPRK that covers the SWCH back into SWCH and turn it off
-                            if(rt==PT_SPRK && parts[r>>8].ctype == PT_SWCH && t==PT_SPRK)
-                            {
-                                pavg = parts_avg(r>>8, i,PT_INSL);
-                                if(parts[i].ctype == PT_NSCN&&pavg != PT_INSL)
-                                {
-                                    parts[r>>8].type = PT_SWCH;
-                                    parts[r>>8].ctype = PT_NONE;
-                                    parts[r>>8].life = 9;
-                                }
-                            }
-                            pavg = parts_avg(i, r>>8,PT_INSL);
-                            if(rt==PT_SWCH && t==PT_SPRK)
-                            {
-                                pavg = parts_avg(r>>8, i,PT_INSL);
-                                if(parts[i].ctype == PT_PSCN&&pavg != PT_INSL && parts[r>>8].life<10)
-                                    parts[r>>8].life = 10;
-                                if(parts[i].ctype == PT_NSCN&&pavg != PT_INSL)
-                                    parts[r>>8].life = 9;
-                                if(!(parts[i].ctype == PT_PSCN||parts[i].ctype == PT_NSCN)&&parts[r>>8].life == 10&&pavg != PT_INSL)
-                                {
-                                    parts[r>>8].type = PT_SPRK;
-                                    parts[r>>8].ctype = PT_SWCH;
-                                    parts[r>>8].life = 4;
-                                }
-                            }
-                            pavg = parts_avg(i, r>>8,PT_INSL);
-                            if(pavg != PT_INSL)
-                            {
-                                if(t==PT_SPRK && (rt==PT_METL||rt==PT_IRON||rt==PT_ETRD||rt==PT_BMTL||rt==PT_BRMT||rt==PT_LRBD||rt==PT_RBDM||rt==PT_PSCN||rt==PT_NSCN||rt==PT_NBLE) && parts[r>>8].life==0 &&
-                                        (parts[i].life<3 || ((r>>8)<i && parts[i].life<4)) && abs(nx)+abs(ny)<4)
-                                {
-                                    if(!(rt==PT_PSCN&&parts[i].ctype==PT_NSCN)&&!(rt!=PT_PSCN&&!(rt==PT_NSCN&&parts[i].temp>=373.0f)&&parts[i].ctype==PT_NTCT)&&!(rt!=PT_PSCN&&!(rt==PT_NSCN&&parts[i].temp<=373.0f)&&parts[i].ctype==PT_PTCT)&&!(rt!=PT_PSCN&&!(rt==PT_NSCN)&&parts[i].ctype==PT_INWR) && pavg != PT_INSL &&!(parts[i].ctype==PT_SWCH&&(rt==PT_PSCN||rt==PT_NSCN))&&!(parts[i].ctype==PT_INST&&rt!=PT_NSCN) )
-                                    {
-                                        parts[r>>8].type = PT_SPRK;
-                                        parts[r>>8].life = 4;
-                                        parts[r>>8].ctype = rt;
-                                        if(parts[r>>8].temp+10.0f<673.0f&&!legacy_enable&&!(rt==PT_LRBD||rt==PT_RBDM||rt==PT_NTCT||rt==PT_PTCT||rt==PT_INWR))
-                                            parts[r>>8].temp = parts[r>>8].temp+10.0f;
-                                    }
-                                }
-                                if(t==PT_SPRK && rt==PT_NTCT && parts[r>>8].life==0 &&
-                                        (parts[i].life<3 || ((r>>8)<i && parts[i].life<4)) && abs(nx)+abs(ny)<4)
-                                {
-                                    if((parts[i].ctype==PT_NSCN||parts[i].ctype==PT_NTCT||(parts[i].ctype==PT_PSCN&&parts[r>>8].temp>373.0f))&&pavg != PT_INSL)
-                                    {
-                                        parts[r>>8].type = PT_SPRK;
-                                        parts[r>>8].life = 4;
-                                        parts[r>>8].ctype = rt;
-                                    }
-                                }
-                                if(t==PT_SPRK && rt==PT_PTCT && parts[r>>8].life==0 &&
-                                        (parts[i].life<3 || ((r>>8)<i && parts[i].life<4)) && abs(nx)+abs(ny)<4)
-                                {
-                                    if((parts[i].ctype==PT_NSCN||parts[i].ctype==PT_PTCT||(parts[i].ctype==PT_PSCN&&parts[r>>8].temp<373.0f))&&pavg != PT_INSL)
-                                    {
-                                        parts[r>>8].type = PT_SPRK;
-                                        parts[r>>8].life = 4;
-                                        parts[r>>8].ctype = rt;
-                                    }
-                                }
-                                if(t==PT_SPRK && rt==PT_INWR && parts[r>>8].life==0 &&
-                                        (parts[i].life<3 || ((r>>8)<i && parts[i].life<4)) && abs(nx)+abs(ny)<4)
-                                {
-                                    if((parts[i].ctype==PT_NSCN||parts[i].ctype==PT_INWR||parts[i].ctype==PT_PSCN)&&pavg != PT_INSL)
-                                    {
-                                        parts[r>>8].type = PT_SPRK;
-                                        parts[r>>8].life = 4;
-                                        parts[r>>8].ctype = rt;
-                                    }
-                                }
-				if(t==PT_SPRK && rt==PT_QRTZ && parts[r>>8].life==0 &&
-                                        (parts[i].life<3 || ((r>>8)<i && parts[i].life<4)) && abs(nx)+abs(ny)<4)
-                                {
-                                    if((parts[i].ctype==PT_NSCN||parts[i].ctype==PT_METL||parts[i].ctype==PT_PSCN||parts[i].ctype==PT_QRTZ)&&pavg != PT_INSL && (parts[r>>8].temp<173.15||pv[(y+ny)/CELL][(x+nx)/CELL]>8))
-                                    {
-                                        parts[r>>8].type = PT_SPRK;
-                                        parts[r>>8].life = 4;
-                                        parts[r>>8].ctype = rt;
-                                    }
-                                }
-                                if(t==PT_SPRK && rt==PT_WATR && parts[r>>8].life==0 &&
-                                        (parts[i].life<2 || ((r>>8)<i && parts[i].life<3)) && abs(nx)+abs(ny)<4)
-                                {
-                                    parts[r>>8].type = PT_SPRK;
-                                    parts[r>>8].life = 6;
-                                    parts[r>>8].ctype = rt;
-                                }
-                                if(t==PT_SPRK && rt==PT_SLTW && parts[r>>8].life==0 &&
-                                        (parts[i].life<2 || ((r>>8)<i && parts[i].life<3)) && abs(nx)+abs(ny)<4)
-                                {
-                                    parts[r>>8].type = PT_SPRK;
-                                    parts[r>>8].life = 5;
-                                    parts[r>>8].ctype = rt;
-                                }
-                                if(t==PT_SPRK&&parts[i].ctype==PT_ETRD&&parts[i].life==5)
-                                {
-                                    if(rt==PT_METL||rt==PT_ETRD||rt==PT_BMTL||rt==PT_BRMT||rt==PT_LRBD||rt==PT_RBDM||rt==PT_PSCN||rt==PT_NSCN)
-                                    {
-                                        t = parts[i].type = PT_ETRD;
-                                        parts[i].ctype = PT_NONE;
-                                        parts[i].life = 20;
-                                        parts[r>>8].type = PT_SPRK;
-                                        parts[r>>8].life = 4;
-                                        parts[r>>8].ctype = rt;
-                                    }
-                                }
-
-                                if(t==PT_SPRK&&parts[i].ctype==PT_NBLE&&parts[i].life<=1)
-                                {
-                                    parts[i].life = rand()%150+50;
-                                    parts[i].type = PT_PLSM;
-                                    parts[i].ctype = PT_NBLE;
-                                    parts[i].temp = 3500;
-                                    pv[y/CELL][x/CELL] += 1;
-                                }
-                                if(t==PT_SPRK&&parts[i].ctype==PT_SWCH&&parts[i].life<=0)
-                                {
-                                    parts[i].type = PT_SWCH;
-                                    parts[i].life = 14;
-                                }
-                            }
-                        }
-killed:
-                if(parts[i].type == PT_NONE)
-                    continue;
-            }
-            if(t==PT_STKM)
-            {
-                float dt = 0.9;///(FPSB*FPSB);  //Delta time in square
-                //Tempirature handling
-                if(parts[i].temp<243)
-                    parts[i].life -= 1;
-                if((parts[i].temp<309.6f) && (parts[i].temp>=243))
-                    parts[i].temp += 1;
-
-				if (isplayer) { //Already a stickman in the simulation
-					death = 1;
-					parts[i].type = PT_NONE;
-				}
-				
-                //Death
-                if(parts[i].life<1 || death == 1 || (pv[y/CELL][x/CELL]>=4.5f && player[2] != SPC_AIR) )  //If his HP is less that 0 or there is very big wind...
-                {
-                    for(r=-2; r<=1; r++)
-                    {
-                        create_part(-1, x+r, y-2, player[2]);
-                        create_part(-1, x+r+1, y+2, player[2]);
-                        create_part(-1, x-2, y+r+1, player[2]);
-                        create_part(-1, x+2, y+r, player[2]);
-                    }
-                    kill_part(i);  //Kill him
-                    goto killed;
-                }
-
-                parts[i].vy += -0.7*dt;  //Head up!
-
-                //Verlet integration
-                pp = 2*player[3]-player[5]+player[19]*dt*dt;;
-                player[5] = player[3];
-                player[3] = pp;
-                pp = 2*player[4]-player[6]+player[20]*dt*dt;;
-                player[6] = player[4];
-                player[4] = pp;
-
-                pp = 2*player[7]-player[9]+player[21]*dt*dt;;
-                player[9] = player[7];
-                player[7] = pp;
-                pp = 2*player[8]-player[10]+(player[22]+1)*dt*dt;;
-                player[10] = player[8];
-                player[8] = pp;
-
-                pp = 2*player[11]-player[13]+player[23]*dt*dt;;
-                player[13] = player[11];
-                player[11] = pp;
-                pp = 2*player[12]-player[14]+player[24]*dt*dt;;
-                player[14] = player[12];
-                player[12] = pp;
-
-                pp = 2*player[15]-player[17]+player[25]*dt*dt;;
-                player[17] = player[15];
-                player[15] = pp;
-                pp = 2*player[16]-player[18]+(player[26]+1)*dt*dt;;
-                player[18] = player[16];
-                player[16] = pp;
-
-                //Setting acceleration to 0
-                player[19] = 0;
-                player[20] = 0;
-
-                player[21] = 0;
-                player[22] = 0;
-
-                player[23] = 0;
-                player[24] = 0;
-
-                player[25] = 0;
-                player[26] = 0;
-
-                //Go left
-                if (((int)(player[0])&0x01) == 0x01 && pstates[pmap[(int)(parts[i].y+10)][(int)(parts[i].x)]&0xFF].state != ST_GAS)
-                {
-                    if (pstates[pmap[(int)(parts[i].y+10)][(int)(parts[i].x)]&0xFF].state != ST_LIQUID
-                            && (pmap[(int)(parts[i].y+10)][(int)(parts[i].x)]&0xFF) != PT_LNTG)
-                    {
-                        if (pmap[(int)(player[8]-1)][(int)(player[7])])
-                        {
-                            player[21] = -3;
-                            player[22] = -2;
-                            player[19] = -2;
-                        }
-
-                        if (pmap[(int)(player[16]-1)][(int)(player[15])])
-                        {
-                            player[25] = -3;
-                            player[26] = -2;
-                            player[23] = -2;
-                        }
-                    }
-                    else
-                    {
-                        if (pmap[(int)(player[8]-1)][(int)(player[7])])  //It should move another way in liquids
-                        {
-                            player[21] = -1;
-                            player[22] = -1;
-                            player[19] = -1;
-                        }
-
-                        if (pmap[(int)(player[16]-1)][(int)(player[15])])
-                        {
-                            player[25] = -1;
-                            player[26] = -1;
-                            player[23] = -1;
-                        }
-                    }
-                }
-
-                //Go right
-                if (((int)(player[0])&0x02) == 0x02 && pstates[pmap[(int)(parts[i].y+10)][(int)(parts[i].x)]&0xFF].state != ST_GAS)
-                {
-                    if (pstates[pmap[(int)(parts[i].y+10)][(int)(parts[i].x)]&0xFF].state != ST_LIQUID
-                            && (pmap[(int)(parts[i].y+10)][(int)(parts[i].x)]&0xFF) != PT_LNTG)
-                    {
-                        if (pmap[(int)(player[8]-1)][(int)(player[7])])
-                        {
-                            player[21] = 3;
-                            player[22] = -2;
-                            player[19] = 2;
-                        }
-
-                        if (pmap[(int)(player[16]-1)][(int)(player[15])])
-                        {
-                            player[25] = 3;
-                            player[26] = -2;
-                            player[23] = 2;
-                        }
-                    }
-                    else
-                    {
-                        if (pmap[(int)(player[8]-1)][(int)(player[7])])
-                        {
-                            player[21] = 1;
-                            player[22] = -1;
-                            player[19] = 1;
-                        }
-
-                        if (pmap[(int)(player[16]-1)][(int)(player[15])])
-                        {
-                            player[25] = 1;
-                            player[26] = -1;
-                            player[23] = 1;
-                        }
-
-                    }
-                }
-
-                //Jump
-                if (((int)(player[0])&0x04) == 0x04 && (pstates[pmap[(int)(player[8]-0.5)][(int)(player[7])]&0xFF].state != ST_GAS || pstates[pmap[(int)(player[16]-0.5)][(int)(player[15])]&0xFF].state != ST_GAS))
-                {
-                    if (pmap[(int)(player[8]-0.5)][(int)(player[7])] || pmap[(int)(player[16]-0.5)][(int)(player[15])])
-                    {
-                        parts[i].vy = -5;
-                        player[22] -= 1;
-                        player[26] -= 1;
-                    }
-                }
-
-                //Charge detector wall if foot inside
-                if(bmap[(int)(player[8]+0.5)/CELL][(int)(player[7]+0.5)/CELL]==WL_DETECT)
-                    set_emap((int)player[7]/CELL, (int)player[8]/CELL);
-                if(bmap[(int)(player[16]+0.5)/CELL][(int)(player[15]+0.5)/CELL]==WL_DETECT)
-                    set_emap((int)(player[15]+0.5)/CELL, (int)(player[16]+0.5)/CELL);
-
-                //Searching for particles near head
-                for(nx = -2; nx <= 2; nx++)
-                    for(ny = 0; ny>=-2; ny--)
-                    {
-                        if(!pmap[ny+y][nx+x] || (pmap[ny+y][nx+x]>>8)>=NPART)
-                            continue;
-                        if(ptypes[pmap[ny+y][nx+x]&0xFF].falldown!=0 || (pmap[ny+y][nx+x]&0xFF) == PT_NEUT || (pmap[ny+y][nx+x]&0xFF) == PT_PHOT)
-                        {
-                            player[2] = pmap[ny+y][nx+x]&0xFF;  //Current element
-                        }
-                        if((pmap[ny+y][nx+x]&0xFF) == PT_PLNT && parts[i].life<100)  //Plant gives him 5 HP
-                        {
-                            if(parts[i].life<=95)
-                                parts[i].life += 5;
-                            else
-                                parts[i].life = 100;
-                            kill_part(pmap[ny+y][nx+x]>>8);
-                        }
-
-                        if((pmap[ny+y][nx+x]&0xFF) == PT_NEUT)
-                        {
-                            parts[i].life -= (102-parts[i].life)/2;
-                            kill_part(pmap[ny+y][nx+x]>>8);
-                        }
-                        if(bmap[(ny+y)/CELL][(nx+x)/CELL]==WL_FAN)
-                            player[2] = SPC_AIR;
-                    }
-
-                //Head position
-                nx = x + 3*((((int)player[1])&0x02) == 0x02) - 3*((((int)player[1])&0x01) == 0x01);
-                ny = y - 3*(player[1] == 0);
-
-                //Spawn
-                if(((int)(player[0])&0x08) == 0x08)
-                {
-                    ny -= 2*(rand()%2)+1;
-                    r = pmap[ny][nx];
-                    if(!((r>>8)>=NPART))
-                    {
-                        if(pstates[r&0xFF].state == ST_SOLID)
-                        {
-                            create_part(-1, nx, ny, PT_SPRK);
-                        }
-                        else
-                        {
-                            if(player[2] == SPC_AIR)
-                                create_parts(nx + 3*((((int)player[1])&0x02) == 0x02) - 3*((((int)player[1])&0x01) == 0x01), ny, 4, 4, SPC_AIR);
-                            else
-                                create_part(-1, nx, ny, player[2]);
-
-                            r = pmap[ny][nx];
-                            if( ((r>>8) < NPART) && (r>>8)>=0 && player[2] != PT_PHOT && player[2] != SPC_AIR)
-                                parts[r>>8].vx = parts[r>>8].vx + 5*((((int)player[1])&0x02) == 0x02) - 5*(((int)(player[1])&0x01) == 0x01);
-                            if(((r>>8) < NPART) && (r>>8)>=0 && player[2] == PT_PHOT)
-                            {
-                                int random = abs(rand()%3-1)*3;
-                                if (random==0)
-                                {
-                                    parts[r>>8].life = 0;
-                                    parts[r>>8].type = PT_NONE;
-                                }
-                                else
-                                {
-                                    parts[r>>8].vy = 0;
-                                    parts[r>>8].vx = (((((int)player[1])&0x02) == 0x02) - (((int)(player[1])&0x01) == 0x01))*random;
-                                }
-                            }
-
-                        }
-                    }
-                }
-
-                //Simulation of joints
-                d = 25/(pow((player[3]-player[7]), 2) + pow((player[4]-player[8]), 2)+25) - 0.5;  //Fast distance
-                player[7] -= (player[3]-player[7])*d;
-                player[8] -= (player[4]-player[8])*d;
-                player[3] += (player[3]-player[7])*d;
-                player[4] += (player[4]-player[8])*d;
-
-                d = 25/(pow((player[11]-player[15]), 2) + pow((player[12]-player[16]), 2)+25) - 0.5;
-                player[15] -= (player[11]-player[15])*d;
-                player[16] -= (player[12]-player[16])*d;
-                player[11] += (player[11]-player[15])*d;
-                player[12] += (player[12]-player[16])*d;
-
-                d = 36/(pow((player[3]-parts[i].x), 2) + pow((player[4]-parts[i].y), 2)+36) - 0.5;
-                parts[i].vx -= (player[3]-parts[i].x)*d;
-                parts[i].vy -= (player[4]-parts[i].y)*d;
-                player[3] += (player[3]-parts[i].x)*d;
-                player[4] += (player[4]-parts[i].y)*d;
-
-                d = 36/(pow((player[11]-parts[i].x), 2) + pow((player[12]-parts[i].y), 2)+36) - 0.5;
-                parts[i].vx -= (player[11]-parts[i].x)*d;
-                parts[i].vy -= (player[12]-parts[i].y)*d;
-                player[11] += (player[11]-parts[i].x)*d;
-                player[12] += (player[12]-parts[i].y)*d;
-
-                //Side collisions checking
-                for(nx = -3; nx <= 3; nx++)
-                {
-                    r = pmap[(int)(player[16]-2)][(int)(player[15]+nx)];
-                    if(r && pstates[r&0xFF].state != ST_GAS && pstates[r&0xFF].state != ST_LIQUID)
-                        player[15] -= nx;
-
-                    r = pmap[(int)(player[8]-2)][(int)(player[7]+nx)];
-                    if(r && pstates[r&0xFF].state != ST_GAS && pstates[r&0xFF].state != ST_LIQUID)
-                        player[7] -= nx;
-                }
-
-                //Collision checks
-                for(ny = -2-(int)parts[i].vy; ny<=0; ny++)
-                {
-                    r = pmap[(int)(player[8]+ny)][(int)(player[7]+0.5)];  //This is to make coding more pleasant :-)
-
-                    //For left leg
-                    if (r && (r&0xFF)!=PT_STKM)
-                    {
-                        if(pstates[r&0xFF].state == ST_LIQUID || (r&0xFF) == PT_LNTG)  //Liquid checks  //Liquid checks
-                        {
-                            if(parts[i].y<(player[8]-10))
-                                parts[i].vy = 1*dt;
-                            else
-                                parts[i].vy = 0;
-                            if(abs(parts[i].vx)>1)
-                                parts[i].vx *= 0.5*dt;
-                        }
-                        else
-                        {
-                            if(pstates[r&0xFF].state != ST_GAS)
-                            {
-                                player[8] += ny-1;
-                                parts[i].vy -= 0.5*parts[i].vy*dt;
-                            }
-                        }
-                        player[9] = player[7];
-                    }
-
-                    r = pmap[(int)(player[16]+ny)][(int)(player[15]+0.5)];
-
-                    //For right leg
-                    if (r && (r&0xFF)!=PT_STKM)
-                    {
-                        if(pstates[r&0xFF].state == ST_LIQUID || (r&0xFF) == PT_LNTG)
-                        {
-                            if(parts[i].y<(player[16]-10))
-                                parts[i].vy = 1*dt;
-                            else
-                                parts[i].vy = 0;
-                            if(abs(parts[i].vx)>1)
-                                parts[i].vx *= 0.5*dt;
-                        }
-                        else
-                        {
-                            if(pstates[r&0xFF].state != ST_GAS)
-                            {
-                                player[16] += ny-1;
-                                parts[i].vy -= 0.5*parts[i].vy*dt;
-                            }
-                        }
-                        player[17] = player[15];
-                    }
-
-                    //If it falls too fast
-                    if (parts[i].vy>=30)
-                    {
-                        parts[i].y -= (10+ny)*dt;
-                        parts[i].vy = -10*dt;
-                    }
-
-                }
-
-                //Keeping legs distance
-                if (pow((player[7] - player[15]), 2)<16 && pow((player[8]-player[16]), 2)<1)
-                {
-                    player[21] -= 0.2;
-                    player[25] += 0.2;
-                }
-
-                if (pow((player[3] - player[11]), 2)<16 && pow((player[4]-player[12]), 2)<1)
-                {
-                    player[19] -= 0.2;
-                    player[23] += 0.2;
-                }
-
-                //If legs touch something
-                r = pmap[(int)(player[8]+0.5)][(int)(player[7]+0.5)];
-                if((r&0xFF)==PT_SPRK && r && (r>>8)<NPART)  //If on charge
-                {
-                    parts[i].life -= (int)(rand()/1000)+38;
-                }
-
-                if (r>0 && (r>>8)<NPART)  //If hot or cold
-                {
-                    if(parts[r>>8].temp>=323 || parts[r>>8].temp<=243)
-                    {
-                        parts[i].life -= 2;
-                        player[26] -= 1;
-                    }
-                }
-
-                if ((r&0xFF)==PT_ACID)  //If on acid
-                    parts[i].life -= 5;
-
-                if ((r&0xFF)==PT_PLUT)  //If on plut
-                    parts[i].life -= 1;
-
-                r = pmap[(int)(player[16]+0.5)][(int)(player[15]+0.5)];
-                if((r&0xFF)==PT_SPRK && r && (r>>8)<NPART)  //If on charge
-                {
-                    parts[i].life -= (int)(rand()/1000)+38;
-                }
-
-                if(r>0 && (r>>8)<NPART)  //If hot or cold
-                {
-                    if(parts[r>>8].temp>=323 || parts[r>>8].temp<=243)
-                    {
-                        parts[i].life -= 2;
-                        player[22] -= 1;
-                    }
-                }
-
-                if ((r&0xFF)==PT_ACID)  //If on acid
-                    parts[i].life -= 5;
-
-                if ((r&0xFF)==PT_PLUT)  //If on plut
-                    parts[i].life -= 1;
-
-                isplayer = 1;
-            }
-	    if(t==PT_STKM2)
-            {
-                float dt = 0.9;///(FPSB*FPSB);  //Delta time in square
-                //Tempirature handling
-                if(parts[i].temp<243)
-                    parts[i].life -= 1;
-                if((parts[i].temp<309.6f) && (parts[i].temp>=243))
-                    parts[i].temp += 1;
-
-				if (isplayer2) { //Already a stickman2 in the simulation
-					death2 = 1;
-					parts[i].type = PT_NONE;
-				}
-				
-                //Death
-                if(parts[i].life<1 || death2 == 1 || (pv[y/CELL][x/CELL]>=4.5f && player2[2] != SPC_AIR) )  //If his HP is less that 0 or there is very big wind...
-                {
-                    for(r=-2; r<=1; r++)
-                    {
-                        create_part(-1, x+r, y-2, player2[2]);
-                        create_part(-1, x+r+1, y+2, player2[2]);
-                        create_part(-1, x-2, y+r+1, player2[2]);
-                        create_part(-1, x+2, y+r, player2[2]);
-                    }
-                    kill_part(i);  //Kill him
-                    continue;
-                }
-
-                parts[i].vy += -0.7*dt;  //Head up!
-
-                //Verlet integration
-                pp = 2*player2[3]-player2[5]+player2[19]*dt*dt;;
-                player2[5] = player2[3];
-                player2[3] = pp;
-                pp = 2*player2[4]-player2[6]+player2[20]*dt*dt;;
-                player2[6] = player2[4];
-                player2[4] = pp;
-
-                pp = 2*player2[7]-player2[9]+player2[21]*dt*dt;;
-                player2[9] = player2[7];
-                player2[7] = pp;
-                pp = 2*player2[8]-player2[10]+(player2[22]+1)*dt*dt;;
-                player2[10] = player2[8];
-                player2[8] = pp;
-
-                pp = 2*player2[11]-player2[13]+player2[23]*dt*dt;;
-                player2[13] = player2[11];
-                player2[11] = pp;
-                pp = 2*player2[12]-player2[14]+player2[24]*dt*dt;;
-                player2[14] = player2[12];
-                player2[12] = pp;
-
-                pp = 2*player2[15]-player2[17]+player2[25]*dt*dt;;
-                player2[17] = player2[15];
-                player2[15] = pp;
-                pp = 2*player2[16]-player2[18]+(player2[26]+1)*dt*dt;;
-                player2[18] = player2[16];
-                player2[16] = pp;
-
-                //Setting acceleration to 0
-                player2[19] = 0;
-                player2[20] = 0;
-
-                player2[21] = 0;
-                player2[22] = 0;
-
-                player2[23] = 0;
-                player2[24] = 0;
-
-                player2[25] = 0;
-                player2[26] = 0;
-
-                //Go left
-                if (((int)(player2[0])&0x01) == 0x01 && pstates[pmap[(int)(parts[i].y+10)][(int)(parts[i].x)]&0xFF].state != ST_GAS)
-                {
-                    if (pstates[pmap[(int)(parts[i].y+10)][(int)(parts[i].x)]&0xFF].state != ST_LIQUID
-                            && (pmap[(int)(parts[i].y+10)][(int)(parts[i].x)]&0xFF) != PT_LNTG)
-                    {
-                        if (pmap[(int)(player2[8]-1)][(int)(player2[7])])
-                        {
-                            player2[21] = -3;
-                            player2[22] = -2;
-                            player2[19] = -2;
-                        }
-
-                        if (pmap[(int)(player2[16]-1)][(int)(player2[15])])
-                        {
-                            player2[25] = -3;
-                            player2[26] = -2;
-                            player2[23] = -2;
-                        }
-                    }
-                    else
-                    {
-                        if (pmap[(int)(player2[8]-1)][(int)(player2[7])])  //It should move another way in liquids
-                        {
-                            player2[21] = -1;
-                            player2[22] = -1;
-                            player2[19] = -1;
-                        }
-
-                        if (pmap[(int)(player2[16]-1)][(int)(player2[15])])
-                        {
-                            player2[25] = -1;
-                            player2[26] = -1;
-                            player2[23] = -1;
-                        }
-                    }
-                }
-
-                //Go right
-                if (((int)(player2[0])&0x02) == 0x02 && pstates[pmap[(int)(parts[i].y+10)][(int)(parts[i].x)]&0xFF].state != ST_GAS)
-                {
-                    if (pstates[pmap[(int)(parts[i].y+10)][(int)(parts[i].x)]&0xFF].state != ST_LIQUID
-                            && (pmap[(int)(parts[i].y+10)][(int)(parts[i].x)]&0xFF) != PT_LNTG)
-                    {
-                        if (pmap[(int)(player2[8]-1)][(int)(player2[7])])
-                        {
-                            player2[21] = 3;
-                            player2[22] = -2;
-                            player2[19] = 2;
-                        }
-
-                        if (pmap[(int)(player2[16]-1)][(int)(player2[15])])
-                        {
-                            player2[25] = 3;
-                            player2[26] = -2;
-                            player2[23] = 2;
-                        }
-                    }
-                    else
-                    {
-                        if (pmap[(int)(player2[8]-1)][(int)(player2[7])])
-                        {
-                            player2[21] = 1;
-                            player2[22] = -1;
-                            player2[19] = 1;
-                        }
-
-                        if (pmap[(int)(player2[16]-1)][(int)(player2[15])])
-                        {
-                            player2[25] = 1;
-                            player2[26] = -1;
-                            player2[23] = 1;
-                        }
-
-                    }
-                }
-
-                //Jump
-                if (((int)(player2[0])&0x04) == 0x04 && (pstates[pmap[(int)(player2[8]-0.5)][(int)(player2[7])]&0xFF].state != ST_GAS || pstates[pmap[(int)(player2[16]-0.5)][(int)(player2[15])]&0xFF].state != ST_GAS))
-                {
-                    if (pmap[(int)(player2[8]-0.5)][(int)(player2[7])] || pmap[(int)(player2[16]-0.5)][(int)(player2[15])])
-                    {
-                        parts[i].vy = -5;
-                        player2[22] -= 1;
-                        player2[26] -= 1;
-                    }
-                }
-
-                //Charge detector wall if foot inside
-                if(bmap[(int)(player2[8]+0.5)/CELL][(int)(player2[7]+0.5)/CELL]==WL_DETECT)
-                    set_emap((int)player2[7]/CELL, (int)player2[8]/CELL);
-                if(bmap[(int)(player2[16]+0.5)/CELL][(int)(player2[15]+0.5)/CELL]==WL_DETECT)
-                    set_emap((int)(player2[15]+0.5)/CELL, (int)(player2[16]+0.5)/CELL);
-
-                //Searching for particles near head
-                for(nx = -2; nx <= 2; nx++)
-                    for(ny = 0; ny>=-2; ny--)
-                    {
-                        if(!pmap[ny+y][nx+x] || (pmap[ny+y][nx+x]>>8)>=NPART)
-                            continue;
-                        if(ptypes[pmap[ny+y][nx+x]&0xFF].falldown!=0 || (pmap[ny+y][nx+x]&0xFF) == PT_NEUT || (pmap[ny+y][nx+x]&0xFF) == PT_PHOT)
-                        {
-                            player2[2] = pmap[ny+y][nx+x]&0xFF;  //Current element
-                        }
-                        if((pmap[ny+y][nx+x]&0xFF) == PT_PLNT && parts[i].life<100)  //Plant gives him 5 HP
-                        {
-                            if(parts[i].life<=95)
-                                parts[i].life += 5;
-                            else
-                                parts[i].life = 100;
-                            kill_part(pmap[ny+y][nx+x]>>8);
-                        }
-
-                        if((pmap[ny+y][nx+x]&0xFF) == PT_NEUT)
-                        {
-                            parts[i].life -= (102-parts[i].life)/2;
-                            kill_part(pmap[ny+y][nx+x]>>8);
-                        }
-                        if(bmap[(ny+y)/CELL][(nx+x)/CELL]==WL_FAN)
-                            player2[2] = SPC_AIR;
-                    }
-
-                //Head position
-                nx = x + 3*((((int)player2[1])&0x02) == 0x02) - 3*((((int)player2[1])&0x01) == 0x01);
-                ny = y - 3*(player2[1] == 0);
-
-                //Spawn
-                if(((int)(player2[0])&0x08) == 0x08)
-                {
-                    ny -= 2*(rand()%2)+1;
-                    r = pmap[ny][nx];
-                    if(!((r>>8)>=NPART))
-                    {
-                        if(pstates[r&0xFF].state == ST_SOLID)
-                        {
-                            create_part(-1, nx, ny, PT_SPRK);
-                        }
-                        else
-                        {
-                            if(player2[2] == SPC_AIR)
-                                create_parts(nx + 3*((((int)player2[1])&0x02) == 0x02) - 3*((((int)player2[1])&0x01) == 0x01), ny, 4, 4, SPC_AIR);
-                            else
-                                create_part(-1, nx, ny, player2[2]);
-
-                            r = pmap[ny][nx];
-                            if( ((r>>8) < NPART) && (r>>8)>=0 && player2[2] != PT_PHOT && player2[2] != SPC_AIR)
-                                parts[r>>8].vx = parts[r>>8].vx + 5*((((int)player2[1])&0x02) == 0x02) - 5*(((int)(player2[1])&0x01) == 0x01);
-                            if(((r>>8) < NPART) && (r>>8)>=0 && player2[2] == PT_PHOT)
-                            {
-                                int random = abs(rand()%3-1)*3;
-                                if (random==0)
-                                {
-                                    parts[r>>8].life = 0;
-                                    parts[r>>8].type = PT_NONE;
-                                }
-                                else
-                                {
-                                    parts[r>>8].vy = 0;
-                                    parts[r>>8].vx = (((((int)player2[1])&0x02) == 0x02) - (((int)(player2[1])&0x01) == 0x01))*random;
-                                }
-                            }
-
-                        }
-                    }
-                }
-
-                //Simulation of joints
-                d = 25/(pow((player2[3]-player2[7]), 2) + pow((player2[4]-player2[8]), 2)+25) - 0.5;  //Fast distance
-                player2[7] -= (player2[3]-player2[7])*d;
-                player2[8] -= (player2[4]-player2[8])*d;
-                player2[3] += (player2[3]-player2[7])*d;
-                player2[4] += (player2[4]-player2[8])*d;
-
-                d = 25/(pow((player2[11]-player2[15]), 2) + pow((player2[12]-player2[16]), 2)+25) - 0.5;
-                player2[15] -= (player2[11]-player2[15])*d;
-                player2[16] -= (player2[12]-player2[16])*d;
-                player2[11] += (player2[11]-player2[15])*d;
-                player2[12] += (player2[12]-player2[16])*d;
-
-                d = 36/(pow((player2[3]-parts[i].x), 2) + pow((player2[4]-parts[i].y), 2)+36) - 0.5;
-                parts[i].vx -= (player2[3]-parts[i].x)*d;
-                parts[i].vy -= (player2[4]-parts[i].y)*d;
-                player2[3] += (player2[3]-parts[i].x)*d;
-                player2[4] += (player2[4]-parts[i].y)*d;
-
-                d = 36/(pow((player2[11]-parts[i].x), 2) + pow((player2[12]-parts[i].y), 2)+36) - 0.5;
-                parts[i].vx -= (player2[11]-parts[i].x)*d;
-                parts[i].vy -= (player2[12]-parts[i].y)*d;
-                player2[11] += (player2[11]-parts[i].x)*d;
-                player2[12] += (player2[12]-parts[i].y)*d;
-
-                //Side collisions checking
-                for(nx = -3; nx <= 3; nx++)
-                {
-                    r = pmap[(int)(player2[16]-2)][(int)(player2[15]+nx)];
-                    if(r && pstates[r&0xFF].state != ST_GAS && pstates[r&0xFF].state != ST_LIQUID)
-                        player2[15] -= nx;
-
-                    r = pmap[(int)(player2[8]-2)][(int)(player2[7]+nx)];
-                    if(r && pstates[r&0xFF].state != ST_GAS && pstates[r&0xFF].state != ST_LIQUID)
-                        player2[7] -= nx;
-                }
-
-                //Collision checks
-                for(ny = -2-(int)parts[i].vy; ny<=0; ny++)
-                {
-                    r = pmap[(int)(player2[8]+ny)][(int)(player2[7]+0.5)];  //This is to make coding more pleasant :-)
-
-                    //For left leg
-                    if (r && (r&0xFF)!=PT_STKM2)
-                    {
-                        if(pstates[r&0xFF].state == ST_LIQUID || (r&0xFF) == PT_LNTG)  //Liquid checks  //Liquid checks
-                        {
-                            if(parts[i].y<(player2[8]-10))
-                                parts[i].vy = 1*dt;
-                            else
-                                parts[i].vy = 0;
-                            if(abs(parts[i].vx)>1)
-                                parts[i].vx *= 0.5*dt;
-                        }
-                        else
-                        {
-                            if(pstates[r&0xFF].state != ST_GAS)
-                            {
-                                player2[8] += ny-1;
-                                parts[i].vy -= 0.5*parts[i].vy*dt;
-                            }
-                        }
-                        player2[9] = player2[7];
-                    }
-
-                    r = pmap[(int)(player2[16]+ny)][(int)(player2[15]+0.5)];
-
-                    //For right leg
-                    if (r && (r&0xFF)!=PT_STKM2)
-                    {
-                        if(pstates[r&0xFF].state == ST_LIQUID || (r&0xFF) == PT_LNTG)
-                        {
-                            if(parts[i].y<(player2[16]-10))
-                                parts[i].vy = 1*dt;
-                            else
-                                parts[i].vy = 0;
-                            if(abs(parts[i].vx)>1)
-                                parts[i].vx *= 0.5*dt;
-                        }
-                        else
-                        {
-                            if(pstates[r&0xFF].state != ST_GAS)
-                            {
-                                player2[16] += ny-1;
-                                parts[i].vy -= 0.5*parts[i].vy*dt;
-                            }
-                        }
-                        player2[17] = player2[15];
-                    }
-
-                    //If it falls too fast
-                    if (parts[i].vy>=30)
-                    {
-                        parts[i].y -= (10+ny)*dt;
-                        parts[i].vy = -10*dt;
-                    }
-
-                }
-
-                //Keeping legs distance
-                if (pow((player2[7] - player2[15]), 2)<16 && pow((player2[8]-player2[16]), 2)<1)
-                {
-                    player2[21] -= 0.2;
-                    player2[25] += 0.2;
-                }
-
-                if (pow((player2[3] - player2[11]), 2)<16 && pow((player2[4]-player2[12]), 2)<1)
-                {
-                    player2[19] -= 0.2;
-                    player2[23] += 0.2;
-                }
-
-                //If legs touch something
-                r = pmap[(int)(player2[8]+0.5)][(int)(player2[7]+0.5)];
-                if((r&0xFF)==PT_SPRK && r && (r>>8)<NPART)  //If on charge
-                {
-                    parts[i].life -= (int)(rand()/1000)+38;
-                }
-
-                if (r>0 && (r>>8)<NPART)  //If hot or cold
-                {
-                    if(parts[r>>8].temp>=323 || parts[r>>8].temp<=243)
-                    {
-                        parts[i].life -= 2;
-                        player2[26] -= 1;
-                    }
-                }
-
-                if ((r&0xFF)==PT_ACID)  //If on acid
-                    parts[i].life -= 5;
-
-                if ((r&0xFF)==PT_PLUT)  //If on plut
-                    parts[i].life -= 1;
-
-                r = pmap[(int)(player2[16]+0.5)][(int)(player2[15]+0.5)];
-                if((r&0xFF)==PT_SPRK && r && (r>>8)<NPART)  //If on charge
-                {
-                    parts[i].life -= (int)(rand()/1000)+38;
-                }
-
-                if(r>0 && (r>>8)<NPART)  //If hot or cold
-                {
-                    if(parts[r>>8].temp>=323 || parts[r>>8].temp<=243)
-                    {
-                        parts[i].life -= 2;
-                        player2[22] -= 1;
-                    }
-                }
-
-                if ((r&0xFF)==PT_ACID)  //If on acid
-                    parts[i].life -= 5;
-
-                if ((r&0xFF)==PT_PLUT)  //If on plut
-                    parts[i].life -= 1;
-
-                isplayer2 = 1;
-            }
-	    if(t==PT_SPAWN)
-	    {
-		if(death==1)
-		{
-			playerspawn = create_part(-1,x,y,PT_STKM);
-			isplayer = 1;
->>>>>>> b3735bb8
 		}
 	}
 	else
