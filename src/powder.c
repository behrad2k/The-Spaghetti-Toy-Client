--- conflicted
+++ resolved
@@ -2524,11 +2524,7 @@
 					    
 				    }
 				    else 
-<<<<<<< HEAD
-						parts[r>>8].type = PT_NONE;
-=======
 					    parts[r>>8].type = PT_NONE;
->>>>>>> 97e7850d
 #endif
 			    }
                             if((r&0xFF)==PT_GUNP && 15>(rand()%1000))
