#include <string>
#include <cstring>
#include <stdio.h>
#include <stdlib.h>
#include "VirtualMachine.h"

namespace vm
{

	VirtualMachine::VirtualMachine(int hunkMbytes):
		bigEndian(false),
		hunk(NULL),
		hunkSize(1048576),
		hunkFree(0),
		rom(NULL),
		romSize(0),
		ram(NULL),
		ramSize(0),
		dataStack(0),
		returnStack(0),
		DP(0),        /* Datastack pointer. */
		RP(0),        /* Return stack pointer. */
		PC(0),
		cm(0),
		cycles(0)
	{
		hunk = new char[hunkSize];
		std::fill(hunk, hunk+hunkSize, 0);
	}

	VirtualMachine::~VirtualMachine()
	{
		delete[] hunk;
	}

	#define DEBUGTRACE(args...) printf(args);

	int VirtualMachine::opcodeParameterSize(int opcode)
	{
		#define OP(n) OP##n
		switch (opcode)
		{
		case OP(ENTER):
		case OP(LEAVE):
		case OP(LOCAL):
		case OP(EQ):
		case OP(NE):
		case OP(LTI):
		case OP(LEI):
		case OP(GTI):
		case OP(GEI):
		case OP(LTU):
		case OP(LEU):
		case OP(GTU):
		case OP(GEU):
		case OP(EQF):
		case OP(NEF):
		case OP(LTF):
		case OP(LEF):
		case OP(GTF):
		case OP(GEF):
		case OP(CONST):
		case OP(BLOCK_COPY):
			return sizeof(uint4_t);
			break;
		case OP(ARG):
			return sizeof(uint1_t);
			break;
		}
		return 0;
		#undef OP
	}

	/* Read one octet from file. */
	int VirtualMachine::readByte(FILE *qvmfile)
	{
		int o;
		o = fgetc(qvmfile);
		if (o < 0) o = 0;  /* EOF (hack) */
			return o;
	}

	/* Read little-endian 32-bit integer from file. */
	int VirtualMachine::readInt(FILE *qvmfile)
	{
		int a, b, c, d, n;

		a = readByte(qvmfile);
		b = readByte(qvmfile);
		c = readByte(qvmfile);
		d = readByte(qvmfile);
		n = (a) | (b << 8) | (c << 16) | (d << 24);
		return n;
	}

	int VirtualMachine::LoadProgram(char * filename)
	{
		FILE * qvmfile = fopen(filename, "rb");
		qvm_header_t qvminfo;
		int i, n;
		uint1_t x[4];
		word w;

		DEBUGTRACE("Loading file...\n");
		qvminfo.magic = readInt(qvmfile); /* magic. */
		if (qvminfo.magic != QVM_MAGIC)
			{
				DEBUGTRACE("Invalid magic");
				//q3vm_error("Does not appear to be a QVM file.");
				/* XXX: option to force continue. */
				return 0;
			}
		DEBUGTRACE("Magic OK\n");
		/* variable-length instructions mean instruction count != code length */
		qvminfo.inscount = readInt(qvmfile);
		qvminfo.codeoff = readInt(qvmfile);
		qvminfo.codelen = readInt(qvmfile);
		qvminfo.dataoff = readInt(qvmfile);
		qvminfo.datalen = readInt(qvmfile);
		qvminfo.litlen = readInt(qvmfile);
		qvminfo.bsslen = readInt(qvmfile);

		/* Code segment should follow... */
		/* XXX: use fseek with SEEK_CUR? */
		DEBUGTRACE("Searching for .code @ %d from %d\n", qvminfo.codeoff, ftell(qvmfile));
		//  rom = (q3vm_rom_t*)(hunk);  /* ROM-in-hunk */
		rom = (Instruction*)calloc(qvminfo.inscount, sizeof(rom[0]));
		while (ftell(qvmfile) < qvminfo.codeoff)
			readByte(qvmfile);
		while (romSize < qvminfo.inscount)
		{
			n = readByte(qvmfile);
			w.int4 = 0;
			if ((i = opcodeParameterSize(n)))
			{
				x[0] = x[1] = x[2] = x[3] = 0;
				fread(&x, 1, i, qvmfile);
				w.uint4 = (x[0]) | (x[1] << 8) | (x[2] << 16) | (x[3] << 24);
			}
			rom[romSize].Operation = n;
			rom[romSize].Parameter = w;
			romSize++;
		}
		DEBUGTRACE("After loading code: at %d, should be %d\n", ftell(qvmfile), qvminfo.codeoff + qvminfo.codelen);

		/* Then data segment. */
		//  ram = hunk + ((romlen + 3) & ~3);  /* RAM-in-hunk */
		ram = hunk;
		DEBUGTRACE("Searching for .data @ %d from %d\n", qvminfo.dataoff, ftell(qvmfile));
		while (ftell(qvmfile) < qvminfo.dataoff)
			readByte(qvmfile);
		for (n = 0; n < (qvminfo.datalen / sizeof(uint1_t)); n++)
		{
			i = fread(&x, 1, sizeof(x), qvmfile);
			w.uint4 = (x[0]) | (x[1] << 8) | (x[2] << 16) | (x[3] << 24);
			*((word*)(ram + ramSize)) = w;
			ramSize += sizeof(word);
		}
	
		/* lit segment follows data segment. */
		/* Assembler should have already padded properly. */
		DEBUGTRACE("Loading .lit\n");
		for (n = 0; n < (qvminfo.litlen / sizeof(uint1_t)); n++)
		{
			i = fread(&x, 1, sizeof(x), qvmfile);
			memcpy(&(w.uint1), &x, sizeof(x));  /* no byte-swapping. */
			*((word*)(ram + ramSize)) = w;
			ramSize += sizeof(word);
		}
		/* bss segment. */
		DEBUGTRACE("Allocating .bss %d (%X) bytes\n", qvminfo.bsslen, qvminfo.bsslen);
		/* huge empty chunk. */
		ramSize += qvminfo.bsslen;

		hunkFree = hunkSize - ((ramSize * sizeof(uint1_t)) + 4);

		DEBUGTRACE("VM hunk has %d of %d bytes free (RAM = %d B).\n", hunkFree, hunkSize, ramSize);
		if (ramSize > hunkSize)
		{
			throw OutOfMemoryException();
			return 0;
		}

		/* set up stack. */
		{
			int stacksize = 0x10000;
			returnStack = ramSize;
			dataStack = ramSize - (stacksize / 2);
			RP = returnStack;
			DP = dataStack;
		}

		/* set up PC for return-to-termination. */
		PC = romSize + 1;

		return 1;
	}

	int VirtualMachine::Call(int address)
	{
		word w;
		int i, argCount = 0;

		/* Set up call. */
<<<<<<< HEAD
		OpPUSH(w);
		DEBUGTRACE("Starting with PC=%d, DP=%d, RP=%d to %d\n", PC, DP, RP, address);
=======
		//crumb("Starting with PC=%d, DP=%d, RP=%d to %d\n", PC, DP, RP, address);
		opPUSH(w);	//wtf is the point of this...
>>>>>>> d5ae2211
		w.int4 = (argCount + 2) * sizeof(word);
		OpENTER(w);
		i = 8;
		/**w.int4 = arg0; Marshal(i, w); i += 4;
		w.int4 = arg1; Marshal(i, w); i += 4;
		w.int4 = arg2; Marshal(i, w); i += 4;
		w.int4 = arg3; Marshal(i, w); i += 4;
		w.int4 = arg4; Marshal(i, w); i += 4;
		w.int4 = arg5; Marshal(i, w); i += 4;
		w.int4 = arg6; Marshal(i, w); i += 4;
		w.int4 = arg7; Marshal(i, w); i += 4;
		w.int4 = arg8; Marshal(i, w); i += 4;
		w.int4 = arg9; Marshal(i, w); i += 4;
		w.int4 = arg10; Marshal(i, w); i += 4;
		w.int4 = arg11; Marshal(i, w); i += 4;
		w.int4 = arg12; Marshal(i, w); i += 4;*/
		w.int4 = address;
		Push(w);
<<<<<<< HEAD
		OpCALL(w);
		DEBUGTRACE("Upon running PC=%d, DP=%d, RP=%d\n", PC, DP, RP);
		Run();
		DEBUGTRACE("At finish PC=%d, DP=%d, RP=%d\n", PC, DP, RP);
		w.int4 = (argCount + 2) * sizeof(word);
		OpLEAVE(w);
		PC = romSize + 1;
=======
		opCALL(w);
		//printf("Upon running PC=%d, DP=%d, RP=%d\n", PC, DP, RP);
		Run();
		//printf("At finish PC=%d, DP=%d, RP=%d\n", PC, DP, RP);
		w.int4 = (argCount + 2) * sizeof(word);
		opLEAVE(w);
		opPOP(w); //To counter that stupid opPUSH at the start
		PC = romSize + 1;
		//crumb("Ending with PC=%d, DP=%d, RP=%d\n", PC, DP, RP);
>>>>>>> d5ae2211
		return 0;
	}

	int VirtualMachine::Run()
	{
		bool running = true;
		int operation;
		word parameter;
		while(running)
		{
			cycles++;
			if(PC > romSize)
			{
				running = false;
				continue;
			}
			if (PC < 0)
			{
				syscall(PC);
				continue;
			}
			operation = rom[PC].Operation;
			parameter = rom[PC].Parameter;
			PC++;
			(this->*operations[operation])(parameter);
		}
		return 1;
	}



	int VirtualMachine::syscall(int trap)
	{
		int retval;
		word w;

		retval = 0;
		switch (trap)
		{
		#define TRAPDEF(n, f) case n: retval = trap##f(); break;
			#include "Syscalls.inl"
		#undef TRAPDEF
		}

		w = Pop();
		PC = w.int4;
		w.int4 = retval;
		Push(w);
		return 1;
	}
}<|MERGE_RESOLUTION|>--- conflicted
+++ resolved
@@ -202,13 +202,8 @@
 		int i, argCount = 0;
 
 		/* Set up call. */
-<<<<<<< HEAD
 		OpPUSH(w);
 		DEBUGTRACE("Starting with PC=%d, DP=%d, RP=%d to %d\n", PC, DP, RP, address);
-=======
-		//crumb("Starting with PC=%d, DP=%d, RP=%d to %d\n", PC, DP, RP, address);
-		opPUSH(w);	//wtf is the point of this...
->>>>>>> d5ae2211
 		w.int4 = (argCount + 2) * sizeof(word);
 		OpENTER(w);
 		i = 8;
@@ -227,25 +222,14 @@
 		w.int4 = arg12; Marshal(i, w); i += 4;*/
 		w.int4 = address;
 		Push(w);
-<<<<<<< HEAD
 		OpCALL(w);
 		DEBUGTRACE("Upon running PC=%d, DP=%d, RP=%d\n", PC, DP, RP);
 		Run();
 		DEBUGTRACE("At finish PC=%d, DP=%d, RP=%d\n", PC, DP, RP);
 		w.int4 = (argCount + 2) * sizeof(word);
 		OpLEAVE(w);
+		OpPOP(w);
 		PC = romSize + 1;
-=======
-		opCALL(w);
-		//printf("Upon running PC=%d, DP=%d, RP=%d\n", PC, DP, RP);
-		Run();
-		//printf("At finish PC=%d, DP=%d, RP=%d\n", PC, DP, RP);
-		w.int4 = (argCount + 2) * sizeof(word);
-		opLEAVE(w);
-		opPOP(w); //To counter that stupid opPUSH at the start
-		PC = romSize + 1;
-		//crumb("Ending with PC=%d, DP=%d, RP=%d\n", PC, DP, RP);
->>>>>>> d5ae2211
 		return 0;
 	}
 
