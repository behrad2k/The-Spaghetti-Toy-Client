--- conflicted
+++ resolved
@@ -6,13 +6,8 @@
 	parts[i].tmp = (int)((parts[i].temp-73.15f)/100+1);
 	if (parts[i].tmp>=CHANNELS) parts[i].tmp = CHANNELS-1;
 	else if (parts[i].tmp<0) parts[i].tmp = 0;
-<<<<<<< HEAD
-	for (rx=1; rx>-2; rx--)
-		for (ry=1; ry>-2; ry--)
-=======
 	for (rx=-1; rx<2; rx++)
 		for (ry=-1; ry<2; ry++)
->>>>>>> ca1cd0da
 			if (x+rx>=0 && y+ry>0 && x+rx<XRES && y+ry<YRES && (rx || ry))
 			{
 				r = pmap[y+ry][x+rx];
