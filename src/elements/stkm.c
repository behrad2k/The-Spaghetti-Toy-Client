#include <element.h>

int update_SPAWN(UPDATE_FUNC_ARGS) {
	if (!player.spwn)
		create_part(-1, x, y, PT_STKM);

	return 0;
}

int update_STKM(UPDATE_FUNC_ARGS)
{
	run_stickman(&player, UPDATE_FUNC_SUBCALL_ARGS);
	return 0;
}

<<<<<<< HEAD
int graphics_STKM(GRAPHICS_FUNC_ARGS)
{	
	*pixel_mode = PSPEC_STICKMAN;
	if ((int)player[2]<PT_NUM)
	{
		*colr = PIXR(ptypes[(int)player[2]].pcolors);
		*colg = PIXG(ptypes[(int)player[2]].pcolors);
		*colb = PIXB(ptypes[(int)player[2]].pcolors);
	}
	else
	{
		*colr = *colg = *colb = 255;
	}
	return 1;
}

int run_stickman(float* playerp, UPDATE_FUNC_ARGS) {
=======
int run_stickman(playerst* playerp, UPDATE_FUNC_ARGS) {
>>>>>>> 60de1cf5
	int r, rx, ry;
	float pp, d;
	float dt = 0.9;///(FPSB*FPSB);  //Delta time in square
	float gvx, gvy;
	float gx, gy, dl, dr;

	if ((parts[i].ctype>0 && parts[i].ctype<PT_NUM && ptypes[parts[i].ctype].falldown>0) || parts[i].ctype==SPC_AIR || parts[i].ctype == PT_NEUT || parts[i].ctype == PT_PHOT || parts[i].ctype == PT_LIGH)
		playerp->elem = parts[i].ctype;
	playerp->frames++;

	//Tempirature handling
	if (parts[i].temp<243)
		parts[i].life -= 1;
	if ((parts[i].temp<309.6f) && (parts[i].temp>=243))
		parts[i].temp += 1;

	//Death
	if (parts[i].life<1 || (pv[y/CELL][x/CELL]>=4.5f && playerp->elem != SPC_AIR) ) //If his HP is less that 0 or there is very big wind...
	{
		for (r=-2; r<=1; r++)
		{
			create_part(-1, x+r, y-2, playerp->elem);
			create_part(-1, x+r+1, y+2, playerp->elem);
			create_part(-1, x-2, y+r+1, playerp->elem);
			create_part(-1, x+2, y+r, playerp->elem);
		}
		kill_part(i);  //Kill him
		return 1;
	}

	//Follow gravity
	gvx = gvy = 0.0f;
	switch (gravityMode)
	{
		default:
		case 0:
			gvy = 1;
			break;
		case 1:
			gvy = gvx = 0.0f;
			break;
		case 2:
			{
				float gravd;
				gravd = 0.01f - hypotf((parts[i].x - XCNTR), (parts[i].y - YCNTR));
				gvx = ((float)(parts[i].x - XCNTR) / gravd);
				gvy = ((float)(parts[i].y - YCNTR) / gravd);
			}
	}

	gvx += gravx[(int)parts[i].y/CELL][(int)parts[i].x/CELL];
	gvy += gravy[(int)parts[i].y/CELL][(int)parts[i].x/CELL];

	parts[i].vx -= gvx*dt;  //Head up!
	parts[i].vy -= gvy*dt;

	//Verlet integration
	pp = 2*playerp->legs[0]-playerp->legs[2]+playerp->accs[0]*dt*dt;
	playerp->legs[2] = playerp->legs[0];
	playerp->legs[0] = pp;
	pp = 2*playerp->legs[1]-playerp->legs[3]+playerp->accs[1]*dt*dt;
	playerp->legs[3] = playerp->legs[1];
	playerp->legs[1] = pp;

	pp = 2*playerp->legs[4]-playerp->legs[6]+(playerp->accs[2]+gvx)*dt*dt;
	playerp->legs[6] = playerp->legs[4];
	playerp->legs[4] = pp;
	pp = 2*playerp->legs[5]-playerp->legs[7]+(playerp->accs[3]+gvy)*dt*dt;
	playerp->legs[7] = playerp->legs[5];
	playerp->legs[5] = pp;

	pp = 2*playerp->legs[8]-playerp->legs[10]+playerp->accs[4]*dt*dt;
	playerp->legs[10] = playerp->legs[8];
	playerp->legs[8] = pp;
	pp = 2*playerp->legs[9]-playerp->legs[11]+playerp->accs[5]*dt*dt;
	playerp->legs[11] = playerp->legs[9];
	playerp->legs[9] = pp;

	pp = 2*playerp->legs[12]-playerp->legs[14]+(playerp->accs[6]+gvx)*dt*dt;
	playerp->legs[14] = playerp->legs[12];
	playerp->legs[12] = pp;
	pp = 2*playerp->legs[13]-playerp->legs[15]+(playerp->accs[7]+gvy)*dt*dt;
	playerp->legs[15] = playerp->legs[13];
	playerp->legs[13] = pp;

	//Setting accseleration to 0
	playerp->accs[0] = 0;
	playerp->accs[1] = 0;

	playerp->accs[2] = 0;
	playerp->accs[3] = 0;

	playerp->accs[4] = 0;
	playerp->accs[5] = 0;

	playerp->accs[6] = 0;
	playerp->accs[7] = 0;

	gx = (playerp->legs[4] + playerp->legs[12])/2 - gvy;
	gy = (playerp->legs[5] + playerp->legs[13])/2 + gvx;
	dl = pow(gx - playerp->legs[4], 2) + pow(gy - playerp->legs[5], 2);
	dr = pow(gx - playerp->legs[12], 2) + pow(gy - playerp->legs[13], 2);
	
	//Go left
	if (((int)(playerp->comm)&0x01) == 0x01)
	{
		if (dl>dr)
		{
			if (!eval_move(PT_DUST, playerp->legs[4], playerp->legs[5], NULL))
			{
				playerp->accs[2] = -3*gvy-3*gvx;
				playerp->accs[3] = 3*gvx-3*gvy;
				playerp->accs[0] = -gvy;
				playerp->accs[1] = gvx;
			}
		}
		else
		{
			if (!eval_move(PT_DUST, playerp->legs[12], playerp->legs[13], NULL))
			{
				playerp->accs[6] = -3*gvy-3*gvx;
				playerp->accs[7] = 3*gvx-3*gvy;
				playerp->accs[0] = -gvy;
				playerp->accs[1] = gvx;
			}
		}
	}

	//Go right
	if (((int)(playerp->comm)&0x02) == 0x02)
	{
		if (dl<dr)
		{
			if (!eval_move(PT_DUST, playerp->legs[4], playerp->legs[5], NULL))
			{
				playerp->accs[2] = 3*gvy-3*gvx;
				playerp->accs[3] = -3*gvx-3*gvy;
				playerp->accs[0] = gvy;
				playerp->accs[1] = -gvx;
			}
		}
		else
		{
			if (!eval_move(PT_DUST, playerp->legs[12], playerp->legs[13], NULL))
			{
				playerp->accs[6] = 3*gvy-3*gvx;
				playerp->accs[7] = -3*gvx-3*gvy;
				playerp->accs[0] = gvy;
				playerp->accs[1] = -gvx;
			}
		}
	}

	//Jump
	if (((int)(playerp->comm)&0x04) == 0x04 && 
			(!eval_move(PT_DUST, playerp->legs[4], playerp->legs[5], NULL) || !eval_move(PT_DUST, playerp->legs[12], playerp->legs[13], NULL)))
	{
		parts[i].vy -= 4*gvy;
		playerp->accs[3] -= gvy;
		playerp->accs[7] -= gvy;
	}

	//Charge detector wall if foot inside
	if (bmap[(int)(playerp->legs[5]+0.5)/CELL][(int)(playerp->legs[4]+0.5)/CELL]==WL_DETECT)
		set_emap((int)playerp->legs[4]/CELL, (int)playerp->legs[5]/CELL);
	if (bmap[(int)(playerp->legs[13]+0.5)/CELL][(int)(playerp->legs[12]+0.5)/CELL]==WL_DETECT)
		set_emap((int)(playerp->legs[12]+0.5)/CELL, (int)(playerp->legs[13]+0.5)/CELL);

	//Searching for particles near head
	for (rx=-2; rx<3; rx++)
		for (ry=-2; ry<3; ry++)
			if (x+rx>=0 && y+ry>0 && x+rx<XRES && y+ry<YRES && (rx || ry))
			{
				r = pmap[y+ry][x+rx];
				if (!r)
					r = photons[y+ry][x+rx];

				if (!r && !bmap[(y+ry)/CELL][(x+rx)/CELL])
					continue;
				
				if (ptypes[r&0xFF].falldown!=0 || (r&0xFF) == PT_NEUT || (r&0xFF) == PT_PHOT)
				{
					playerp->elem = r&0xFF;  //Current element
				}
				if ((r&0xFF)==PT_TESC || (r&0xFF)==PT_LIGH)
					playerp->elem = PT_LIGH;
				if ((r&0xFF) == PT_PLNT && parts[i].life<100) //Plant gives him 5 HP
				{
					if (parts[i].life<=95)
						parts[i].life += 5;
					else
						parts[i].life = 100;
					kill_part(r>>8);
				}

				if ((r&0xFF) == PT_NEUT)
				{
					if (parts[i].life<=100) parts[i].life -= (102-parts[i].life)/2;
					else parts[i].life *= 0.9f;
					kill_part(r>>8);
				}
				if (bmap[(ry+y)/CELL][(rx+x)/CELL]==WL_FAN)
					playerp->elem = SPC_AIR;
				if ((r&0xFF)==PT_PRTI)
					STKM_interact(playerp, i, rx, ry);
				if (!parts[i].type)//STKM_interact may kill STKM
					return 1;
			}

	//Head position
	rx = x + 3*((((int)playerp->pcomm)&0x02) == 0x02) - 3*((((int)playerp->pcomm)&0x01) == 0x01);
	ry = y - 3*(playerp->pcomm == 0);

	//Spawn
	if (((int)(playerp->comm)&0x08) == 0x08)
	{
		ry -= 2*(rand()%2)+1;
		r = pmap[ry][rx];
		if (ptypes[r&0xFF].state == ST_SOLID)
		{
			create_part(-1, rx, ry, PT_SPRK);
			playerp->frames = 0;
		}
		else
		{
			int np = -1;
			if (playerp->elem == SPC_AIR)
				create_parts(rx + 3*((((int)playerp->pcomm)&0x02) == 0x02) - 3*((((int)playerp->pcomm)&0x01) == 0x01), ry, 4, 4, SPC_AIR, 0);
			else if (playerp->elem==PT_LIGH && playerp->frames<30)//limit lightning creation rate
				np = -1;
			else
				np = create_part(-1, rx, ry, playerp->elem);
			if ( (np < NPART) && np>=0)
			{
				if (playerp->elem == PT_PHOT)
				{
					int random = abs(rand()%3-1)*3;
					if (random==0)
					{
						kill_part(np);
					}
					else
					{
						parts[np].vy = 0;
						if (((int)playerp->pcomm)&(0x01|0x02))
							parts[np].vx = (((((int)playerp->pcomm)&0x02) == 0x02) - (((int)(playerp->pcomm)&0x01) == 0x01))*random;
						else
							parts[np].vx = random;
					}
				}
				else if (playerp->elem == PT_LIGH)
				{
					float angle;
					int power = 100;
					if (gvx!=0 || gvy!=0)
						angle = atan2(gvx, gvy)*180.0f/M_PI;
					else
						angle = rand()%360;
					if (((int)playerp->comm)&0x01)
						angle += 180;
					if (angle>360)
						angle-=360;
					if (angle<0)
						angle+=360;
					parts[np].tmp = angle;
					parts[np].life=rand()%(2+power/15)+power/7;
					parts[np].temp=parts[np].life*power/2.5;
					parts[np].tmp2=1;
				}
				else if (playerp->elem != SPC_AIR)
				{
					parts[np].vx -= -gvy*(5*((((int)playerp->pcomm)&0x02) == 0x02) - 5*(((int)(playerp->pcomm)&0x01) == 0x01));
					parts[np].vy -= gvx*(5*((((int)playerp->pcomm)&0x02) == 0x02) - 5*(((int)(playerp->pcomm)&0x01) == 0x01));
					parts[i].vx -= (ptypes[(int)playerp->elem].weight*parts[np].vx)/1000;
				}
				playerp->frames = 0;
			}

		}
	}

	//Simulation of joints
	d = 25/(pow((playerp->legs[0]-playerp->legs[4]), 2) + pow((playerp->legs[1]-playerp->legs[5]), 2)+25) - 0.5;  //Fast distance
	playerp->legs[4] -= (playerp->legs[0]-playerp->legs[4])*d;
	playerp->legs[5] -= (playerp->legs[1]-playerp->legs[5])*d;
	playerp->legs[0] += (playerp->legs[0]-playerp->legs[4])*d;
	playerp->legs[1] += (playerp->legs[1]-playerp->legs[5])*d;

	d = 25/(pow((playerp->legs[8]-playerp->legs[12]), 2) + pow((playerp->legs[9]-playerp->legs[13]), 2)+25) - 0.5;
	playerp->legs[12] -= (playerp->legs[8]-playerp->legs[12])*d;
	playerp->legs[13] -= (playerp->legs[9]-playerp->legs[13])*d;
	playerp->legs[8] += (playerp->legs[8]-playerp->legs[12])*d;
	playerp->legs[9] += (playerp->legs[9]-playerp->legs[13])*d;

	d = 36/(pow((playerp->legs[0]-parts[i].x), 2) + pow((playerp->legs[1]-parts[i].y), 2)+36) - 0.5;
	parts[i].vx -= (playerp->legs[0]-parts[i].x)*d;
	parts[i].vy -= (playerp->legs[1]-parts[i].y)*d;
	playerp->legs[0] += (playerp->legs[0]-parts[i].x)*d;
	playerp->legs[1] += (playerp->legs[1]-parts[i].y)*d;

	d = 36/(pow((playerp->legs[8]-parts[i].x), 2) + pow((playerp->legs[9]-parts[i].y), 2)+36) - 0.5;
	parts[i].vx -= (playerp->legs[8]-parts[i].x)*d;
	parts[i].vy -= (playerp->legs[9]-parts[i].y)*d;
	playerp->legs[8] += (playerp->legs[8]-parts[i].x)*d;
	playerp->legs[9] += (playerp->legs[9]-parts[i].y)*d;

	if (!eval_move(PT_DUST, playerp->legs[4], playerp->legs[5], NULL))
	{
		playerp->legs[4] = playerp->legs[6];
		playerp->legs[5] = playerp->legs[7];
	}

	if (!eval_move(PT_DUST, playerp->legs[12], playerp->legs[13], NULL))
	{
		playerp->legs[12] = playerp->legs[14];
		playerp->legs[13] = playerp->legs[15];
	}

	//This makes stick man "pop" from obstacles
	if (!eval_move(PT_DUST, playerp->legs[4], playerp->legs[5], NULL))
	{
		float t;
		t = playerp->legs[4]; playerp->legs[4] = playerp->legs[6]; playerp->legs[6] = t;
		t = playerp->legs[5]; playerp->legs[5] = playerp->legs[7]; playerp->legs[7] = t;
	}

	if (!eval_move(PT_DUST, playerp->legs[12], playerp->legs[13], NULL))
	{
		float t;
		t = playerp->legs[12]; playerp->legs[12] = playerp->legs[14]; playerp->legs[14] = t;
		t = playerp->legs[13]; playerp->legs[13] = playerp->legs[15]; playerp->legs[15] = t;
	}

	//Keeping legs distance
	if ((pow((playerp->legs[4] - playerp->legs[12]), 2) + pow((playerp->legs[5]-playerp->legs[13]), 2))<16)
	{
		float tvx, tvy;
		tvx = -gvy;
		tvy = gvx;

		if (tvx || tvy)
		{
			playerp->accs[2] -= 0.2*tvx/hypot(tvx, tvy);
			playerp->accs[3] -= 0.2*tvy/hypot(tvx, tvy);

			playerp->accs[6] += 0.2*tvx/hypot(tvx, tvy);
			playerp->accs[7] += 0.2*tvy/hypot(tvx, tvy);
		}
	}

	if ((pow((playerp->legs[0] - playerp->legs[8]), 2) + pow((playerp->legs[1]-playerp->legs[9]), 2))<16)
	{
		float tvx, tvy;
		tvx = -gvy;
		tvy = gvx;

		if (tvx || tvy)
		{
			playerp->accs[0] -= 0.2*tvx/hypot(tvx, tvy);
			playerp->accs[1] -= 0.2*tvy/hypot(tvx, tvy);

			playerp->accs[4] += 0.2*tvx/hypot(tvx, tvy);
			playerp->accs[5] += 0.2*tvy/hypot(tvx, tvy);
		}
	}

	//If legs touch something
	STKM_interact(playerp, i, (int)(playerp->legs[4]+0.5), (int)(playerp->legs[5]+0.5));
	STKM_interact(playerp, i, (int)(playerp->legs[12]+0.5), (int)(playerp->legs[13]+0.5));
	STKM_interact(playerp, i, (int)(playerp->legs[4]+0.5), (int)playerp->legs[5]);
	STKM_interact(playerp, i, (int)(playerp->legs[12]+0.5), (int)playerp->legs[13]);
	if (!parts[i].type)
		return 1;

	parts[i].ctype = playerp->elem;
	return 0;
}

void STKM_interact(playerst* playerp, int i, int x, int y)
{
	int r;
	if (x<0 || y<0 || x>=XRES || y>=YRES || !parts[i].type)
		return;
	r = pmap[y][x];
	if (r)
	{
		if ((r&0xFF)==PT_SPRK && playerp->elem!=PT_LIGH) //If on charge
		{
			parts[i].life -= (int)(rand()*20/RAND_MAX)+32;
		}

		if (ptypes[r&0xFF].hconduct && ((playerp->elem!=PT_LIGH && parts[r>>8].temp>=323) || parts[r>>8].temp<=243))
		{
			parts[i].life -= 2;
			playerp->accs[3] -= 1;
		}

		if ((r&0xFF)==PT_ACID)  //If on acid
			parts[i].life -= 5;

		if ((r&0xFF)==PT_PLUT)  //If on plut
			parts[i].life -= 1;
			
		if (ptypes[r&0xFF].properties&PROP_DEADLY)
			parts[i].life -= 1;

		if ((r&0xFF)==PT_PRTI && parts[i].type)
		{
			int nnx, count=1;//gives rx=0, ry=1 in update_PRTO
			parts[r>>8].tmp = (int)((parts[r>>8].temp-73.15f)/100+1);
			if (parts[r>>8].tmp>=CHANNELS) parts[r>>8].tmp = CHANNELS-1;
			else if (parts[r>>8].tmp<0) parts[r>>8].tmp = 0;
			for (nnx=0; nnx<80; nnx++)
				if (!portalp[parts[r>>8].tmp][count][nnx].type)
				{
					portalp[parts[r>>8].tmp][count][nnx] = parts[i];
					kill_part(i);
					playerp->spwn = 1;//stop SPWN creating a new STKM while he is in portal
					break;
				}
		}
	}
}

void STKM_init_legs(playerst* playerp, int i)
{
	int x, y;

	x = (int)(parts[i].x+0.5f);
	y = (int)(parts[i].y+0.5f);

	playerp->legs[0] = x-1;
	playerp->legs[1] = y+6;
	playerp->legs[2] = x-1;
	playerp->legs[3] = y+6;

	playerp->legs[4] = x-3;
	playerp->legs[5] = y+12;
	playerp->legs[6] = x-3;
	playerp->legs[7] = y+12;

	playerp->legs[8] = x+1;
	playerp->legs[9] = y+6;
	playerp->legs[10] = x+1;
	playerp->legs[11] = y+6;

	playerp->legs[12] = x+3;
	playerp->legs[13] = y+12;
	playerp->legs[14] = x+3;
	playerp->legs[15] = y+12;
}<|MERGE_RESOLUTION|>--- conflicted
+++ resolved
@@ -13,15 +13,14 @@
 	return 0;
 }
 
-<<<<<<< HEAD
 int graphics_STKM(GRAPHICS_FUNC_ARGS)
 {	
 	*pixel_mode = PSPEC_STICKMAN;
-	if ((int)player[2]<PT_NUM)
-	{
-		*colr = PIXR(ptypes[(int)player[2]].pcolors);
-		*colg = PIXG(ptypes[(int)player[2]].pcolors);
-		*colb = PIXB(ptypes[(int)player[2]].pcolors);
+	if ((int)player.elem<PT_NUM)
+	{
+		*colr = PIXR(ptypes[player.elem].pcolors);
+		*colg = PIXG(ptypes[player.elem].pcolors);
+		*colb = PIXB(ptypes[player.elem].pcolors);
 	}
 	else
 	{
@@ -30,10 +29,7 @@
 	return 1;
 }
 
-int run_stickman(float* playerp, UPDATE_FUNC_ARGS) {
-=======
 int run_stickman(playerst* playerp, UPDATE_FUNC_ARGS) {
->>>>>>> 60de1cf5
 	int r, rx, ry;
 	float pp, d;
 	float dt = 0.9;///(FPSB*FPSB);  //Delta time in square
