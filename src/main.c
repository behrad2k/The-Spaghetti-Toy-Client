/**
 * Powder Toy - Main source
 *
 * Copyright (c) 2008 - 2010 Stanislaw Skowronek.
 * Copyright (c) 2010 Simon Robertshaw
 * Copyright (c) 2010 Skresanov Savely
 * Copyright (c) 2010 Bryan Hoyle
 * Copyright (c) 2010 Nathan Cousins
 * Copyright (c) 2010 cracker64
 *
 * This program is free software; you can redistribute it and/or modify
 * it under the terms of the GNU General Public License as published by
 * the Free Software Foundation; either version 2 of the License, or
 * (at your option) any later version.
 *
 * This program is distributed in the hope that it will be useful,
 * but WITHOUT ANY WARRANTY; without even the implied warranty of
 * MERCHANTABILITY or FITNESS FOR A PARTICULAR PURPOSE.  See the
 * GNU General Public License for more details.
 *
 * You should have received a copy of the GNU General Public License
 * along with this program; if not, write to the Free Software
 * Foundation, Inc., 51 Franklin Street, Fifth Floor, Boston, MA  02111-1301  USA
 */

#include <stdio.h>
#include <stdlib.h>
#include <string.h>
#include <math.h>
#include <SDL/SDL.h>
#include <bzlib.h>
#include <time.h>

#ifdef WIN32
#include <direct.h>
#else
#include <sys/stat.h>
#include <unistd.h>
#endif

#include <misc.h>
#include <font.h>
#include <defines.h>
#include <powder.h>
#include <graphics.h>
#include <version.h>
#include <http.h>
#include <md5.h>
#include <update.h>
#include <hmap.h>
#include <air.h>
#include <icon.h>

static const char *it_msg =
    "\brThe Powder Toy - http://powdertoy.co.uk/\n"
    "\x7F\x7F\x7F\x7F\x7F\x7F\x7F\x7F\x7F\x7F\x7F\x7F\x7F\x7F\x7F\x7F\x7F\x7F\x7F\n"
    "\n"
    "\bgControl+C/V/X are Copy, Paste and cut respectively.\n"
    "\bgTo choose a material, hover over once of the icons on the right, it will show a selection of elements in that group.\n"
    "\bgPick your material from the menu using mouse left/right buttons.\n"
    "Draw freeform lines by dragging your mouse left/right button across the drawing area.\n"
    "Shift+drag will create straight lines of particles.\n"
    "Ctrl+drag will result in filled rectangles.\n"
    "Ctrl+Shift+click will flood-fill a closed area.\n"
    "Ctrl+Z will act as Undo.\n"
    "Middle click or Alt+Click to \"sample\" the particles.\n"
    "\n\boUse 'Z' for a zoom tool. Click to make the drawable zoom window stay around. Use the wheel to change the zoom strength\n"
    "Use 'S' to save parts of the window as 'stamps'.\n"
    "'L' will load the most recent stamp, 'K' shows a library of stamps you saved.\n"
    "'C' will cycle the display mode (Fire, Blob, Velocity, ect.). The numbers on the keyboard do the same\n"
    "Use the mouse scroll wheel to change the tool size for particles.\n"
    "The spacebar can be used to pause physics.\n"
    "'P' will take a screenshot and save it into the current directory.\n"
    "\n"
    "\bgCopyright (c) 2008-10 Stanislaw K Skowronek (\brhttp://powder.unaligned.org\bg, \bbirc.unaligned.org #wtf\bg)\n"
    "\bgCopyright (c) 2010 Simon Robertshaw (\brhttp://powdertoy.co.uk\bg, \bbirc.freenode.net #powder\bg)\n"
    "\bgCopyright (c) 2010 Skresanov Savely (Stickman)\n"
	"\bgCopyright (c) 2010 cracker64\n"
    "\bgCopyright (c) 2010 Bryan Hoyle (New elements)\n"
    "\bgCopyright (c) 2010 Nathan Cousins (New elements, small engine mods.)\n"
    "\n"
    "\bgTo use online features such as saving, you need to register at: \brhttp://powdertoy.co.uk/Register.html"
    ;

typedef struct
{
    int start, inc;
    pixel *vid;
} upstruc;

#ifdef BETA
static const char *old_ver_msg_beta = "A new beta is available - click here!";
#endif
static const char *old_ver_msg = "A new version is available - click here!";
float mheat = 0.0f;

int do_open = 0;
int sys_pause = 0;
int legacy_enable = 0; //Used to disable new features such as heat, will be set by commandline or save.
int death = 0, framerender = 0;
int amd = 1;
int FPSB = 0;
int MSIGN =-1;
//int CGOL = 0;
//int GSPEED = 1;//causes my .exe to crash..

sign signs[MAXSIGNS];

int numCores = 4;

int core_count()
{
    int numCPU = 1;
#ifdef MT
#ifdef WIN32
    SYSTEM_INFO sysinfo;
    GetSystemInfo( &sysinfo );
    numCPU = sysinfo.dwNumberOfProcessors;
#else
#ifdef MACOSX
    numCPU = 4;
#else
    numCPU = sysconf( _SC_NPROCESSORS_ONLN );
#endif
#endif

    printf("Cpus: %d\n", numCPU);
    if(numCPU>1)
        printf("Multithreading enabled\n");
    else
        printf("Multithreading disabled\n");
#endif
    return numCPU;
}

int mousex = 0, mousey = 0;  //They contain mouse position

void sdl_seticon(void)
{
#ifdef WIN32
    //SDL_Surface *icon = SDL_CreateRGBSurfaceFrom(app_icon_w32, 32, 32, 32, 128, 0x000000FF, 0x0000FF00, 0x00FF0000, 0xFF000000);
    //SDL_WM_SetIcon(icon, NULL/*app_icon_mask*/);
#else
#ifdef MACOSX
    //SDL_Surface *icon = SDL_CreateRGBSurfaceFrom(app_icon_w32, 32, 32, 32, 128, 0x000000FF, 0x0000FF00, 0x00FF0000, 0xFF000000);
    //SDL_WM_SetIcon(icon, NULL/*app_icon_mask*/);
#else
    SDL_Surface *icon = SDL_CreateRGBSurfaceFrom(app_icon, 16, 16, 32, 128, 0x000000FF, 0x0000FF00, 0x00FF0000, 0xFF000000);
    SDL_WM_SetIcon(icon, NULL/*app_icon_mask*/);
#endif
#endif
}

int frame_idx=0;
void dump_frame(pixel *src, int w, int h, int pitch)
{
    char frame_name[32];
    int j,i;
    unsigned char c[3];
    FILE *f;
    sprintf(frame_name,"frame%04d.ppm",frame_idx);
    f=fopen(frame_name,"wb");
    fprintf(f,"P6\n%d %d\n255\n",w,h);
    for(j=0; j<h; j++)
    {
        for(i=0; i<w; i++)
        {
            c[0] = PIXR(src[i]);
            c[1] = PIXG(src[i]);
            c[2] = PIXB(src[i]);
            fwrite(c,3,1,f);
        }
        src+=pitch;
    }
    fclose(f);
    frame_idx++;
}

/***********************************************************
 *                    STATE MANAGEMENT                     *
 ***********************************************************/

void *build_thumb(int *size, int bzip2)
{
    unsigned char *d=calloc(1,XRES*YRES), *c;
    int i,j,x,y;
    for(i=0; i<NPART; i++)
        if(parts[i].type)
        {
            x = (int)(parts[i].x+0.5f);
            y = (int)(parts[i].y+0.5f);
            if(x>=0 && x<XRES && y>=0 && y<YRES)
                d[x+y*XRES] = parts[i].type;
        }
    for(y=0; y<YRES/CELL; y++)
        for(x=0; x<XRES/CELL; x++)
            if(bmap[y][x])
                for(j=0; j<CELL; j++)
                    for(i=0; i<CELL; i++)
                        d[x*CELL+i+(y*CELL+j)*XRES] = 0xFF;
    j = XRES*YRES;

    if(bzip2)
    {
        i = (j*101+99)/100 + 608;
        c = malloc(i);

        c[0] = 0x53;
        c[1] = 0x68;
        c[2] = 0x49;
        c[3] = 0x74;
        c[4] = PT_NUM;
        c[5] = CELL;
        c[6] = XRES/CELL;
        c[7] = YRES/CELL;

        i -= 8;

        if(BZ2_bzBuffToBuffCompress((char *)(c+8), (unsigned *)&i, (char *)d, j, 9, 0, 0) != BZ_OK)
        {
            free(d);
            free(c);
            return NULL;
        }
        free(d);
        *size = i+8;
        return c;
    }

    *size = j;
    return d;
}

void *build_save(int *size, int x0, int y0, int w, int h)
{
    unsigned char *d=calloc(1,3*(XRES/CELL)*(YRES/CELL)+(XRES*YRES)*11+MAXSIGNS*262), *c;
    int i,j,x,y,p=0,*m=calloc(XRES*YRES, sizeof(int));
    int bx0=x0/CELL, by0=y0/CELL, bw=(w+CELL-1)/CELL, bh=(h+CELL-1)/CELL;

    // normalize coordinates
    x0 = bx0*CELL;
    y0 = by0*CELL;
    w  = bw *CELL;
    h  = bh *CELL;

    // save the required air state
    for(y=by0; y<by0+bh; y++)
        for(x=bx0; x<bx0+bw; x++)
            d[p++] = bmap[y][x];
    for(y=by0; y<by0+bh; y++)
        for(x=bx0; x<bx0+bw; x++)
            if(bmap[y][x]==WL_FAN||bmap[y][x]==4)
            {
                i = (int)(fvx[y][x]*64.0f+127.5f);
                if(i<0) i=0;
                if(i>255) i=255;
                d[p++] = i;
            }
    for(y=by0; y<by0+bh; y++)
        for(x=bx0; x<bx0+bw; x++)
            if(bmap[y][x]==WL_FAN||bmap[y][x]==4)
            {
                i = (int)(fvy[y][x]*64.0f+127.5f);
                if(i<0) i=0;
                if(i>255) i=255;
                d[p++] = i;
            }

    // save the particle map
    for(i=0; i<NPART; i++)
        if(parts[i].type)
        {
            x = (int)(parts[i].x+0.5f);
            y = (int)(parts[i].y+0.5f);
            if(x>=x0 && x<x0+w && y>=y0 && y<y0+h) {
                if(!m[(x-x0)+(y-y0)*w] ||
                        parts[m[(x-x0)+(y-y0)*w]-1].type == PT_PHOT)
                    m[(x-x0)+(y-y0)*w] = i+1;
            }
        }
    for(j=0; j<w*h; j++)
    {
        i = m[j];
        if(i)
            d[p++] = parts[i-1].type;
        else
            d[p++] = 0;
    }

    // save particle properties
    for(j=0; j<w*h; j++)
    {
        i = m[j];
        if(i)
        {
            i--;
            x = (int)(parts[i].vx*16.0f+127.5f);
            y = (int)(parts[i].vy*16.0f+127.5f);
            if(x<0) x=0;
            if(x>255) x=255;
            if(y<0) y=0;
            if(y>255) y=255;
            d[p++] = x;
            d[p++] = y;
        }
    }
    for(j=0; j<w*h; j++)
    {
        i = m[j];
        if(i){
			//Everybody loves a 16bit int
            //d[p++] = (parts[i-1].life+3)/4;
			int ttlife = (int)parts[i-1].life;
            d[p++] = ((ttlife&0xFF00)>>8);
            d[p++] = (ttlife&0x00FF);
		}
    }
	for(j=0; j<w*h; j++)
    {
        i = m[j];
        if(i){
			//Now saving tmp!
            //d[p++] = (parts[i-1].life+3)/4;
			int tttmp = (int)parts[i-1].tmp;
            d[p++] = ((tttmp&0xFF00)>>8);
            d[p++] = (tttmp&0x00FF);
		}
    }
    for(j=0; j<w*h; j++)
    {
        i = m[j];
        if(i)
        {
            //New Temperature saving uses a 16bit unsigned int for temperatures, giving a precision of 1 degree versus 36 for the old format
            int tttemp = (int)parts[i-1].temp;
            d[p++] = ((tttemp&0xFF00)>>8);
            d[p++] = (tttemp&0x00FF);
        }
    }
    for(j=0; j<w*h; j++)
    {
        i = m[j];
        if(i && (parts[i-1].type==PT_CLNE || parts[i-1].type==PT_PCLN || parts[i-1].type==PT_BCLN || parts[i-1].type==PT_SPRK || parts[i-1].type==PT_LAVA || parts[i-1].type==PT_PIPE))
            d[p++] = parts[i-1].ctype;
    }

    j = 0;
    for(i=0; i<MAXSIGNS; i++)
        if(signs[i].text[0] &&
                signs[i].x>=x0 && signs[i].x<x0+w &&
                signs[i].y>=y0 && signs[i].y<y0+h)
            j++;
    d[p++] = j;
    for(i=0; i<MAXSIGNS; i++)
        if(signs[i].text[0] &&
                signs[i].x>=x0 && signs[i].x<x0+w &&
                signs[i].y>=y0 && signs[i].y<y0+h)
        {
            d[p++] = (signs[i].x-x0);
            d[p++] = (signs[i].x-x0)>>8;
            d[p++] = (signs[i].y-y0);
            d[p++] = (signs[i].y-y0)>>8;
            d[p++] = signs[i].ju;
            x = strlen(signs[i].text);
            d[p++] = x;
            memcpy(d+p, signs[i].text, x);
            p+=x;
        }

    i = (p*101+99)/100 + 612;
    c = malloc(i);

    //New file header uses PSv, replacing fuC. This is to detect if the client uses a new save format for temperatures
    //This creates a problem for old clients, that display and "corrupt" error instead of a "newer version" error

    c[0] = 0x50;	//0x66;
    c[1] = 0x53;	//0x75;
    c[2] = 0x76;	//0x43;
    c[3] = legacy_enable|((sys_pause<<1)&0x02);
    c[4] = SAVE_VERSION;
    c[5] = CELL;
    c[6] = bw;
    c[7] = bh;
    c[8] = p;
    c[9] = p >> 8;
    c[10] = p >> 16;
    c[11] = p >> 24;

    i -= 12;

    if(BZ2_bzBuffToBuffCompress((char *)(c+12), (unsigned *)&i, (char *)d, p, 9, 0, 0) != BZ_OK)
    {
        free(d);
        free(c);
        return NULL;
    }
    free(d);

    *size = i+12;
    return c;
}

int parse_save(void *save, int size, int replace, int x0, int y0)
{
    unsigned char *d,*c=save;
    int i,j,k,x,y,p=0,*m=calloc(XRES*YRES, sizeof(int)), ver, pty, ty, legacy_beta=0;
    int bx0=x0/CELL, by0=y0/CELL, bw, bh, w, h;
    int fp[NPART], nf=0, new_format = 0, ttv = 0;

    //New file header uses PSv, replacing fuC. This is to detect if the client uses a new save format for temperatures
    //This creates a problem for old clients, that display and "corrupt" error instead of a "newer version" error

    if(size<16)
        return 1;
    if(!(c[2]==0x43 && c[1]==0x75 && c[0]==0x66) && !(c[2]==0x76 && c[1]==0x53 && c[0]==0x50))
        return 1;
    if(c[2]==0x76 && c[1]==0x53 && c[0]==0x50) {
        new_format = 1;
    }
    if(c[4]>SAVE_VERSION)
        return 2;
    ver = c[4];

    if(ver<34)
    {
        legacy_enable = 1;
    }
    else
    {
		if(ver>=44){
			legacy_enable = c[3]&0x01;
			if(!sys_pause){
				sys_pause = (c[3]>>1)&0x01;
			}
		} else {
			if(c[3]==1||c[3]==0){
				legacy_enable = c[3];
			} else {
				legacy_beta = 1;
			}
		}
    }

    bw = c[6];
    bh = c[7];
    if(bx0+bw > XRES/CELL)
        bx0 = XRES/CELL - bw;
    if(by0+bh > YRES/CELL)
        by0 = YRES/CELL - bh;
    if(bx0 < 0)
        bx0 = 0;
    if(by0 < 0)
        by0 = 0;

    if(c[5]!=CELL || bx0+bw>XRES/CELL || by0+bh>YRES/CELL)
        return 3;
    i = (unsigned)c[8];
    i |= ((unsigned)c[9])<<8;
    i |= ((unsigned)c[10])<<16;
    i |= ((unsigned)c[11])<<24;
    d = malloc(i);
    if(!d)
        return 1;

    if(BZ2_bzBuffToBuffDecompress((char *)d, (unsigned *)&i, (char *)(c+12), size-12, 0, 0))
        return 1;
    size = i;

    if(size < bw*bh)
        return 1;

    // normalize coordinates
    x0 = bx0*CELL;
    y0 = by0*CELL;
    w  = bw *CELL;
    h  = bh *CELL;

    if(replace)
    {
		gravityMode = 1;
        memset(bmap, 0, sizeof(bmap));
        memset(emap, 0, sizeof(emap));
        memset(signs, 0, sizeof(signs));
        memset(parts, 0, sizeof(particle)*NPART);
        memset(pmap, 0, sizeof(pmap));
        memset(vx, 0, sizeof(vx));
        memset(vy, 0, sizeof(vy));
        memset(pv, 0, sizeof(pv));
    }

    // make a catalog of free parts
    memset(pmap, 0, sizeof(pmap));
    for(i=0; i<NPART; i++)
        if(parts[i].type)
        {
            x = (int)(parts[i].x+0.5f);
            y = (int)(parts[i].y+0.5f);
            pmap[y][x] = (i<<8)|1;
        }
        else
            fp[nf++] = i;

    // load the required air state
    for(y=by0; y<by0+bh; y++)
        for(x=bx0; x<bx0+bw; x++)
        {
            if(d[p])
		{
                bmap[y][x] = d[p];
		if(bmap[y][x]==1)
			bmap[y][x]=WL_WALL;
		if(bmap[y][x]==2)
			bmap[y][x]=WL_DESTROYALL;
		if(bmap[y][x]==3)
			bmap[y][x]=WL_ALLOWLIQUID;
		if(bmap[y][x]==4)
			bmap[y][x]=WL_FAN;
		if(bmap[y][x]==5)
			bmap[y][x]=WL_STREAM;
		if(bmap[y][x]==6)
			bmap[y][x]=WL_DETECT;
		if(bmap[y][x]==7)
			bmap[y][x]=WL_EWALL;
		if(bmap[y][x]==8)
			bmap[y][x]=WL_WALLELEC;
		if(bmap[y][x]==9)
			bmap[y][x]=WL_ALLOWAIR;
		if(bmap[y][x]==10)
			bmap[y][x]=WL_ALLOWSOLID;
		if(bmap[y][x]==11)
			bmap[y][x]=WL_ALLOWALLELEC;
		if(bmap[y][x]==12)
			bmap[y][x]=WL_EHOLE;
		if(bmap[y][x]==13)
			bmap[y][x]=WL_ALLOWGAS;
		}

            p++;
        }
    for(y=by0; y<by0+bh; y++)
        for(x=bx0; x<bx0+bw; x++)
            if(d[(y-by0)*bw+(x-bx0)]==4||d[(y-by0)*bw+(x-bx0)]==WL_FAN)
            {
                if(p >= size)
                    goto corrupt;
                fvx[y][x] = (d[p++]-127.0f)/64.0f;
            }
    for(y=by0; y<by0+bh; y++)
        for(x=bx0; x<bx0+bw; x++)
            if(d[(y-by0)*bw+(x-bx0)]==4||d[(y-by0)*bw+(x-bx0)]==WL_FAN)
            {
                if(p >= size)
                    goto corrupt;
                fvy[y][x] = (d[p++]-127.0f)/64.0f;
            }

    // load the particle map
    i = 0;
    pty = p;
    for(y=y0; y<y0+h; y++)
        for(x=x0; x<x0+w; x++)
        {
            if(p >= size)
                goto corrupt;
            j=d[p++];
            if(j >= PT_NUM) {
                //TODO: Possibly some server side translation
                j = PT_DUST;//goto corrupt;
            }
	    gol[x][y]=0;
            if(j)// && !(isplayer == 1 && j==PT_STKM))
            {
                if(pmap[y][x])
                {
                    k = pmap[y][x]>>8;
                    parts[k].type = j;
                    if(j == PT_PHOT)
                        parts[k].ctype = 0x3fffffff;
                    parts[k].x = (float)x;
                    parts[k].y = (float)y;
                    m[(x-x0)+(y-y0)*w] = k+1;
                }
                else if(i < nf)
                {
                    parts[fp[i]].type = j;
		    if(j == PT_COAL)
			parts[fp[i]].tmp = 50;
		    if(j == PT_FUSE)
			parts[fp[i]].tmp = 50;
                    if(j == PT_PHOT)
                        parts[fp[i]].ctype = 0x3fffffff;
                    parts[fp[i]].x = (float)x;
                    parts[fp[i]].y = (float)y;
                    m[(x-x0)+(y-y0)*w] = fp[i]+1;
                    i++;
                }
                else
                    m[(x-x0)+(y-y0)*w] = NPART+1;
            }
        }

    // load particle properties
    for(j=0; j<w*h; j++)
    {
        i = m[j];
        if(i)
        {
            i--;
            if(p+1 >= size)
                goto corrupt;
            if(i < NPART)
            {
                parts[i].vx = (d[p++]-127.0f)/16.0f;
                parts[i].vy = (d[p++]-127.0f)/16.0f;
                if(parts[i].type == PT_STKM)
                {
                    //player[2] = PT_DUST;

                    player[3] = parts[i].x-1;  //Setting legs positions
                    player[4] = parts[i].y+6;
                    player[5] = parts[i].x-1;
                    player[6] = parts[i].y+6;

                    player[7] = parts[i].x-3;
                    player[8] = parts[i].y+12;
                    player[9] = parts[i].x-3;
                    player[10] = parts[i].y+12;

                    player[11] = parts[i].x+1;
                    player[12] = parts[i].y+6;
                    player[13] = parts[i].x+1;
                    player[14] = parts[i].y+6;

                    player[15] = parts[i].x+3;
                    player[16] = parts[i].y+12;
                    player[17] = parts[i].x+3;
                    player[18] = parts[i].y+12;

                }
		if(parts[i].type == PT_STKM2)
                {
                    //player[2] = PT_DUST;

                    player2[3] = parts[i].x-1;  //Setting legs positions
                    player2[4] = parts[i].y+6;
                    player2[5] = parts[i].x-1;
                    player2[6] = parts[i].y+6;

                    player2[7] = parts[i].x-3;
                    player2[8] = parts[i].y+12;
                    player2[9] = parts[i].x-3;
                    player2[10] = parts[i].y+12;

                    player2[11] = parts[i].x+1;
                    player2[12] = parts[i].y+6;
                    player2[13] = parts[i].x+1;
                    player2[14] = parts[i].y+6;

                    player2[15] = parts[i].x+3;
                    player2[16] = parts[i].y+12;
                    player2[17] = parts[i].x+3;
                    player2[18] = parts[i].y+12;

                }
            }
            else
                p += 2;
        }
    }
    for(j=0; j<w*h; j++)
    {
        i = m[j];
        if(i)
        {
			if(ver>=44){
				if(p >= size) {
					goto corrupt;
				}
				if(i <= NPART) {
					ttv = (d[p++])<<8;
					ttv |= (d[p++]);
					parts[i-1].life = ttv;
				} else {
					p+=2;
				}
			} else {
				if(p >= size)
					goto corrupt;
				if(i <= NPART)
					parts[i-1].life = d[p++]*4;
				else
					p++;
			}
        }
    }
	if(ver>=44){
		for(j=0; j<w*h; j++)
		{
			i = m[j];
			if(i)
			{
				if(p >= size) {
					goto corrupt;
				}
				if(i <= NPART) {
					ttv = (d[p++])<<8;
					ttv |= (d[p++]);
					parts[i-1].tmp = ttv;
				} else {
					p+=2;
				}
			}
		}
	}
    for(j=0; j<w*h; j++)
    {
        i = m[j];
        ty = d[pty+j];
        if(i)
        {
            if(ver>=34&&legacy_beta==0)
            {
                if(p >= size)
                {
                    goto corrupt;
                }
                if(i <= NPART)
                {
                    if(ver>=42) {
                        if(new_format) {
                            ttv = (d[p++])<<8;
                            ttv |= (d[p++]);
                            parts[i-1].temp = ttv + 0.15;
                        } else {
                            parts[i-1].temp = (d[p++]*((MAX_TEMP+(-MIN_TEMP))/255))+MIN_TEMP;
                        }
                    } else {
                        parts[i-1].temp = ((d[p++]*((O_MAX_TEMP+(-O_MIN_TEMP))/255))+O_MIN_TEMP)+273;
                    }
                }
                else
                {
                    p++;
                    if(new_format) {
                        p++;
                    }
                }
            }
            else
            {
                parts[i-1].temp = ptypes[parts[i-1].type].heat;
            }
        }
    }
    for(j=0; j<w*h; j++)
    {
        i = m[j];
        ty = d[pty+j];
        if(i && (ty==PT_CLNE || (ty==PT_PCLN && ver>=43) || (ty==PT_BCLN && ver>=44) || (ty==PT_SPRK && ver>=21) || (ty==PT_LAVA && ver>=34) || (ty==PT_PIPE && ver>=43)))
        {
            if(p >= size)
                goto corrupt;
            if(i <= NPART)
                parts[i-1].ctype = d[p++];
            else
                p++;
        }
    }

    if(p >= size)
        goto version1;
    j = d[p++];
    for(i=0; i<j; i++)
    {
        if(p+6 > size)
            goto corrupt;
        for(k=0; k<MAXSIGNS; k++)
            if(!signs[k].text[0])
                break;
        x = d[p++];
        x |= ((unsigned)d[p++])<<8;
        if(k<MAXSIGNS)
            signs[k].x = x+x0;
        x = d[p++];
        x |= ((unsigned)d[p++])<<8;
        if(k<MAXSIGNS)
            signs[k].y = x+y0;
        x = d[p++];
        if(k<MAXSIGNS)
            signs[k].ju = x;
        x = d[p++];
        if(p+x > size)
            goto corrupt;
        if(k<MAXSIGNS)
        {
            memcpy(signs[k].text, d+p, x);
            signs[k].text[x] = 0;
        }
        p += x;
    }

version1:
    free(d);

    return 0;

corrupt:
    if(replace)
    {
        legacy_enable = 0;
        memset(signs, 0, sizeof(signs));
        memset(parts, 0, sizeof(particle)*NPART);
        memset(bmap, 0, sizeof(bmap));
    }
    return 1;
}

// stamps library

stamp stamps[STAMP_MAX];//[STAMP_X*STAMP_Y];

int stamp_count = 0;

unsigned last_time=0, last_name=0;
void stamp_gen_name(char *fn)
{
    unsigned t=(unsigned)time(NULL);

    if(last_time!=t)
    {
        last_time=t;
        last_name=0;
    }
    else
        last_name++;

    sprintf(fn, "%08x%02x", last_time, last_name);
}

void stamp_update(void)
{
    FILE *f;
    int i;
    f=fopen("stamps" PATH_SEP "stamps.def", "wb");
    if(!f)
        return;
    for(i=0; i<STAMP_MAX; i++)
    {
        if(!stamps[i].name[0])
            break;
        if(stamps[i].dodelete!=1)
        {
            fwrite(stamps[i].name, 1, 10, f);
        }
    }
    fclose(f);
}

void stamp_gen_thumb(int i)
{
    char fn[64];
    void *data;
    int size, factor_x, factor_y;
    pixel *tmp;

    if(stamps[i].thumb)
    {
        free(stamps[i].thumb);
        stamps[i].thumb = NULL;
    }

    sprintf(fn, "stamps" PATH_SEP "%s.stm", stamps[i].name);
    data = file_load(fn, &size);

    if(data)
    {
        stamps[i].thumb = prerender_save(data, size, &(stamps[i].thumb_w), &(stamps[i].thumb_h));
        if(stamps[i].thumb && (stamps[i].thumb_w>XRES/GRID_S || stamps[i].thumb_h>YRES/GRID_S))
        {
            factor_x = ceil((float)stamps[i].thumb_w/(float)(XRES/GRID_S));
            factor_y = ceil((float)stamps[i].thumb_h/(float)(YRES/GRID_S));
            if(factor_y > factor_x)
                factor_x = factor_y;
            tmp = rescale_img(stamps[i].thumb, stamps[i].thumb_w, stamps[i].thumb_h, &(stamps[i].thumb_w), &(stamps[i].thumb_h), factor_x);
            free(stamps[i].thumb);
            stamps[i].thumb = tmp;
        }
    }

    free(data);
}

int clipboard_ready = 0;
void *clipboard_data = 0;
int clipboard_length = 0;

void stamp_save(int x, int y, int w, int h)
{
    FILE *f;
    int n;
    char fn[64], sn[16];
    void *s=build_save(&n, x, y, w, h);

#ifdef WIN32
    _mkdir("stamps");
#else
    mkdir("stamps", 0755);
#endif

    stamp_gen_name(sn);
    sprintf(fn, "stamps" PATH_SEP "%s.stm", sn);

    f = fopen(fn, "wb");
    if(!f)
        return;
    fwrite(s, n, 1, f);
    fclose(f);

    free(s);

    if(stamps[STAMP_MAX-1].thumb)
        free(stamps[STAMP_MAX-1].thumb);
    memmove(stamps+1, stamps, sizeof(struct stamp)*(STAMP_MAX-1));
    memset(stamps, 0, sizeof(struct stamp));
    if(stamp_count<STAMP_MAX)
        stamp_count++;

    strcpy(stamps[0].name, sn);
    stamp_gen_thumb(0);

    stamp_update();
}

void *stamp_load(int i, int *size)
{
    void *data;
    char fn[64];
    struct stamp tmp;

    if(!stamps[i].thumb || !stamps[i].name[0])
        return NULL;

    sprintf(fn, "stamps" PATH_SEP "%s.stm", stamps[i].name);
    data = file_load(fn, size);
    if(!data)
        return NULL;

    if(i>0)
    {
        memcpy(&tmp, stamps+i, sizeof(struct stamp));
        memmove(stamps+1, stamps, sizeof(struct stamp)*i);
        memcpy(stamps, &tmp, sizeof(struct stamp));

        stamp_update();
    }

    return data;
}

void stamp_init(void)
{
    int i;
    FILE *f;

    memset(stamps, 0, sizeof(stamps));

    f=fopen("stamps" PATH_SEP "stamps.def", "rb");
    if(!f)
        return;
    for(i=0; i<STAMP_MAX; i++)
    {
        fread(stamps[i].name, 1, 10, f);
        if(!stamps[i].name[0])
            break;
        stamp_count++;
        stamp_gen_thumb(i);
    }
    fclose(f);
}

void del_stamp(int d)
{
    stamps[d].dodelete = 1;
    stamp_update();
    stamp_count = 0;
    stamp_init();
}

void thumb_cache_inval(char *id);

char *thumb_cache_id[THUMB_CACHE_SIZE];
void *thumb_cache_data[THUMB_CACHE_SIZE];
int thumb_cache_size[THUMB_CACHE_SIZE];
int thumb_cache_lru[THUMB_CACHE_SIZE];

void thumb_cache_inval(char *id)
{
    int i,j;
    for(i=0; i<THUMB_CACHE_SIZE; i++)
        if(thumb_cache_id[i] && !strcmp(id, thumb_cache_id[i]))
            break;
    if(i >= THUMB_CACHE_SIZE)
        return;
    free(thumb_cache_id[i]);
    free(thumb_cache_data[i]);
    thumb_cache_id[i] = NULL;
    for(j=0; j<THUMB_CACHE_SIZE; j++)
        if(thumb_cache_lru[j] > thumb_cache_lru[i])
            thumb_cache_lru[j]--;
}
void thumb_cache_add(char *id, void *thumb, int size)
{
    int i,m=-1,j=-1;
    thumb_cache_inval(id);
    for(i=0; i<THUMB_CACHE_SIZE; i++)
    {
        if(!thumb_cache_id[i])
            break;
        if(thumb_cache_lru[i] > m)
        {
            m = thumb_cache_lru[i];
            j = i;
        }
    }
    if(i >= THUMB_CACHE_SIZE)
    {
        thumb_cache_inval(thumb_cache_id[j]);
        i = j;
    }
    for(j=0; j<THUMB_CACHE_SIZE; j++)
        thumb_cache_lru[j] ++;
    thumb_cache_id[i] = mystrdup(id);
    thumb_cache_data[i] = malloc(size);
    memcpy(thumb_cache_data[i], thumb, size);
    thumb_cache_size[i] = size;
    thumb_cache_lru[i] = 0;
}
int thumb_cache_find(char *id, void **thumb, int *size)
{
    int i,j;
    for(i=0; i<THUMB_CACHE_SIZE; i++)
        if(thumb_cache_id[i] && !strcmp(id, thumb_cache_id[i]))
            break;
    if(i >= THUMB_CACHE_SIZE)
        return 0;
    for(j=0; j<THUMB_CACHE_SIZE; j++)
        if(thumb_cache_lru[j] < thumb_cache_lru[i])
            thumb_cache_lru[j]++;
    thumb_cache_lru[i] = 0;
    *thumb = malloc(thumb_cache_size[i]);
    *size = thumb_cache_size[i];
    memcpy(*thumb, thumb_cache_data[i], *size);
    return 1;
}

char http_proxy_string[256] = "";

unsigned char last_major=0, last_minor=0, update_flag=0;

char *tag = "(c) 2008-9 Stanislaw Skowronek";
int itc = 0;
char itc_msg[64] = "[?]";

char my_uri[] = "http://" SERVER "/Update.api?Action=Download&Architecture="
#if defined WIN32
                "Windows32"
#elif defined LIN32
                "Linux32"
#elif defined LIN64
                "Linux64"
#elif defined MACOSX
                "MacOSX"
#else
                "Unknown"
#endif
                "&InstructionSet="
#if defined X86_SSE3
                "SSE3"
#elif defined X86_SSE2
                "SSE2"
#elif defined X86_SSE
                "SSE"
#else
                "SSE"
#endif
                ;
int main(int argc, char *argv[])
{
    int hud_enable = 1;
    int active_menu = 0;
#ifdef BETA
    int is_beta = 0;
#endif
    char uitext[255] = "";
    char heattext[128] = "";
    int currentTime = 0;
    int FPS = 0;
    int pastFPS = 0;
    int past = 0;
    pixel *vid_buf=calloc((XRES+BARSIZE)*(YRES+MENUSIZE), PIXELSIZE);
	pixel *pers_bg=calloc((XRES+BARSIZE)*YRES, PIXELSIZE);
    void *http_ver_check;
    char *ver_data=NULL, *tmp;
    int i, j, bq, fire_fc=0, do_check=0, old_version=0, http_ret=0, major, minor, old_ver_len;
#ifdef INTERNAL
    int vs = 0;
#endif
    int x, y, b = 0, sl=1, sr=0, su=0, c, lb = 0, lx = 0, ly = 0, lm = 0;//, tx, ty;
    int da = 0, db = 0, it = 2047, mx, my, bsx = 2, bsy = 2;
    float nfvx, nfvy;
    int load_mode=0, load_w=0, load_h=0, load_x=0, load_y=0, load_size=0;
    void *load_data=NULL;
    pixel *load_img=NULL;//, *fbi_img=NULL;
    int save_mode=0, save_x=0, save_y=0, save_w=0, save_h=0, copy_mode=0;

#ifdef MT
    numCores = core_count();
#endif
//TODO: Move out version stuff
#ifdef BETA
    if(is_beta)
    {
        old_ver_len = textwidth(old_ver_msg_beta);
    }
    else
    {
        old_ver_len = textwidth(old_ver_msg);
    }
#else
    old_ver_len = textwidth(old_ver_msg);
#endif
    menu_count();
    parts = calloc(sizeof(particle), NPART);
    cb_parts = calloc(sizeof(particle), NPART);
    for(i=0; i<NPART-1; i++)
        parts[i].life = i+1;
    parts[NPART-1].life = -1;
    pfree = 0;
    fire_bg=calloc(XRES*YRES, PIXELSIZE);
    memset(signs, 0, sizeof(signs));

    //fbi_img = render_packed_rgb(fbi, FBI_W, FBI_H, FBI_CMP);

    load_presets();

    for(i=1; i<argc; i++)
    {
        if(!strncmp(argv[i], "scale:", 6))
        {
            sdl_scale = (argv[i][6]=='2') ? 2 : 1;
        }
        else if(!strncmp(argv[i], "proxy:", 6))
        {
            memset(http_proxy_string, 0, sizeof(http_proxy_string));
            strncpy(http_proxy_string, argv[i]+6, 255);
        }
        else if(!strncmp(argv[i], "nohud", 5))
        {
            hud_enable = 0;
        }
    }

    save_presets(0);

    make_kernel();
    prepare_alpha();

    stamp_init();

    sdl_open();
    http_init(http_proxy_string[0] ? http_proxy_string : NULL);

    if(cpu_check())
    {
        error_ui(vid_buf, 0, "Unsupported CPU. Try another version.");
        return 1;
    }

#ifdef BETA
    http_ver_check = http_async_req_start(NULL, "http://" SERVER "/Update.api?Action=CheckVersion", NULL, 0, 0);
#else
    http_ver_check = http_async_req_start(NULL, "http://" SERVER "/Update.api?Action=CheckVersion", NULL, 0, 0);
#endif

    while(!sdl_poll())
    {
        for(i=0; i<YRES/CELL; i++)
        {
            pv[i][0] = pv[i][0]*0.8f;
            pv[i][1] = pv[i][1]*0.8f;
            pv[i][2] = pv[i][2]*0.8f;
            pv[i][XRES/CELL-2] = pv[i][XRES/CELL-2]*0.8f;
            pv[i][XRES/CELL-1] = pv[i][XRES/CELL-1]*0.8f;
            vx[i][0] = vx[i][1]*0.9f;
            vx[i][1] = vx[i][2]*0.9f;
            vx[i][XRES/CELL-2] = vx[i][XRES/CELL-3]*0.9f;
            vx[i][XRES/CELL-1] = vx[i][XRES/CELL-2]*0.9f;
            vy[i][0] = vy[i][1]*0.9f;
            vy[i][1] = vy[i][2]*0.9f;
            vy[i][XRES/CELL-2] = vy[i][XRES/CELL-3]*0.9f;
            vy[i][XRES/CELL-1] = vy[i][XRES/CELL-2]*0.9f;
        }
        for(i=0; i<XRES/CELL; i++)
        {
            pv[0][i] = pv[0][i]*0.8f;
            pv[1][i] = pv[1][i]*0.8f;
            pv[2][i] = pv[2][i]*0.8f;
            pv[YRES/CELL-2][i] = pv[YRES/CELL-2][i]*0.8f;
            pv[YRES/CELL-1][i] = pv[YRES/CELL-1][i]*0.8f;
            vx[0][i] = vx[1][i]*0.9f;
            vx[1][i] = vx[2][i]*0.9f;
            vx[YRES/CELL-2][i] = vx[YRES/CELL-3][i]*0.9f;
            vx[YRES/CELL-1][i] = vx[YRES/CELL-2][i]*0.9f;
            vy[0][i] = vy[1][i]*0.9f;
            vy[1][i] = vy[2][i]*0.9f;
            vy[YRES/CELL-2][i] = vy[YRES/CELL-3][i]*0.9f;
            vy[YRES/CELL-1][i] = vy[YRES/CELL-2][i]*0.9f;
        }

        for(j=1; j<YRES/CELL; j++)
        {
            for(i=1; i<XRES/CELL; i++)
            {
                if(bmap[j][i]==WL_WALL || bmap[j][i]==WL_WALLELEC || (bmap[j][i]==WL_EWALL && !emap[j][i]))
                {
                    vx[j][i] = 0.0f;
                    vx[j][i-1] = 0.0f;
                    vy[j][i] = 0.0f;
                    vy[j-1][i] = 0.0f;
                }
            }
        }

        if(!sys_pause||framerender)
        {
			update_air();
        }
#ifdef OpenGL
        ClearScreen();
#else
        if(cmode==CM_VEL || cmode==CM_PRESS || cmode==CM_CRACK)
        {
            draw_air(vid_buf);
        }
        else if(cmode==CM_PERS)
        {
            memcpy(vid_buf, pers_bg, (XRES+BARSIZE)*YRES*PIXELSIZE);
            memset(vid_buf+((XRES+BARSIZE)*YRES), 0, ((XRES+BARSIZE)*YRES*PIXELSIZE)-((XRES+BARSIZE)*YRES*PIXELSIZE));
        }
        else
        {
            memset(vid_buf, 0, (XRES+BARSIZE)*YRES*PIXELSIZE);
        }
#endif
		
		//Can't be too sure...
		if(bsx>1180)
			bsx = 1180;
		if(bsx<0)
			bsx = 0;
		if(bsy>1180)
			bsy = 1180;
		if(bsy<0)
			bsy = 0;
		
        update_particles(vid_buf);
        draw_parts(vid_buf);

        if(cmode==CM_PERS)
        {
            if(!fire_fc)
            {
                dim_copy_pers(pers_bg, vid_buf);
            }
            else
            {
                memcpy(pers_bg, vid_buf, (XRES+BARSIZE)*YRES*PIXELSIZE);
            }
            fire_fc = (fire_fc+1) % 3;
        }
        if(cmode==CM_FIRE||cmode==CM_BLOB||cmode==CM_FANCY)
            render_fire(vid_buf);

        render_signs(vid_buf);

        memset(vid_buf+((XRES+BARSIZE)*YRES), 0, (PIXELSIZE*(XRES+BARSIZE))*MENUSIZE);
        clearrect(vid_buf, XRES-1, 0, BARSIZE+1, YRES);

        draw_svf_ui(vid_buf);

        if(http_ver_check)
        {
            if(!do_check && http_async_req_status(http_ver_check))
            {
                ver_data = http_async_req_stop(http_ver_check, &http_ret, NULL);
                if(http_ret==200 && ver_data)
                {
#ifdef BETA
                    if(sscanf(ver_data, "%d.%d.%d", &major, &minor, &is_beta)==3)
                        if(major>SAVE_VERSION || (major==SAVE_VERSION && minor>MINOR_VERSION) || (major==SAVE_VERSION && is_beta == 0))
                            old_version = 1;
#else
                    if(sscanf(ver_data, "%d.%d", &major, &minor)==2)
                        if(major>SAVE_VERSION || (major==SAVE_VERSION && minor>MINOR_VERSION))
                            old_version = 1;
#endif
                    free(ver_data);
                }
                http_ver_check = NULL;
            }
            do_check = (do_check+1) & 15;
        }

        if(sdl_key=='q' || sdl_key==SDLK_ESCAPE)
        {
            if(confirm_ui(vid_buf, "You are about to quit", "Are you sure you want to quit?", "Quit"))
            {
                break;
            }
        }
        //if(sdl_key=='d' && isplayer)
        //{
        //    death = 1;
        //    //death = !(death);
        //}
        if(sdl_key=='f')
        {
            framerender = 1;
        }
        if((sdl_key=='l' || sdl_key=='k') && stamps[0].name[0])
        {
            if(load_mode)
            {
                free(load_img);
                free(load_data);
                load_mode = 0;
                load_data = NULL;
                load_img = NULL;
            }
            if(it > 50)
                it = 50;
            if(sdl_key=='k' && stamps[1].name[0])
            {
                j = stamp_ui(vid_buf);
                if(j>=0)
                    load_data = stamp_load(j, &load_size);
                else
                    load_data = NULL;
            }
            else
                load_data = stamp_load(0, &load_size);
            if(load_data)
            {
                load_img = prerender_save(load_data, load_size, &load_w, &load_h);
                if(load_img)
                    load_mode = 1;
                else
                    free(load_data);
            }
        }
        if(sdl_key=='s' && (sdl_mod & (KMOD_CTRL)) || (sdl_key=='s' && !isplayer2))
        {
            if(it > 50)
                it = 50;
            save_mode = 1;
        }
        if(sdl_key=='1')
        {
            set_cmode(CM_VEL);
        }
        if(sdl_key=='2')
        {
            set_cmode(CM_PRESS);
        }
        if(sdl_key=='3')
        {
            set_cmode(CM_PERS);
        }
        if(sdl_key=='4')
        {
            set_cmode(CM_FIRE);
        }
        if(sdl_key=='5')
        {
            set_cmode(CM_BLOB);
        }
        if(sdl_key=='6')
        {
            set_cmode(CM_HEAT);
        }
        if(sdl_key=='7')
        {
            set_cmode(CM_FANCY);
        }
	if(sdl_key=='8')
        {
            set_cmode(CM_NOTHING);
        }
	if(sdl_key=='9')
        {
            set_cmode(CM_GRAD);
        }
	if(sdl_key=='0')
        {
            set_cmode(CM_CRACK);
        }
	if(sdl_key=='1'&& (sdl_mod & (KMOD_SHIFT)) && DEBUG_MODE)
        {
            set_cmode(CM_LIFE);
        }
	if(sdl_key==SDLK_TAB)
	{
		CURRENT_BRUSH =(CURRENT_BRUSH + 1)%BRUSH_NUM ;
	}
        if(sdl_key==SDLK_LEFTBRACKET) {
            if(sdl_zoom_trig==1)
            {
                ZSIZE -= 1;
                if(ZSIZE>60)
                    ZSIZE = 60;
                if(ZSIZE<2)
                    ZSIZE = 2;
                ZFACTOR = 256/ZSIZE;
            }
            else
            {
                if(sdl_mod & (KMOD_LALT|KMOD_RALT) && !(sdl_mod & (KMOD_SHIFT|KMOD_CTRL)))
		{
		    bsx -= 1;
		    bsy -= 1;
		}
		else if(sdl_mod & (KMOD_SHIFT) && !(sdl_mod & (KMOD_CTRL)))
		{
		    bsx -= 1;
		}
		else if(sdl_mod & (KMOD_CTRL) && !(sdl_mod & (KMOD_SHIFT)))
		{
		    bsy -= 1;
		}
                else
		{
                    bsx -= ceil((bsx/5)+0.5f);
		    bsy -= ceil((bsy/5)+0.5f);
		}
                if(bsx>1180)
                    bsx = 1180;
		if(bsy>1180)
                    bsy = 1180;
                if(bsx<0)
                    bsx = 0;
		if(bsy<0)
                    bsy = 0;
            }
        }
        if(sdl_key==SDLK_RIGHTBRACKET) {
            if(sdl_zoom_trig==1)
            {
                ZSIZE += 1;
                if(ZSIZE>60)
                    ZSIZE = 60;
                if(ZSIZE<2)
                    ZSIZE = 2;
                ZFACTOR = 256/ZSIZE;
            }
            else
            {
                if(sdl_mod & (KMOD_LALT|KMOD_RALT) && !(sdl_mod & (KMOD_SHIFT|KMOD_CTRL)))
		{
		    bsx += 1;
		    bsy += 1;
		}
		else if(sdl_mod & (KMOD_SHIFT) && !(sdl_mod & (KMOD_CTRL)))
		{
		    bsx += 1;
		}
		else if(sdl_mod & (KMOD_CTRL) && !(sdl_mod & (KMOD_SHIFT)))
		{
		    bsy += 1;
		}
                else
		{
                    bsx += ceil((bsx/5)+0.5f);
		    bsy += ceil((bsy/5)+0.5f);
		}
                if(bsx>1180)
                    bsx = 1180;
		if(bsy>1180)
                    bsy = 1180;
                if(bsx<0)
                    bsx = 0;
		if(bsy<0)
                    bsy = 0;
            }
        }
	if(sdl_key=='d'&&(sdl_mod & (KMOD_CTRL)) || (sdl_key=='d' && !isplayer2))
		DEBUG_MODE = !DEBUG_MODE;
	if(sdl_key=='i')
	{
		int nx, ny;
		for(nx = 0;nx<XRES/CELL;nx++)
			for(ny = 0;ny<YRES/CELL;ny++)
			{
				pv[ny][nx] = -pv[ny][nx];
				vx[ny][nx] = -vx[ny][nx];
				vy[ny][nx] = -vy[ny][nx];				
			}		
	}
	if((sdl_mod & (KMOD_RCTRL) )&&( sdl_mod & (KMOD_RALT)))
		active_menu = 11;
	if(sdl_key==SDLK_INSERT || sdl_key==SDLK_BACKQUOTE)
	    REPLACE_MODE = !REPLACE_MODE;
	if(sdl_key=='g')
	{
	    if(sdl_mod & (KMOD_SHIFT))
		GRID_MODE = (GRID_MODE+9)%10;
	    else 
		GRID_MODE = (GRID_MODE+1)%10;
	}
<<<<<<< HEAD
		
		if(sdl_key=='w') //Gravity, by Moach
=======
	if(sdl_key=='=')
	{
	    int nx, ny;
		for(nx = 0;nx<XRES/CELL;nx++)
			for(ny = 0;ny<YRES/CELL;ny++)
			{
				pv[ny][nx] = 0;
				vx[ny][nx] = 0;
				vy[ny][nx] = 0;				
			}
	}
		
		if(sdl_key=='w' && (!isplayer2 || (sdl_mod & (KMOD_SHIFT)))) //Gravity, by Moach
>>>>>>> cf248991
		{
			++gravityMode; // cycle gravity mode
			itc = 51;
			
			switch (gravityMode)
			{
				default:
					gravityMode = 0;
				case 0:
					strcpy(itc_msg, "Gravity: Off");
					break;
				case 1:
					strcpy(itc_msg, "Gravity: Vertical");
					break;
				case 2:
					strcpy(itc_msg, "Gravity: Radial");
					break;
					
			}
		}
		
	if(sdl_key=='t')
            VINE_MODE = !VINE_MODE;
        if(sdl_key==SDLK_SPACE)
            sys_pause = !sys_pause;
        if(sdl_key=='h')
            hud_enable = !hud_enable;
        if(sdl_key=='p')
            dump_frame(vid_buf, XRES, YRES, XRES+BARSIZE);
        if(sdl_key=='v'&&(sdl_mod & (KMOD_LCTRL|KMOD_RCTRL)))
        {
            if(clipboard_ready==1)
            {
                load_data = malloc(clipboard_length);
                memcpy(load_data, clipboard_data, clipboard_length);
                load_size = clipboard_length;
                if(load_data)
                {
                    load_img = prerender_save(load_data, load_size, &load_w, &load_h);
                    if(load_img)
                        load_mode = 1;
                    else
                        free(load_data);
                }
            }
        }
	if(sdl_key=='r'&&(sdl_mod & (KMOD_CTRL))&&(sdl_mod & (KMOD_SHIFT)))
        {
            save_mode = 1;
            copy_mode = 4;//invert
        }
	else if(sdl_key=='r'&&(sdl_mod & (KMOD_LCTRL|KMOD_RCTRL)))
        {
            save_mode = 1;
            copy_mode = 3;//rotate
        }
	else if(sdl_key=='r')
		GENERATION = 0;
        if(sdl_key=='x'&&(sdl_mod & (KMOD_LCTRL|KMOD_RCTRL)))
        {
            save_mode = 1;
            copy_mode = 2;
        }
        if(sdl_key=='c'&&(sdl_mod & (KMOD_LCTRL|KMOD_RCTRL)))
        {
            save_mode = 1;
            copy_mode = 1;
        }
        else if(sdl_key=='c')
        {
            set_cmode((cmode+1) % CM_COUNT);
            if(it > 50)
                it = 50;
        }
        if(sdl_key=='z'&&(sdl_mod & (KMOD_LCTRL|KMOD_RCTRL))) // Undo
        {
            int cbx, cby, cbi;

            for(cbi=0; cbi<NPART; cbi++)
                parts[cbi] = cb_parts[cbi];

            for(cby = 0; cby<YRES; cby++)
                for(cbx = 0; cbx<XRES; cbx++)
                    pmap[cby][cbx] = cb_pmap[cby][cbx];

            for(cby = 0; cby<(YRES/CELL); cby++)
                for(cbx = 0; cbx<(XRES/CELL); cbx++)
                {
                    vx[cby][cbx] = cb_vx[cby][cbx];
                    vy[cby][cbx] = cb_vy[cby][cbx];
                    pv[cby][cbx] = cb_pv[cby][cbx];
                    bmap[cby][cbx] = cb_bmap[cby][cbx];
                    emap[cby][cbx] = cb_emap[cby][cbx];
                }
        }
#ifdef INTERNAL
		int counterthing;
        if(sdl_key=='v'&&!(sdl_mod & (KMOD_LCTRL|KMOD_RCTRL)))
		{
			if(sdl_mod & (KMOD_SHIFT)){
				if(vs>=1)
					vs = 0;
				else
<<<<<<< HEAD
					vs = 2;
=======
					vs = 3;//every other frame
>>>>>>> cf248991
			}
			else
			{
				if(vs>=1)
					vs = 0;
				else
					vs = 1;
			}
			counterthing = 0;
		}
        if(vs)
		{
			if(counterthing+1>=vs)
			{
				dump_frame(vid_buf, XRES, YRES, XRES+BARSIZE);
				counterthing = 0;
			}
			counterthing = (counterthing+1)%3;
		}
#endif

        if(sdl_wheel)
        {
            if(sdl_zoom_trig==1)
            {
                ZSIZE += sdl_wheel;
                if(ZSIZE>60)
                    ZSIZE = 60;
                if(ZSIZE<2)
                    ZSIZE = 2;
                ZFACTOR = 256/ZSIZE;
                sdl_wheel = 0;
            }
            else
            {
		if(!(sdl_mod & (KMOD_SHIFT|KMOD_CTRL)))
		{
		    bsx += sdl_wheel;
		    bsy += sdl_wheel;
		}
		else if(sdl_mod & (KMOD_SHIFT) && !(sdl_mod & (KMOD_CTRL)))
		{
		    bsx += sdl_wheel;
		}
		else if(sdl_mod & (KMOD_CTRL) && !(sdl_mod & (KMOD_SHIFT)))
		{
		    bsy += sdl_wheel;
		}
                if(bsx>1180)
                    bsx = 1180;
                if(bsx<0)
                    bsx = 0;
				if(bsy>1180)
                    bsy = 1180;
                if(bsy<0)
                    bsy = 0;
                sdl_wheel = 0;
                /*if(su >= PT_NUM) {
                	if(sl < PT_NUM)
                		su = sl;
                	if(sr < PT_NUM)
                		su = sr;
                }*/
            }
        }

        bq = b;
        b = SDL_GetMouseState(&x, &y);

        for(i=0; i<SC_TOTAL; i++)
        {
            draw_menu(vid_buf, i, active_menu);
        }

        for(i=0; i<SC_TOTAL; i++)
        {
            if(!b&&x>=sdl_scale*(XRES-2) && x<sdl_scale*(XRES+BARSIZE-1) &&y>= sdl_scale*((i*16)+YRES+MENUSIZE-16-(SC_TOTAL*16)) && y<sdl_scale*((i*16)+YRES+MENUSIZE-16-(SC_TOTAL*16)+15))
            {
                active_menu = i;
            }
        }
        menu_ui_v3(vid_buf, active_menu, &sl, &sr, b, bq, x, y);

        if(zoom_en && x>=sdl_scale*zoom_wx && y>=sdl_scale*zoom_wy
                && x<sdl_scale*(zoom_wx+ZFACTOR*ZSIZE)
                && y<sdl_scale*(zoom_wy+ZFACTOR*ZSIZE))
        {
            x = (((x/sdl_scale-zoom_wx)/ZFACTOR)+zoom_x)*sdl_scale;
            y = (((y/sdl_scale-zoom_wy)/ZFACTOR)+zoom_y)*sdl_scale;
        }
        if(y>0 && y<sdl_scale*YRES && x>0 && x<sdl_scale*XRES)
        {
            int cr;
            cr = pmap[y/sdl_scale][x/sdl_scale];
            if(!((cr>>8)>=NPART || !cr))
            {
#ifdef BETA
		if(DEBUG_MODE)
                {
                    int tctype = parts[cr>>8].ctype;
                    if(tctype>=PT_NUM)
                        tctype = 0;
                    sprintf(heattext, "%s (%s), Pressure: %3.2f, Temp: %4.2f C, Life: %d", ptypes[cr&0xFF].name, ptypes[tctype].name, pv[(y/sdl_scale)/CELL][(x/sdl_scale)/CELL], parts[cr>>8].temp-273.15f, parts[cr>>8].life);
			//sprintf(heattext, "%s (%s), Pressure: %3.2f, Temp: %4.2f C, Life: %d", ptypes[cr&0xFF].name, ptypes[parts[cr>>8].ctype].name, pv[(y/sdl_scale)/CELL][(x/sdl_scale)/CELL], parts[cr>>8].temp-273.15f, parts[cr>>8].life);
		} else
                sprintf(heattext, "%s, Pressure: %3.2f, Temp: %4.2f C, Life: %d", ptypes[cr&0xFF].name, pv[(y/sdl_scale)/CELL][(x/sdl_scale)/CELL], parts[cr>>8].temp-273.15f, parts[cr>>8].life);
#else
		if(DEBUG_MODE)
                {
                    int tctype = parts[cr>>8].ctype;
                    if(tctype>=PT_NUM)
                        tctype = 0;
                    sprintf(heattext, "%s (%s), Pressure: %3.2f, Temp: %4.2f C, Life: %d", ptypes[cr&0xFF].name, ptypes[tctype].name, pv[(y/sdl_scale)/CELL][(x/sdl_scale)/CELL], parts[cr>>8].temp-273.15f, parts[cr>>8].life);
			//sprintf(heattext, "%s (%s), Pressure: %3.2f, Temp: %4.2f C, Life: %d", ptypes[cr&0xFF].name, ptypes[parts[cr>>8].ctype].name, pv[(y/sdl_scale)/CELL][(x/sdl_scale)/CELL], parts[cr>>8].temp-273.15f, parts[cr>>8].life);
		} else {
			sprintf(heattext, "%s, Pressure: %3.2f, Temp: %4.2f C", ptypes[cr&0xFF].name, pv[(y/sdl_scale)/CELL][(x/sdl_scale)/CELL], parts[cr>>8].temp-273.15f);
                }
#endif
            }
            else
            {
                sprintf(heattext, "Empty, Pressure: %3.2f", pv[(y/sdl_scale)/CELL][(x/sdl_scale)/CELL]);
            }
        }
        mx = x;
        my = y;
        if(update_flag)
        {
            info_box(vid_buf, "Finalizing update...");
            if(last_major>SAVE_VERSION || (last_major==SAVE_VERSION && last_minor>=MINOR_VERSION))
            {
                update_cleanup();
                error_ui(vid_buf, 0, "Update failed - try downloading a new version.");
            }
            else
            {
                if(update_finish())
                    error_ui(vid_buf, 0, "Update failed - try downloading a new version.");
                else
                    info_ui(vid_buf, "Update success", "You have successfully updated the Powder Toy!");
            }
            update_flag = 0;
        }

        if(b && !bq && x>=(XRES-19-old_ver_len)*sdl_scale &&
                x<=(XRES-14)*sdl_scale && y>=(YRES-22)*sdl_scale && y<=(YRES-9)*sdl_scale && old_version)
        {
            tmp = malloc(64);
#ifdef BETA
            if(is_beta)
            {
                sprintf(tmp, "Your version: %d (Beta %d), new version: %d (Beta %d).", SAVE_VERSION, MINOR_VERSION, major, minor);
            }
            else
            {
                sprintf(tmp, "Your version: %d (Beta %d), new version: %d.%d.", SAVE_VERSION, MINOR_VERSION, major, minor);
            }
#else
            sprintf(tmp, "Your version: %d.%d, new version: %d.%d.", SAVE_VERSION, MINOR_VERSION, major, minor);
#endif
            if(confirm_ui(vid_buf, "Do you want to update The Powder Toy?", tmp, "Update"))
            {
                free(tmp);
                tmp = download_ui(vid_buf, my_uri, &i);
                if(tmp)
                {
                    save_presets(1);
                    if(update_start(tmp, i))
                    {
                        update_cleanup();
                        save_presets(0);
                        error_ui(vid_buf, 0, "Update failed - try downloading a new version.");
                    }
                    else
                        return 0;
                }
            }
            else
                free(tmp);
        }
        if(y>=sdl_scale*(YRES+(MENUSIZE-20)))
        {
            if(x>=189*sdl_scale && x<=202*sdl_scale && svf_login && svf_open && svf_myvote==0)
            {
                db = svf_own ? 275 : 272;
                if(da < 51)
                    da ++;
            }
            else if(x>=204 && x<=217 && svf_login && svf_open && svf_myvote==0)
            {
                db = svf_own ? 275 : 272;
                if(da < 51)
                    da ++;
            }
            else if(x>=189 && x<=217 && svf_login && svf_open && svf_myvote!=0)
            {
                db = (svf_myvote==1) ? 273 : 274;
                if(da < 51)
                    da ++;
            }
            else if(x>=219*sdl_scale && x<=((XRES+BARSIZE-(510-349))*sdl_scale) && svf_login && svf_open)
            {
                db = svf_own ? 257 : 256;
                if(da < 51)
                    da ++;
            }
            else if(x>=((XRES+BARSIZE-(510-351))*sdl_scale) && x<((XRES+BARSIZE-(510-366))*sdl_scale))
            {
                db = 270;
                if(da < 51)
                    da ++;
            }
            else if(x>=((XRES+BARSIZE-(510-367))*sdl_scale) && x<((XRES+BARSIZE-(510-383))*sdl_scale))
            {
                db = 266;
                if(da < 51)
                    da ++;
            }
            else if(x>=37*sdl_scale && x<=187*sdl_scale && svf_login)
            {
                db = 259;
                if(svf_open && svf_own && x<=55*sdl_scale)
                    db = 258;
                if(da < 51)
                    da ++;
            }
            else if(x>=((XRES+BARSIZE-(510-385))*sdl_scale) && x<=((XRES+BARSIZE-(510-476))*sdl_scale))
            {
                db = svf_login ? 261 : 260;
                if(svf_admin)
                {
                    db = 268;
                }
                else if(svf_mod)
                {
                    db = 271;
                }
                if(da < 51)
                    da ++;
            }
            else if(x>=sdl_scale && x<=17*sdl_scale)
            {
                db = 262;
                if(da < 51)
                    da ++;
            }
            else if(x>=((XRES+BARSIZE-(510-494))*sdl_scale) && x<=((XRES+BARSIZE-(510-509))*sdl_scale))
            {
                db = sys_pause ? 264 : 263;
                if(da < 51)
                    da ++;
            }
            else if(x>=((XRES+BARSIZE-(510-476))*sdl_scale) && x<=((XRES+BARSIZE-(510-491))*sdl_scale))
            {
                db = 267;
                if(da < 51)
                    da ++;
            }
            else if(x>=19*sdl_scale && x<=35*sdl_scale && svf_open)
            {
                db = 265;
                if(da < 51)
                    da ++;
            }
            else if(da > 0)
                da --;
        }
        else if(da > 0)
            da --;

        if(!sdl_zoom_trig && zoom_en==1)
            zoom_en = 0;

        if(sdl_key==Z_keysym && zoom_en==2)
            zoom_en = 1;

        if(load_mode)
        {
            load_x = CELL*((mx/sdl_scale-load_w/2+CELL/2)/CELL);
            load_y = CELL*((my/sdl_scale-load_h/2+CELL/2)/CELL);
            if(load_x+load_w>XRES) load_x=XRES-load_w;
            if(load_y+load_h>YRES) load_y=YRES-load_h;
            if(load_x<0) load_x=0;
            if(load_y<0) load_y=0;
            if(bq==1 && !b)
            {
                parse_save(load_data, load_size, 0, load_x, load_y);
                free(load_data);
                free(load_img);
                load_mode = 0;
            }
            else if(bq==4 && !b)
            {
                free(load_data);
                free(load_img);
                load_mode = 0;
            }
        }
        else if(save_mode==1)
        {
            save_x = (mx/sdl_scale)/CELL;
            save_y = (my/sdl_scale)/CELL;
            if(save_x >= XRES/CELL) save_x = XRES/CELL-1;
            if(save_y >= YRES/CELL) save_y = YRES/CELL-1;
            save_w = 1;
            save_h = 1;
            if(b==1)
            {
                save_mode = 2;
            }
            else if(b==4)
            {
                save_mode = 0;
                copy_mode = 0;
            }
        }
        else if(save_mode==2)
        {
            save_w = (mx/sdl_scale+CELL/2)/CELL - save_x;
            save_h = (my/sdl_scale+CELL/2)/CELL - save_y;
            if(save_w>XRES/CELL) save_w = XRES/CELL;
            if(save_h>YRES/CELL) save_h = YRES/CELL;
            if(save_w<1) save_w = 1;
            if(save_h<1) save_h = 1;
            if(!b)
            {
                if(copy_mode==1)
                {
                    clipboard_data=build_save(&clipboard_length, save_x*CELL, save_y*CELL, save_w*CELL, save_h*CELL);
                    clipboard_ready = 1;
                    save_mode = 0;
                    copy_mode = 0;
                }
                else if(copy_mode==2)
                {
                    clipboard_data=build_save(&clipboard_length, save_x*CELL, save_y*CELL, save_w*CELL, save_h*CELL);
                    clipboard_ready = 1;
                    save_mode = 0;
                    copy_mode = 0;
                    clear_area(save_x*CELL, save_y*CELL, save_w*CELL, save_h*CELL);
                }
		else if(copy_mode==3)//rotation
                {
			if(save_h>save_w)
				save_w = save_h;
		    rotate_area(save_x*CELL, save_y*CELL, save_w*CELL, save_w*CELL,0);//just do squares for now
		    save_mode = 0;
		    copy_mode = 0;			
		}
		else if(copy_mode==4)//invertion
                {
			if(save_h>save_w)
				save_w = save_h;
		    rotate_area(save_x*CELL, save_y*CELL, save_w*CELL, save_w*CELL,1);//just do squares for now
		    save_mode = 0;
		    copy_mode = 0;			
		}
                else
                {
                    stamp_save(save_x*CELL, save_y*CELL, save_w*CELL, save_h*CELL);
                    save_mode = 0;
                }
            }
        }
        else if(sdl_zoom_trig && zoom_en<2)
        {
            x /= sdl_scale;
            y /= sdl_scale;
            x -= ZSIZE/2;
            y -= ZSIZE/2;
            if(x<0) x=0;
            if(y<0) y=0;
            if(x>XRES-ZSIZE) x=XRES-ZSIZE;
            if(y>YRES-ZSIZE) y=YRES-ZSIZE;
            zoom_x = x;
            zoom_y = y;
            zoom_wx = (x<XRES/2) ? XRES-ZSIZE*ZFACTOR : 0;
            zoom_wy = 0;
            zoom_en = 1;
            if(!b && bq)
                zoom_en = 2;
        }
        else if(b)
        {
            if(it > 50)
                it = 50;
            x /= sdl_scale;
            y /= sdl_scale;
            if(y>=YRES+(MENUSIZE-20))
            {
                if(!lb)
                {
                    if(x>=189 && x<=202 && svf_login && svf_open && svf_myvote==0 && svf_own==0)
                    {
                        if(execute_vote(vid_buf, svf_id, "Up"))
                        {
                            svf_myvote = 1;
                        }
                    }
                    if(x>=204 && x<=217 && svf_login && svf_open && svf_myvote==0 && svf_own==0)
                    {
                        if(execute_vote(vid_buf, svf_id, "Down"))
                        {
                            svf_myvote = -1;
                        }
                    }
                    if(x>=219 && x<=(XRES+BARSIZE-(510-349)) && svf_login && svf_open)
                        tag_list_ui(vid_buf);
                    if(x>=(XRES+BARSIZE-(510-351)) && x<(XRES+BARSIZE-(510-366)) && !bq)
                    {
                        legacy_enable = !legacy_enable;
                    }
                    if(x>=(XRES+BARSIZE-(510-367)) && x<=(XRES+BARSIZE-(510-383)) && !bq)
                    {
                        memset(signs, 0, sizeof(signs));
                        memset(pv, 0, sizeof(pv));
                        memset(vx, 0, sizeof(vx));
                        memset(vy, 0, sizeof(vy));
                        memset(fvx, 0, sizeof(fvx));
                        memset(fvy, 0, sizeof(fvy));
                        memset(bmap, 0, sizeof(bmap));
                        memset(emap, 0, sizeof(emap));
                        memset(parts, 0, sizeof(particle)*NPART);
                        for(i=0; i<NPART-1; i++)
                            parts[i].life = i+1;
                        parts[NPART-1].life = -1;
                        pfree = 0;

                        legacy_enable = 0;
                        svf_myvote = 0;
                        svf_open = 0;
                        svf_publish = 0;
                        svf_own = 0;
                        svf_id[0] = 0;
                        svf_name[0] = 0;
                        svf_tags[0] = 0;
						svf_description[0] = 0;
						gravityMode = 1;
<<<<<<< HEAD
=======
						isplayer2 = 0;
						isplayer = 0;
						ISSPAWN1 = 0;
						ISSPAWN2 = 0;
>>>>>>> cf248991

                        memset(fire_bg, 0, XRES*YRES*PIXELSIZE);
                        memset(fire_r, 0, sizeof(fire_r));
                        memset(fire_g, 0, sizeof(fire_g));
                        memset(fire_b, 0, sizeof(fire_b));
                    }
                    if(x>=(XRES+BARSIZE-(510-385)) && x<=(XRES+BARSIZE-(510-476)))
                    {
                        login_ui(vid_buf);
                        if(svf_login)
                            save_presets(0);
                    }
                    if(x>=37 && x<=187 && svf_login)
                    {
                        if(!svf_open || !svf_own || x>51)
                        {
                            if(save_name_ui(vid_buf))
                                execute_save(vid_buf);
                        }
                        else
                            execute_save(vid_buf);
                        while(!sdl_poll())
                            if(!SDL_GetMouseState(&x, &y))
                                break;
                        b = bq = 0;
                    }
                    if(x>=1 && x<=17)
                    {
                        search_ui(vid_buf);
                        memset(fire_bg, 0, XRES*YRES*PIXELSIZE);
                        memset(fire_r, 0, sizeof(fire_r));
                        memset(fire_g, 0, sizeof(fire_g));
                        memset(fire_b, 0, sizeof(fire_b));
                    }
                    if(x>=19 && x<=35 && svf_last && svf_open && !bq){
						//int tpval = sys_pause;
						parse_save(svf_last, svf_lsize, 1, 0, 0);
						//sys_pause = tpval;
					}
                    if(x>=(XRES+BARSIZE-(510-476)) && x<=(XRES+BARSIZE-(510-491)) && !bq)
                    {
                        if(b & SDL_BUTTON_LMASK){
                            set_cmode((cmode+1) % CM_COUNT);
						}
                        if(b & SDL_BUTTON_RMASK){
							if((cmode+(CM_COUNT-1)) % CM_COUNT == CM_LIFE) {
								set_cmode(CM_GRAD);
							} else {
								set_cmode((cmode+(CM_COUNT-1)) % CM_COUNT);
							}
						}
                        save_presets(0);
                    }
                    if(x>=(XRES+BARSIZE-(510-494)) && x<=(XRES+BARSIZE-(510-509)) && !bq)
                        sys_pause = !sys_pause;
                    lb = 0;
                }
            }
            else if(y<YRES)
            {
                c = (b&1) ? sl : sr;
                su = c;
                if(c==WL_SIGN+100)
                {
                    if(!bq)
                        add_sign_ui(vid_buf, x, y);
                }
                else if(lb)
                {
                    if(lm == 1)
                    {
                        xor_line(lx, ly, x, y, vid_buf);
                        if(c==WL_FAN+100 && lx>=0 && ly>=0 && lx<XRES && ly<YRES && bmap[ly/CELL][lx/CELL]==WL_FAN)
                        {
                            nfvx = (x-lx)*0.005f;
                            nfvy = (y-ly)*0.005f;
                            flood_parts(lx, ly, WL_FANHELPER, -1, WL_FAN);
                            for(j=0; j<YRES/CELL; j++)
                                for(i=0; i<XRES/CELL; i++)
                                    if(bmap[j][i] == WL_FANHELPER)
                                    {
                                        fvx[j][i] = nfvx;
                                        fvy[j][i] = nfvy;
                                        bmap[j][i] = WL_FAN;
                                    }
                        }
                    }
                    else if(lm == 2)
                    {
                        xor_line(lx, ly, lx, y, vid_buf);
                        xor_line(lx, y, x, y, vid_buf);
                        xor_line(x, y, x, ly, vid_buf);
                        xor_line(x, ly, lx, ly, vid_buf);
                    }
                    else
                    {
                        create_line(lx, ly, x, y, bsx, bsy, c);
                        lx = x;
                        ly = y;
                    }
                }
                else
                {
                    if((sdl_mod & (KMOD_LSHIFT|KMOD_RSHIFT)) && !(sdl_mod & (KMOD_LCTRL|KMOD_RCTRL|KMOD_LALT)))
                    {
                        lx = x;
                        ly = y;
                        lb = b;
                        lm = 1;
                    }
                    else if((sdl_mod & (KMOD_LCTRL|KMOD_RCTRL)) && !(sdl_mod & (KMOD_LSHIFT|KMOD_RSHIFT)))
                    {
                        lx = x;
                        ly = y;
                        lb = b;
                        lm = 2;
                    }
                    else if((sdl_mod & (KMOD_LCTRL|KMOD_RCTRL)) && (sdl_mod & (KMOD_LSHIFT|KMOD_RSHIFT)) && !(sdl_mod & (KMOD_LALT)))
                    {
			if(sdl_mod & (KMOD_CAPS))
				c = 0;
                        if(c!=WL_STREAM+100&&c!=SPC_AIR&&c!=SPC_HEAT&&c!=SPC_COOL&&c!=SPC_VACUUM&&!REPLACE_MODE)
                            flood_parts(x, y, c, -1, -1);
                        lx = x;
                        ly = y;
                        lb = 0;
                        lm = 0;
                    }
                    else if(((sdl_mod & (KMOD_LALT|KMOD_RALT)) && !(sdl_mod & (KMOD_SHIFT))) || b==SDL_BUTTON_MIDDLE)
                    {
                        if(y>0 && y<sdl_scale*YRES && x>0 && x<sdl_scale*XRES)
                        {
                            int cr;
                            cr = pmap[y][x];
                            if(!((cr>>8)>=NPART || !cr))
                            {
                                c = sl = cr&0xFF;
                            }
                            else
                            {
                                //Something
                            }
                        }
                        lx = x;
                        ly = y;
                        lb = 0;
                        lm = 0;
                    }
                    else
                    {
                        //Copy state before drawing any particles (for undo)7
                        int cbx, cby, cbi;

                        for(cbi=0; cbi<NPART; cbi++)
                            cb_parts[cbi] = parts[cbi];

                        for(cby = 0; cby<YRES; cby++)
                            for(cbx = 0; cbx<XRES; cbx++)
                                cb_pmap[cby][cbx] = pmap[cby][cbx];

                        for(cby = 0; cby<(YRES/CELL); cby++)
                            for(cbx = 0; cbx<(XRES/CELL); cbx++)
                            {
                                cb_vx[cby][cbx] = vx[cby][cbx];
                                cb_vy[cby][cbx] = vy[cby][cbx];
                                cb_pv[cby][cbx] = pv[cby][cbx];
                                cb_bmap[cby][cbx] = bmap[cby][cbx];
                                cb_emap[cby][cbx] = emap[cby][cbx];
                            }

                        create_parts(x, y, bsx, bsy, c);
                        lx = x;
                        ly = y;
                        lb = b;
                        lm = 0;
                    }
                }
            }
        }
        else
        {
            if(lb && lm)
            {
                x /= sdl_scale;
                y /= sdl_scale;
                c = (lb&1) ? sl : sr;
                su = c;
                if(lm == 1)
                {
                    if(c!=WL_FAN+100 || lx<0 || ly<0 || lx>=XRES || ly>=YRES || bmap[ly/CELL][lx/CELL]!=WL_FAN)
                        create_line(lx, ly, x, y, bsx, bsy, c);
                }
                else
                    create_box(lx, ly, x, y, c);
                lm = 0;
            }
            lb = 0;
        }

        if(load_mode)
        {
            draw_image(vid_buf, load_img, load_x, load_y, load_w, load_h, 128);
            xor_rect(vid_buf, load_x, load_y, load_w, load_h);
        }

        if(save_mode)
        {
	    if(copy_mode==3||copy_mode==4)//special drawing for rotate, can remove once it can do rectangles
	    {
		    if(save_h>save_w)
				save_w = save_h;
		    xor_rect(vid_buf, save_x*CELL, save_y*CELL, save_w*CELL, save_w*CELL);
	    }
	    else
		    xor_rect(vid_buf, save_x*CELL, save_y*CELL, save_w*CELL, save_h*CELL);
            da = 51;
            db = 269;
        }

        if(zoom_en!=1 && !load_mode && !save_mode)
        {
            render_cursor(vid_buf, mx/sdl_scale, my/sdl_scale, su, bsx, bsy);
            mousex = mx/sdl_scale;
            mousey = my/sdl_scale;
        }

        if(zoom_en)
            render_zoom(vid_buf);

        if(da)
            switch(db)
            {
            case 256:
                drawtext(vid_buf, 16, YRES-24, "Add simulation tags.", 255, 255, 255, da*5);
                break;
            case 257:
                drawtext(vid_buf, 16, YRES-24, "Add and remove simulation tags.", 255, 255, 255, da*5);
                break;
            case 258:
                drawtext(vid_buf, 16, YRES-24, "Save the simulation under the current name.", 255, 255, 255, da*5);
                break;
            case 259:
                drawtext(vid_buf, 16, YRES-24, "Save the simulation under a new name.", 255, 255, 255, da*5);
                break;
            case 260:
                drawtext(vid_buf, 16, YRES-24, "Sign into the Simulation Server.", 255, 255, 255, da*5);
                break;
            case 261:
                drawtext(vid_buf, 16, YRES-24, "Sign into the Simulation Server under a new name.", 255, 255, 255, da*5);
                break;
            case 262:
                drawtext(vid_buf, 16, YRES-24, "Find & open a simulation", 255, 255, 255, da*5);
                break;
            case 263:
                drawtext(vid_buf, 16, YRES-24, "Pause the simulation", 255, 255, 255, da*5);
                break;
            case 264:
                drawtext(vid_buf, 16, YRES-24, "Resume the simulation", 255, 255, 255, da*5);
                break;
            case 265:
                drawtext(vid_buf, 16, YRES-24, "Reload the simulation", 255, 255, 255, da*5);
                break;
            case 266:
                drawtext(vid_buf, 16, YRES-24, "Erase all particles and walls", 255, 255, 255, da*5);
                break;
            case 267:
                drawtext(vid_buf, 16, YRES-24, "Change display mode", 255, 255, 255, da*5);
                break;
            case 268:
                drawtext(vid_buf, 16, YRES-24, "Annuit C\245ptis", 255, 255, 255, da*5);
                break;
            case 269:
                drawtext(vid_buf, 16, YRES-24, "Click-and-drag to specify a rectangle to copy (right click = cancel).", 255, 216, 32, da*5);
                break;
            case 270:
                drawtext(vid_buf, 16, YRES-24, "Enable or disable compatability mode (disables heat simulation).", 255, 255, 255, da*5);
                break;
            case 271:
                drawtext(vid_buf, 16, YRES-24, "You're a moderator", 255, 255, 255, da*5);
                break;
            case 272:
                drawtext(vid_buf, 16, YRES-24, "Like/Dislike this save.", 255, 255, 255, da*5);
                break;
            case 273:
                drawtext(vid_buf, 16, YRES-24, "You like this.", 255, 255, 255, da*5);
                break;
            case 274:
                drawtext(vid_buf, 16, YRES-24, "You dislike this.", 255, 255, 255, da*5);
                break;
            case 275:
                drawtext(vid_buf, 16, YRES-24, "You cannot vote on your own save.", 255, 255, 255, da*5);
                break;
            default:
                drawtext(vid_buf, 16, YRES-24, (char *)ptypes[db].descs, 255, 255, 255, da*5);
            }
        if(itc)
        {
            itc--;
            drawtext(vid_buf, (XRES-textwidth(itc_msg))/2, ((YRES/2)-10), itc_msg, 255, 255, 255, itc>51?255:itc*5);
        }
        if(it)
        {
            it--;
            drawtext(vid_buf, 16, 20, it_msg, 255, 255, 255, it>51?255:it*5);
        }

        if(old_version)
        {
            clearrect(vid_buf, XRES-21-old_ver_len, YRES-24, old_ver_len+9, 17);
#ifdef BETA
            if(is_beta)
            {
                drawtext(vid_buf, XRES-16-old_ver_len, YRES-19, old_ver_msg_beta, 255, 216, 32, 255);
            }
            else
            {
                drawtext(vid_buf, XRES-16-old_ver_len, YRES-19, old_ver_msg, 255, 216, 32, 255);
            }
#else
            drawtext(vid_buf, XRES-16-old_ver_len, YRES-19, old_ver_msg, 255, 216, 32, 255);
#endif
            drawrect(vid_buf, XRES-19-old_ver_len, YRES-22, old_ver_len+5, 13, 255, 216, 32, 255);
        }

        if(hud_enable)
        {
            currentTime = SDL_GetTicks();
            if(currentTime-past>=16)
            {
                past = SDL_GetTicks();
                FPS++;
            }
            if(currentTime-pastFPS>=1000)
            {
                FPSB = FPS;
                FPS = 0;
                pastFPS = currentTime;
            }
			
#ifdef BETA
			sprintf(uitext, "Version %d Beta %d FPS:%d Parts:%d Generation:%d", SAVE_VERSION, MINOR_VERSION, FPSB, NUM_PARTS,GENERATION);
#else
			if(DEBUG_MODE)
				sprintf(uitext, "Version %d.%d FPS:%d Parts:%d Generation:%d", SAVE_VERSION, MINOR_VERSION, FPSB, NUM_PARTS,GENERATION);
			else
				sprintf(uitext, "Version %d.%d FPS:%d", SAVE_VERSION, MINOR_VERSION, FPSB);
#endif
			if(REPLACE_MODE)
				strappend(uitext, " [REPLACE MODE]");
			if(sdl_mod&(KMOD_CAPS))
				strappend(uitext, " [CAP LOCKS]");
			if(GRID_MODE)
				sprintf(uitext, "%s [GRID: %d]", uitext, GRID_MODE);
#ifdef INTERNAL
			if(vs)
				strappend(uitext, " [FRAME CAPTURE]");
#endif
			
            if(sdl_zoom_trig||zoom_en)
            {
                if(zoom_x<XRES/2)
                {
                    fillrect(vid_buf, XRES-20-textwidth(heattext), 266, textwidth(heattext)+8, 15, 0, 0, 0, 140);
                    drawtext(vid_buf, XRES-16-textwidth(heattext), 270, heattext, 255, 255, 255, 200);
                }
                else
                {
                    fillrect(vid_buf, 12, 266, textwidth(heattext)+8, 15, 0, 0, 0, 140);
                    drawtext(vid_buf, 16, 270, heattext, 255, 255, 255, 200);
                }
            }
            else
            {
                fillrect(vid_buf, XRES-20-textwidth(heattext), 12, textwidth(heattext)+8, 15, 0, 0, 0, 140);
                drawtext(vid_buf, XRES-16-textwidth(heattext), 16, heattext, 255, 255, 255, 200);
            }
            fillrect(vid_buf, 12, 12, textwidth(uitext)+8, 15, 0, 0, 0, 140);
            drawtext(vid_buf, 16, 16, uitext, 32, 216, 255, 200);
        }
        sdl_blit(0, 0, XRES+BARSIZE, YRES+MENUSIZE, vid_buf, XRES+BARSIZE);

        //Setting an element for the stick man
        if(isplayer==0)
        {
            if(ptypes[sr].falldown>0 || sr == PT_NEUT || sr == PT_PHOT)
                player[2] = sr;
            else
                player[2] = PT_DUST;
        }
	if(isplayer2==0)
        {
            if(ptypes[sr].falldown>0 || sr == PT_NEUT || sr == PT_PHOT)
                player2[2] = sr;
            else
                player2[2] = PT_DUST;
        }

    }

    http_done();
    return 0;
}
<|MERGE_RESOLUTION|>--- conflicted
+++ resolved
@@ -1516,10 +1516,6 @@
 	    else 
 		GRID_MODE = (GRID_MODE+1)%10;
 	}
-<<<<<<< HEAD
-		
-		if(sdl_key=='w') //Gravity, by Moach
-=======
 	if(sdl_key=='=')
 	{
 	    int nx, ny;
@@ -1533,7 +1529,6 @@
 	}
 		
 		if(sdl_key=='w' && (!isplayer2 || (sdl_mod & (KMOD_SHIFT)))) //Gravity, by Moach
->>>>>>> cf248991
 		{
 			++gravityMode; // cycle gravity mode
 			itc = 51;
@@ -1637,11 +1632,7 @@
 				if(vs>=1)
 					vs = 0;
 				else
-<<<<<<< HEAD
-					vs = 2;
-=======
 					vs = 3;//every other frame
->>>>>>> cf248991
 			}
 			else
 			{
@@ -2080,13 +2071,10 @@
                         svf_tags[0] = 0;
 						svf_description[0] = 0;
 						gravityMode = 1;
-<<<<<<< HEAD
-=======
 						isplayer2 = 0;
 						isplayer = 0;
 						ISSPAWN1 = 0;
 						ISSPAWN2 = 0;
->>>>>>> cf248991
 
                         memset(fire_bg, 0, XRES*YRES*PIXELSIZE);
                         memset(fire_r, 0, sizeof(fire_r));
