--- conflicted
+++ resolved
@@ -1189,14 +1189,6 @@
 
 //functions callable from python:
 static PyObject*
-<<<<<<< HEAD
-emb_create(PyObject *self, PyObject *args)
-{
-    int x,y,t;
-    if(!PyArg_ParseTuple(args, "III:create",&x,&y,&t))
-        return NULL;
-    //
-=======
 emb_create(PyObject *self, PyObject *args, PyObject *keywds)
 {
     int x,y,t;
@@ -1207,7 +1199,6 @@
     //
     if(strcmp(name,"")!=0)
     	console_parse_type(name, &t, console_error);
->>>>>>> 9e8b7440
     return Py_BuildValue("i",create_part(-1,x,y,t));
 }
 //sys_pause = !sys_pause
@@ -1351,15 +1342,6 @@
     return Py_BuildValue("i",1);
 }
 
-<<<<<<< HEAD
-emb_set_life(PyObject *self, PyObject *args)
-{
-    int i,life,j;
-    if(!PyArg_ParseTuple(args, "II:set_life",&j,&life))
-        return NULL;
-    //
-        if(j==-1)
-=======
 emb_set_life(PyObject *self, PyObject *args, PyObject *keywds)
 {
     int i = -1,life,j,x=-1,y=-1;
@@ -1371,7 +1353,6 @@
     if(strcmp(name,"")==0 && x==-1 && y==-1 && i==-1)
 	return Py_BuildValue("s","Need more args(coords,i,or a particle name)");
         if(strcmp(name,"all")==0)
->>>>>>> 9e8b7440
         {
             for(i=0; i<NPART; i++)
             {
@@ -1379,11 +1360,7 @@
                     parts[i].life = life;
             }
         }
-<<<<<<< HEAD
-        else
-=======
         else if(console_parse_type(name, &j, console_error))
->>>>>>> 9e8b7440
         {
             for(i=0; i<NPART; i++)
             {
@@ -1391,18 +1368,6 @@
                     parts[i].life = life;
             }
         }
-<<<<<<< HEAD
-        return Py_BuildValue("i",1);
-}
-
-emb_set_type(PyObject *self, PyObject *args)
-{
-    int i,life,j;
-    if(!PyArg_ParseTuple(args, "II:set_type",&j,&life))
-        return NULL;
-    //
-        if(j==-1)
-=======
 	else if(i!=-1)
 	{
 		if(parts[i].type != PT_NONE)
@@ -1430,7 +1395,6 @@
 	return Py_BuildValue("s","Need more args(coords,i,or a particle name)");
 	console_parse_type(type, &life, console_error);
         if(strcmp(name,"all")==0)
->>>>>>> 9e8b7440
         {
             for(i=0; i<NPART; i++)
             {
@@ -1438,11 +1402,7 @@
                     parts[i].type = life;
             }
         }
-<<<<<<< HEAD
-        else
-=======
         else if(console_parse_type(name, &j, console_error))
->>>>>>> 9e8b7440
         {
             for(i=0; i<NPART; i++)
             {
@@ -1450,18 +1410,6 @@
                     parts[i].type = life;
             }
         }
-<<<<<<< HEAD
-        return Py_BuildValue("i",1);
-}
-
-emb_set_temp(PyObject *self, PyObject *args)
-{
-    int i,life,j;
-    if(!PyArg_ParseTuple(args, "II:set_temp",&j,&life))
-        return NULL;
-    //
-        if(j==-1)
-=======
 	else if(i!=-1)
 	{
 		if(parts[i].type != PT_NONE)
@@ -1487,7 +1435,6 @@
     if(strcmp(name,"")==0 && x==-1 && y==-1 && i==-1)
 	return Py_BuildValue("s","Need more args(coords,i,or a particle name)");
         if(strcmp(name,"all")==0)
->>>>>>> 9e8b7440
         {
             for(i=0; i<NPART; i++)
             {
@@ -1495,11 +1442,7 @@
                     parts[i].temp = life;
             }
         }
-<<<<<<< HEAD
-        else
-=======
         else if(console_parse_type(name, &j, console_error))
->>>>>>> 9e8b7440
         {
             for(i=0; i<NPART; i++)
             {
@@ -1507,18 +1450,6 @@
                     parts[i].temp = life;
             }
         }
-<<<<<<< HEAD
-        return Py_BuildValue("i",1);
-}
-
-emb_set_tmp(PyObject *self, PyObject *args)
-{
-    int i,life,j;
-    if(!PyArg_ParseTuple(args, "II:set_tmp",&j,&life))
-        return NULL;
-    //
-        if(j==-1)
-=======
 	else if(i!=-1)
 	{
 		if(parts[i].type != PT_NONE)
@@ -1544,7 +1475,6 @@
     if(strcmp(name,"")==0 && x==-1 && y==-1 && i==-1)
 	return Py_BuildValue("s","Need more args(coords,i,or a particle name)");
         if(strcmp(name,"all")==0)
->>>>>>> 9e8b7440
         {
             for(i=0; i<NPART; i++)
             {
@@ -1552,11 +1482,7 @@
                     parts[i].tmp = life;
             }
         }
-<<<<<<< HEAD
-        else
-=======
         else if(console_parse_type(name, &j, console_error))
->>>>>>> 9e8b7440
         {
             for(i=0; i<NPART; i++)
             {
@@ -1564,18 +1490,6 @@
                     parts[i].tmp = life;
             }
         }
-<<<<<<< HEAD
-        return Py_BuildValue("i",1);
-}
-
-emb_set_x(PyObject *self, PyObject *args)
-{
-    int i,life,j;
-    if(!PyArg_ParseTuple(args, "II:set_x",&j,&life))
-        return NULL;
-    //
-        if(j==-1)
-=======
 	else if(i!=-1)
 	{
 		if(parts[i].type != PT_NONE)
@@ -1602,7 +1516,6 @@
     if(strcmp(name,"")==0 && x==-1 && y==-1 && i==-1)
 	return Py_BuildValue("s","Need more args(coords,i,or a particle name)");
         if(strcmp(name,"all")==0)
->>>>>>> 9e8b7440
         {
             for(i=0; i<NPART; i++)
             {
@@ -1610,11 +1523,7 @@
                     parts[i].x = life;
             }
         }
-<<<<<<< HEAD
-        else
-=======
         else if(console_parse_type(name, &j, console_error))
->>>>>>> 9e8b7440
         {
             for(i=0; i<NPART; i++)
             {
@@ -1622,18 +1531,6 @@
                     parts[i].x = life;
             }
         }
-<<<<<<< HEAD
-        return Py_BuildValue("i",1);
-}
-
-emb_set_y(PyObject *self, PyObject *args)
-{
-    int i,life,j;
-    if(!PyArg_ParseTuple(args, "II:set_y",&j,&life))
-        return NULL;
-    //
-        if(j==-1)
-=======
 	else if(i!=-1)
 	{
 		if(parts[i].type != PT_NONE)
@@ -1659,7 +1556,6 @@
     if(strcmp(name,"")==0 && x==-1 && y==-1 && i==-1)
 	return Py_BuildValue("s","Need more args(coords,i,or a particle name)");
         if(strcmp(name,"all")==0)
->>>>>>> 9e8b7440
         {
             for(i=0; i<NPART; i++)
             {
@@ -1667,11 +1563,7 @@
                     parts[i].y = life;
             }
         }
-<<<<<<< HEAD
-        else
-=======
         else if(console_parse_type(name, &j, console_error))
->>>>>>> 9e8b7440
         {
             for(i=0; i<NPART; i++)
             {
@@ -1679,18 +1571,6 @@
                     parts[i].y = life;
             }
         }
-<<<<<<< HEAD
-        return Py_BuildValue("i",1);
-}
-
-emb_set_ctype(PyObject *self, PyObject *args)
-{
-    int i,life,j;
-    if(!PyArg_ParseTuple(args, "II:set_ctype",&j,&life))
-        return NULL;
-    //
-        if(j==-1)
-=======
 	else if(i!=-1)
 	{
 		if(parts[i].type != PT_NONE)
@@ -1719,7 +1599,6 @@
 	if(!life)
 		console_parse_type(type, &life, console_error);
         if(strcmp(name,"all")==0)
->>>>>>> 9e8b7440
         {
             for(i=0; i<NPART; i++)
             {
@@ -1727,11 +1606,7 @@
                     parts[i].ctype = life;
             }
         }
-<<<<<<< HEAD
-        else
-=======
         else if(console_parse_type(name, &j, console_error))
->>>>>>> 9e8b7440
         {
             for(i=0; i<NPART; i++)
             {
@@ -1739,18 +1614,6 @@
                     parts[i].ctype = life;
             }
         }
-<<<<<<< HEAD
-        return Py_BuildValue("i",1);
-}
-
-emb_set_vx(PyObject *self, PyObject *args)
-{
-    int i,life,j;
-    if(!PyArg_ParseTuple(args, "II:set_vx",&j,&life))
-        return NULL;
-    //
-        if(j==-1)
-=======
 	else if(i!=-1)
 	{
 		if(parts[i].type != PT_NONE)
@@ -1776,7 +1639,6 @@
     if(strcmp(name,"")==0 && x==-1 && y==-1 && i==-1)
 	return Py_BuildValue("s","Need more args(coords,i,or a particle name)");
         if(strcmp(name,"all")==0)
->>>>>>> 9e8b7440
         {
             for(i=0; i<NPART; i++)
             {
@@ -1784,11 +1646,7 @@
                     parts[i].vx = life;
             }
         }
-<<<<<<< HEAD
-        else
-=======
         else if(console_parse_type(name, &j, console_error))
->>>>>>> 9e8b7440
         {
             for(i=0; i<NPART; i++)
             {
@@ -1796,18 +1654,6 @@
                     parts[i].vx = life;
             }
         }
-<<<<<<< HEAD
-        return Py_BuildValue("i",1);
-}
-
-emb_set_vy(PyObject *self, PyObject *args)
-{
-    int i,life,j;
-    if(!PyArg_ParseTuple(args, "II:set_vy",&j,&life))
-        return NULL;
-    //
-        if(j==-1)
-=======
 	else if(i!=-1)
 	{
 		if(parts[i].type != PT_NONE)
@@ -1833,7 +1679,6 @@
     if(strcmp(name,"")==0 && x==-1 && y==-1 && i==-1)
 	return Py_BuildValue("s","Need more args(coords,i,or a particle name)");
         if(strcmp(name,"all")==0)
->>>>>>> 9e8b7440
         {
             for(i=0; i<NPART; i++)
             {
@@ -1841,11 +1686,7 @@
                     parts[i].vy = life;
             }
         }
-<<<<<<< HEAD
-        else
-=======
         else if(console_parse_type(name, &j, console_error))
->>>>>>> 9e8b7440
         {
             for(i=0; i<NPART; i++)
             {
@@ -1853,34 +1694,6 @@
                     parts[i].vy = life;
             }
         }
-<<<<<<< HEAD
-        return Py_BuildValue("i",1);
-}
-
-static PyMethodDef EmbMethods[] = { //WARNING! don't forget to register your function here!
-    {"create", emb_create, METH_VARARGS,"create a particle."},
-    {"log", emb_log, METH_VARARGS,"logs an error string to the console."},
-    {"reset_pressure", emb_reset_pressure, METH_VARARGS,"resets all the pressure."},
-    {"reset_velocity", emb_reset_velocity, METH_VARARGS,"resets all the velocity."},
-    {"reset_sparks", emb_reset_sparks, METH_VARARGS,"resets all the sparks."},
-    {"set_life", emb_set_life, METH_VARARGS,"sets life of a specified particle."},
-    {"set_type", emb_set_type, METH_VARARGS,"sets type of a specified particle."},
-    {"set_temp", emb_set_temp, METH_VARARGS,"sets temp of a specified particle."},
-    {"set_tmp", emb_set_tmp, METH_VARARGS,"sets tmp of a specified particle."},
-    {"set_x", emb_set_x, METH_VARARGS,"sets x of a specified particle."},
-    {"set_y", emb_set_y, METH_VARARGS,"sets y of a specified particle."},
-    {"set_ctype", emb_set_y, METH_VARARGS,"sets ctype of a specified particle."},
-    {"set_vx", emb_set_vx, METH_VARARGS,"sets vx of a specified particle."},
-    {"set_vy", emb_set_vy, METH_VARARGS,"sets vy of a specified particle."},
-    {"pause", emb_pause, METH_VARARGS,"pause the game."},
-    {"unpause", emb_unpause, METH_VARARGS,"unpause the game."},
-    {"toggle_pause", emb_toggle_pause, METH_VARARGS,"toggle game pause."},
-    {"open_console", emb_open_console, METH_VARARGS,"open the game console."},
-    {"close_console", emb_close_console, METH_VARARGS,"close the game console."},
-    {"toggle_console", emb_toggle_console, METH_VARARGS,"toggle the game console."},
-    {"console_more", emb_console_more, METH_VARARGS,"turns the more indicator on."},
-    {"console_less", emb_console_less, METH_VARARGS,"turns the more indicator off."},
-=======
 	else if(i!=-1)
 	{
 		if(parts[i].type != PT_NONE)
@@ -1962,7 +1775,6 @@
     {"console_less", 	emb_console_less, 	METH_VARARGS,			"turns the more indicator off."},
     {"get_pmap", 	emb_get_pmap, 		METH_VARARGS,			"get the pmap value."},
     {"get_prop", 	emb_get_prop, 		METH_VARARGS,			"get some properties."},
->>>>>>> 9e8b7440
     {NULL, NULL, 0, NULL}
 };
 
@@ -3262,13 +3074,7 @@
 									}
 						}
 						else
-<<<<<<< HEAD
-						{
 							create_line(lx, ly, x, y, bsx, bsy, c);
-						}
-=======
-							create_line(lx, ly, x, y, bsx, bsy, c);
->>>>>>> 9e8b7440
 						lx = x;
 						ly = y;
 					}
@@ -3293,11 +3099,7 @@
 					{
 						if (sdl_mod & (KMOD_CAPS))
 							c = 0;
-<<<<<<< HEAD
-						if (c!=WL_STREAM+100&&c!=SPC_AIR&&c!=SPC_HEAT&&c!=SPC_COOL&&c!=SPC_VACUUM&&c!=PT_WIND&&!REPLACE_MODE)
-=======
 						if (c!=WL_STREAM+100&&c!=SPC_AIR&&c!=SPC_HEAT&&c!=SPC_COOL&&c!=SPC_VACUUM&&!REPLACE_MODE&&c!=PT_WIND)
->>>>>>> 9e8b7440
 							flood_parts(x, y, c, -1, -1);
 						if (c==SPC_HEAT || c==SPC_COOL)
 							create_parts(x, y, bsx, bsy, c);
