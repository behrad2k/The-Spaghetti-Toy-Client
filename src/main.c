--- conflicted
+++ resolved
@@ -2626,23 +2626,14 @@
 	return 0;
 }
 int process_command(pixel *vid_buf,char *console,char *console_error) {
-<<<<<<< HEAD
-	int nx,ny,i,j,k;
-	char *console2;
-	char *console3;
-	char *console4;
-	char *console5;
-=======
-	
-int x,y,nx,ny,i,j,k,m;
-int do_next = 1;
-char xcoord[10];
-char ycoord[10];
-char console2[15];
-char console3[15];
-char console4[15];
-char console5[15];
->>>>>>> 9064cabf
+	int y,x,nx,ny,i,j,k,m;
+	int do_next = 1;
+	char xcoord[10];
+	char ycoord[10];
+	char console2[15];
+	char console3[15];
+	char console4[15];
+	char console5[15];
 	//sprintf(console_error, "%s", console);
 	if(console && strcmp(console, "")!=0 && strncmp(console, " ", 1)!=0)
 	{
