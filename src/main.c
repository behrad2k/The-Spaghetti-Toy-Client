/**
 * Powder Toy - Main source
 *
 * Copyright (c) 2008 - 2011 Stanislaw Skowronek.
 * Copyright (c) 2010 - 2011 Simon Robertshaw
 * Copyright (c) 2010 - 2011 Skresanov Savely
 * Copyright (c) 2010 - 2011 Bryan Hoyle
 * Copyright (c) 2010 - 2011 Nathan Cousins
 * Copyright (c) 2010 - 2011 cracker64
 * Copyright (c) 2011 jacksonmj
 *
 * This program is free software; you can redistribute it and/or modify
 * it under the terms of the GNU General Public License as published by
 * the Free Software Foundation; either version 2 of the License, or
 * (at your option) any later version.
 *
 * This program is distributed in the hope that it will be useful,
 * but WITHOUT ANY WARRANTY; without even the implied warranty of
 * MERCHANTABILITY or FITNESS FOR A PARTICULAR PURPOSE.  See the
 * GNU General Public License for more details.
 *
 * You should have received a copy of the GNU General Public License
 * along with this program; if not, write to the Free Software
 * Foundation, Inc., 51 Franklin Street, Fifth Floor, Boston, MA  02111-1301  USA
 */

#include <defines.h>

#include <stdio.h>
#include <stdlib.h>
#include <string.h>
#include <math.h>
#include <SDL/SDL.h>
#include <SDL/SDL_audio.h>
#include <bzlib.h>
#include <time.h>
#include <pthread.h>

#ifdef WIN32
#include <direct.h>
#else
#include <sys/stat.h>
#include <unistd.h>
#endif

#include <misc.h>
#include <font.h>
#include <powder.h>
#include <graphics.h>
#include <version.h>
#include <http.h>
#include <md5.h>
#include <update.h>
#include <hmap.h>
#include <air.h>
#include <icon.h>
#include <console.h>
#ifdef PYCONSOLE
#include "pythonconsole.h"
#endif
#ifdef LUACONSOLE
#include "luaconsole.h"
#endif

pixel *vid_buf;

#define NUM_SOUNDS 2
struct sample {
	Uint8 *data;
	Uint32 dpos;
	Uint32 dlen;
} sounds[NUM_SOUNDS];

void mixaudio(void *unused, Uint8 *stream, int len)
{
	int i;
	Uint32 amount;

	for ( i=0; i<NUM_SOUNDS; ++i ) {
		amount = (sounds[i].dlen-sounds[i].dpos);
		if ( amount > len ) {
			amount = len;
		}
		SDL_MixAudio(stream, &sounds[i].data[sounds[i].dpos], amount, SDL_MIX_MAXVOLUME);
		sounds[i].dpos += amount;
	}
}

//plays a .wav file (sounds must be enabled)
void play_sound(char *file)
{
	int index;
	SDL_AudioSpec wave;
	Uint8 *data;
	Uint32 dlen;
	SDL_AudioCVT cvt;

	if (!sound_enable) return;

	/* Look for an empty (or finished) sound slot */
	for ( index=0; index<NUM_SOUNDS; ++index ) {
		if ( sounds[index].dpos == sounds[index].dlen ) {
			break;
		}
	}
	if ( index == NUM_SOUNDS )
		return;

	/* Load the sound file and convert it to 16-bit stereo at 22kHz */
	if ( SDL_LoadWAV(file, &wave, &data, &dlen) == NULL ) {
		fprintf(stderr, "Couldn't load %s: %s\n", file, SDL_GetError());
		return;
	}
	SDL_BuildAudioCVT(&cvt, wave.format, wave.channels, wave.freq,
	                  AUDIO_S16,   2,             22050);
	cvt.buf = malloc(dlen*cvt.len_mult);
	memcpy(cvt.buf, data, dlen);
	cvt.len = dlen;
	SDL_ConvertAudio(&cvt);
	SDL_FreeWAV(data);

	/* Put the sound data in the slot (it starts playing immediately) */
	if ( sounds[index].data ) {
		free(sounds[index].data);
	}
	SDL_LockAudio();
	sounds[index].data = cvt.buf;
	sounds[index].dlen = cvt.len_cvt;
	sounds[index].dpos = 0;
	SDL_UnlockAudio();
}

static const char *it_msg =
    "\blThe Powder Toy - Version " MTOS(SAVE_VERSION) "." MTOS(MINOR_VERSION) " - http://powdertoy.co.uk, irc.freenode.net #powder\n"
    "\x7F\x7F\x7F\x7F\x7F\x7F\x7F\x7F\x7F\x7F\x7F\x7F\x7F\x7F\x7F\x7F\x7F\x7F\x7F\n"
    "\n"
    "\bgControl+C/V/X are Copy, Paste and cut respectively.\n"
    "\bgTo choose a material, hover over one of the icons on the right, it will show a selection of elements in that group.\n"
    "\bgPick your material from the menu using mouse left/right buttons.\n"
    "Draw freeform lines by dragging your mouse left/right button across the drawing area.\n"
    "Shift+drag will create straight lines of particles.\n"
    "Ctrl+drag will result in filled rectangles.\n"
    "Ctrl+Shift+click will flood-fill a closed area.\n"
    "Ctrl+Z will act as Undo.\n"
    "Middle click or Alt+Click to \"sample\" the particles.\n"
    "\n\boUse 'Z' for a zoom tool. Click to make the drawable zoom window stay around. Use the wheel to change the zoom strength\n"
    "Use 'S' to save parts of the window as 'stamps'.\n"
    "'L' will load the most recent stamp, 'K' shows a library of stamps you saved.\n"
    "'C' will cycle the display mode (Fire, Blob, Velocity, etc.). The numbers on the keyboard do the same\n"
    "Use the mouse scroll wheel to change the tool size for particles.\n"
    "The spacebar can be used to pause physics.\n"
    "'P' will take a screenshot and save it into the current directory.\n"
    "\n"
    "Contributors: \bgStanislaw K Skowronek (\brhttp://powder.unaligned.org\bg, \bbirc.unaligned.org #wtf\bg),\n"
    "\bgSimon Robertshaw, Skresanov Savely, cracker64, Catelite, Bryan Hoyle, Nathan Cousins, jacksonmj,\n"
	"\bgLieuwe Mosch, Anthony Boot, Matthew Miller, MaksProg\n"
    "\n"
    "\bgTo use online features such as saving, you need to register at: \brhttp://powdertoy.co.uk/Register.html"
    ;

typedef struct
{
	int start, inc;
	pixel *vid;
} upstruc;

static const char *old_ver_msg_beta = "A new beta is available - click here!";
static const char *old_ver_msg = "A new version is available - click here!";
char new_message_msg[255];
float mheat = 0.0f;

int do_open = 0;
int sys_pause = 0;
int sys_shortcuts = 1;
int legacy_enable = 0; //Used to disable new features such as heat, will be set by save.
int ngrav_enable = 0; //Newtonian gravity, will be set by save
int aheat_enable; //Ambient heat
int decorations_enable = 1;
int hud_enable = 1;
int active_menu = 0;
int framerender = 0;
int pretty_powder = 0;
int amd = 1;
int FPSB = 0;
int MSIGN =-1;
int frameidx = 0;
//int CGOL = 0;
//int GSPEED = 1;//causes my .exe to crash..
int sound_enable = 0;

int debug_flags = 0;
int debug_perf_istart = 1;
int debug_perf_iend = 0;
long debug_perf_frametime[DEBUG_PERF_FRAMECOUNT];
long debug_perf_partitime[DEBUG_PERF_FRAMECOUNT];
long debug_perf_time = 0;

sign signs[MAXSIGNS];

int numCores = 4;

pthread_t gravthread;
pthread_mutex_t gravmutex;
pthread_cond_t gravcv;
int grav_ready = 0;
int gravthread_done = 0;

int core_count()
{
	int numCPU = 1;
#ifdef MT
#ifdef WIN32
	SYSTEM_INFO sysinfo;
	GetSystemInfo( &sysinfo );
	numCPU = sysinfo.dwNumberOfProcessors;
#else
#ifdef MACOSX
	numCPU = 4;
#else
	numCPU = sysconf( _SC_NPROCESSORS_ONLN );
#endif
#endif

	printf("Cpus: %d\n", numCPU);
	if (numCPU>1)
		printf("Multithreading enabled\n");
	else
		printf("Multithreading disabled\n");
#endif
	return numCPU;
}

int mousex = 0, mousey = 0;  //They contain mouse position
int kiosk_enable = 0;

void sdl_seticon(void)
{
#ifdef WIN32
	//SDL_Surface *icon = SDL_CreateRGBSurfaceFrom(app_icon_w32, 32, 32, 32, 128, 0x000000FF, 0x0000FF00, 0x00FF0000, 0xFF000000);
	//SDL_WM_SetIcon(icon, NULL/*app_icon_mask*/);
#else
#ifdef MACOSX
	//SDL_Surface *icon = SDL_CreateRGBSurfaceFrom(app_icon_w32, 32, 32, 32, 128, 0x000000FF, 0x0000FF00, 0x00FF0000, 0xFF000000);
	//SDL_WM_SetIcon(icon, NULL/*app_icon_mask*/);
#else
	SDL_Surface *icon = SDL_CreateRGBSurfaceFrom(app_icon, 16, 16, 32, 64, 0x000000FF, 0x0000FF00, 0x00FF0000, 0xFF000000);
	SDL_WM_SetIcon(icon, NULL/*app_icon_mask*/);
#endif
#endif
}

int frame_idx=0;
void dump_frame(pixel *src, int w, int h, int pitch)
{
	char frame_name[32];
	int j,i;
	unsigned char c[3];
	FILE *f;
	sprintf(frame_name,"frame%04d.ppm",frame_idx);
	f=fopen(frame_name,"wb");
	fprintf(f,"P6\n%d %d\n255\n",w,h);
	for (j=0; j<h; j++)
	{
		for (i=0; i<w; i++)
		{
			c[0] = PIXR(src[i]);
			c[1] = PIXG(src[i]);
			c[2] = PIXB(src[i]);
			fwrite(c,3,1,f);
		}
		src+=pitch;
	}
	fclose(f);
	frame_idx++;
}

/***********************************************************
 *                    STATE MANAGEMENT                     *
 ***********************************************************/

void *build_thumb(int *size, int bzip2)
{
	unsigned char *d=calloc(1,XRES*YRES), *c;
	int i,j,x,y;
	for (i=0; i<NPART; i++)
		if (parts[i].type)
		{
			x = (int)(parts[i].x+0.5f);
			y = (int)(parts[i].y+0.5f);
			if (x>=0 && x<XRES && y>=0 && y<YRES)
				d[x+y*XRES] = parts[i].type;
		}
	for (y=0; y<YRES/CELL; y++)
		for (x=0; x<XRES/CELL; x++)
			if (bmap[y][x])
				for (j=0; j<CELL; j++)
					for (i=0; i<CELL; i++)
						d[x*CELL+i+(y*CELL+j)*XRES] = 0xFF;
	j = XRES*YRES;

	if (bzip2)
	{
		i = (j*101+99)/100 + 608;
		c = malloc(i);

		c[0] = 0x53;
		c[1] = 0x68;
		c[2] = 0x49;
		c[3] = 0x74;
		c[4] = PT_NUM;
		c[5] = CELL;
		c[6] = XRES/CELL;
		c[7] = YRES/CELL;

		i -= 8;

		if (BZ2_bzBuffToBuffCompress((char *)(c+8), (unsigned *)&i, (char *)d, j, 9, 0, 0) != BZ_OK)
		{
			free(d);
			free(c);
			return NULL;
		}
		free(d);
		*size = i+8;
		return c;
	}

	*size = j;
	return d;
}

//the saving function
void *build_save(int *size, int orig_x0, int orig_y0, int orig_w, int orig_h, unsigned char bmap[YRES/CELL][XRES/CELL], float fvx[YRES/CELL][XRES/CELL], float fvy[YRES/CELL][XRES/CELL], sign signs[MAXSIGNS], void* partsptr)
{
	unsigned char *d=calloc(1,3*(XRES/CELL)*(YRES/CELL)+(XRES*YRES)*15+MAXSIGNS*262), *c;
	int i,j,x,y,p=0,*m=calloc(XRES*YRES, sizeof(int));
	int x0, y0, w, h, bx0=orig_x0/CELL, by0=orig_y0/CELL, bw, bh;
	particle *parts = partsptr;
	bw=(orig_w+orig_x0-bx0*CELL+CELL-1)/CELL;
	bh=(orig_h+orig_y0-by0*CELL+CELL-1)/CELL;

	// normalize coordinates
	x0 = bx0*CELL;
	y0 = by0*CELL;
	w  = bw *CELL;
	h  = bh *CELL;

	// save the required air state
	for (y=by0; y<by0+bh; y++)
		for (x=bx0; x<bx0+bw; x++)
			d[p++] = bmap[y][x];
	for (y=by0; y<by0+bh; y++)
		for (x=bx0; x<bx0+bw; x++)
			if (bmap[y][x]==WL_FAN||bmap[y][x]==4)
			{
				i = (int)(fvx[y][x]*64.0f+127.5f);
				if (i<0) i=0;
				if (i>255) i=255;
				d[p++] = i;
			}
	for (y=by0; y<by0+bh; y++)
		for (x=bx0; x<bx0+bw; x++)
			if (bmap[y][x]==WL_FAN||bmap[y][x]==4)
			{
				i = (int)(fvy[y][x]*64.0f+127.5f);
				if (i<0) i=0;
				if (i>255) i=255;
				d[p++] = i;
			}

	// save the particle map
	for (i=0; i<NPART; i++)
		if (parts[i].type)
		{
			x = (int)(parts[i].x+0.5f);
			y = (int)(parts[i].y+0.5f);
			if (x>=orig_x0 && x<orig_x0+orig_w && y>=orig_y0 && y<orig_y0+orig_h) {
				if (!m[(x-x0)+(y-y0)*w] ||
				        parts[m[(x-x0)+(y-y0)*w]-1].type == PT_PHOT ||
				        parts[m[(x-x0)+(y-y0)*w]-1].type == PT_NEUT)
					m[(x-x0)+(y-y0)*w] = i+1;
			}
		}
	for (j=0; j<w*h; j++)
	{
		i = m[j];
		if (i)
			d[p++] = parts[i-1].type;
		else
			d[p++] = 0;
	}

	// save particle properties
	for (j=0; j<w*h; j++)
	{
		i = m[j];
		if (i)
		{
			i--;
			x = (int)(parts[i].vx*16.0f+127.5f);
			y = (int)(parts[i].vy*16.0f+127.5f);
			if (x<0) x=0;
			if (x>255) x=255;
			if (y<0) y=0;
			if (y>255) y=255;
			d[p++] = x;
			d[p++] = y;
		}
	}
	for (j=0; j<w*h; j++)
	{
		i = m[j];
		if (i) {
			//Everybody loves a 16bit int
			//d[p++] = (parts[i-1].life+3)/4;
			int ttlife = (int)parts[i-1].life;
			d[p++] = ((ttlife&0xFF00)>>8);
			d[p++] = (ttlife&0x00FF);
		}
	}
	for (j=0; j<w*h; j++)
	{
		i = m[j];
		if (i) {
			//Now saving tmp!
			//d[p++] = (parts[i-1].life+3)/4;
			int tttmp = (int)parts[i-1].tmp;
			d[p++] = ((tttmp&0xFF00)>>8);
			d[p++] = (tttmp&0x00FF);
		}
	}
	for (j=0; j<w*h; j++)
	{
		i = m[j];
		if (i && (parts[i-1].type==PT_PBCN)) {
			//Save tmp2
			d[p++] = parts[i-1].tmp2;
		}
	}
	for (j=0; j<w*h; j++)
	{
		i = m[j];
		if (i) {
			//Save colour (ALPHA)
			d[p++] = (parts[i-1].dcolour&0xFF000000)>>24;
		}
	}
	for (j=0; j<w*h; j++)
	{
		i = m[j];
		if (i) {
			//Save colour (RED)
			d[p++] = (parts[i-1].dcolour&0x00FF0000)>>16;
		}
	}
	for (j=0; j<w*h; j++)
	{
		i = m[j];
		if (i) {
			//Save colour (GREEN)
			d[p++] = (parts[i-1].dcolour&0x0000FF00)>>8;
		}
	}
	for (j=0; j<w*h; j++)
	{
		i = m[j];
		if (i) {
			//Save colour (BLUE)
			d[p++] = (parts[i-1].dcolour&0x000000FF);
		}
	}
	for (j=0; j<w*h; j++)
	{
		i = m[j];
		if (i)
		{
			//New Temperature saving uses a 16bit unsigned int for temperatures, giving a precision of 1 degree versus 36 for the old format
			int tttemp = (int)parts[i-1].temp;
			d[p++] = ((tttemp&0xFF00)>>8);
			d[p++] = (tttemp&0x00FF);
		}
	}
	for (j=0; j<w*h; j++)
	{
		i = m[j];
		if (i && (parts[i-1].type==PT_CLNE || parts[i-1].type==PT_PCLN || parts[i-1].type==PT_BCLN || parts[i-1].type==PT_SPRK || parts[i-1].type==PT_LAVA || parts[i-1].type==PT_PIPE || parts[i-1].type==PT_LIFE || parts[i-1].type==PT_PBCN || parts[i-1].type==PT_WIRE || parts[i-1].type==PT_STOR || parts[i-1].type==PT_CONV))
			d[p++] = parts[i-1].ctype;
	}

	j = 0;
	for (i=0; i<MAXSIGNS; i++)
		if (signs[i].text[0] &&
		        signs[i].x>=x0 && signs[i].x<x0+w &&
		        signs[i].y>=y0 && signs[i].y<y0+h)
			j++;
	d[p++] = j;
	for (i=0; i<MAXSIGNS; i++)
		if (signs[i].text[0] &&
		        signs[i].x>=x0 && signs[i].x<x0+w &&
		        signs[i].y>=y0 && signs[i].y<y0+h)
		{
			d[p++] = (signs[i].x-x0);
			d[p++] = (signs[i].x-x0)>>8;
			d[p++] = (signs[i].y-y0);
			d[p++] = (signs[i].y-y0)>>8;
			d[p++] = signs[i].ju;
			x = strlen(signs[i].text);
			d[p++] = x;
			memcpy(d+p, signs[i].text, x);
			p+=x;
		}

	i = (p*101+99)/100 + 612;
	c = malloc(i);

	//New file header uses PSv, replacing fuC. This is to detect if the client uses a new save format for temperatures
	//This creates a problem for old clients, that display and "corrupt" error instead of a "newer version" error

	c[0] = 0x50;	//0x66;
	c[1] = 0x53;	//0x75;
	c[2] = 0x76;	//0x43;
	c[3] = legacy_enable|((sys_pause<<1)&0x02)|((gravityMode<<2)&0x0C)|((airMode<<4)&0x70)|((ngrav_enable<<7)&0x80);
	c[4] = SAVE_VERSION;
	c[5] = CELL;
	c[6] = bw;
	c[7] = bh;
	c[8] = p;
	c[9] = p >> 8;
	c[10] = p >> 16;
	c[11] = p >> 24;

	i -= 12;

	if (BZ2_bzBuffToBuffCompress((char *)(c+12), (unsigned *)&i, (char *)d, p, 9, 0, 0) != BZ_OK)
	{
		free(d);
		free(c);
		free(m);
		return NULL;
	}
	free(d);
	free(m);

	*size = i+12;
	return c;
}

int parse_save(void *save, int size, int replace, int x0, int y0, unsigned char bmap[YRES/CELL][XRES/CELL], float fvx[YRES/CELL][XRES/CELL], float fvy[YRES/CELL][XRES/CELL], sign signs[MAXSIGNS], void* partsptr, unsigned pmap[YRES][XRES])
{
	unsigned char *d=NULL,*c=save;
	int q,i,j,k,x,y,p=0,*m=NULL, ver, pty, ty, legacy_beta=0, tempGrav = 0;
	int bx0=x0/CELL, by0=y0/CELL, bw, bh, w, h;
	int nf=0, new_format = 0, ttv = 0;
	particle *parts = partsptr;
	int *fp = malloc(NPART*sizeof(int));
	parts_lastActiveIndex = NPART-1;

	//New file header uses PSv, replacing fuC. This is to detect if the client uses a new save format for temperatures
	//This creates a problem for old clients, that display and "corrupt" error instead of a "newer version" error

	if (size<16)
		return 1;
	if (!(c[2]==0x43 && c[1]==0x75 && c[0]==0x66) && !(c[2]==0x76 && c[1]==0x53 && c[0]==0x50))
		return 1;
	if (c[2]==0x76 && c[1]==0x53 && c[0]==0x50) {
		new_format = 1;
	}
	if (c[4]>SAVE_VERSION)
		return 2;
	ver = c[4];

	if (ver<34)
	{
		legacy_enable = 1;
	}
	else
	{
		if (ver>=44) {
			legacy_enable = c[3]&0x01;
			if (!sys_pause) {
				sys_pause = (c[3]>>1)&0x01;
			}
			if (ver>=46 && replace) {
				gravityMode = ((c[3]>>2)&0x03);// | ((c[3]>>2)&0x01);
				airMode = ((c[3]>>4)&0x07);// | ((c[3]>>4)&0x02) | ((c[3]>>4)&0x01);
			}
			if (ver>=49 && replace) {
				tempGrav = ((c[3]>>7)&0x01);		
			}
		} else {
			if (c[3]==1||c[3]==0) {
				legacy_enable = c[3];
			} else {
				legacy_beta = 1;
			}
		}
	}

	bw = c[6];
	bh = c[7];
	if (bx0+bw > XRES/CELL)
		bx0 = XRES/CELL - bw;
	if (by0+bh > YRES/CELL)
		by0 = YRES/CELL - bh;
	if (bx0 < 0)
		bx0 = 0;
	if (by0 < 0)
		by0 = 0;

	if (c[5]!=CELL || bx0+bw>XRES/CELL || by0+bh>YRES/CELL)
		return 3;
	i = (unsigned)c[8];
	i |= ((unsigned)c[9])<<8;
	i |= ((unsigned)c[10])<<16;
	i |= ((unsigned)c[11])<<24;
	d = malloc(i);
	if (!d)
		return 1;

	if (BZ2_bzBuffToBuffDecompress((char *)d, (unsigned *)&i, (char *)(c+12), size-12, 0, 0))
		return 1;
	size = i;

	if (size < bw*bh)
		return 1;

	// normalize coordinates
	x0 = bx0*CELL;
	y0 = by0*CELL;
	w  = bw *CELL;
	h  = bh *CELL;

	if (replace)
	{
		if (ver<46) {
			gravityMode = 0;
			airMode = 0;
		}
		clear_sim();
	}
	m = calloc(XRES*YRES, sizeof(int));

	// make a catalog of free parts
	//memset(pmap, 0, sizeof(pmap)); "Using sizeof for array given as function argument returns the size of pointer."
	memset(pmap, 0, sizeof(unsigned)*(XRES*YRES));
	for (i=0; i<NPART; i++)
		if (parts[i].type)
		{
			x = (int)(parts[i].x+0.5f);
			y = (int)(parts[i].y+0.5f);
			pmap[y][x] = (i<<8)|1;
		}
		else
			fp[nf++] = i;

	// load the required air state
	for (y=by0; y<by0+bh; y++)
		for (x=bx0; x<bx0+bw; x++)
		{
			if (d[p])
			{
				bmap[y][x] = d[p];
				if (bmap[y][x]==1)
					bmap[y][x]=WL_WALL;
				if (bmap[y][x]==2)
					bmap[y][x]=WL_DESTROYALL;
				if (bmap[y][x]==3)
					bmap[y][x]=WL_ALLOWLIQUID;
				if (bmap[y][x]==4)
					bmap[y][x]=WL_FAN;
				if (bmap[y][x]==5)
					bmap[y][x]=WL_STREAM;
				if (bmap[y][x]==6)
					bmap[y][x]=WL_DETECT;
				if (bmap[y][x]==7)
					bmap[y][x]=WL_EWALL;
				if (bmap[y][x]==8)
					bmap[y][x]=WL_WALLELEC;
				if (bmap[y][x]==9)
					bmap[y][x]=WL_ALLOWAIR;
				if (bmap[y][x]==10)
					bmap[y][x]=WL_ALLOWSOLID;
				if (bmap[y][x]==11)
					bmap[y][x]=WL_ALLOWALLELEC;
				if (bmap[y][x]==12)
					bmap[y][x]=WL_EHOLE;
				if (bmap[y][x]==13)
					bmap[y][x]=WL_ALLOWGAS;
			}

			p++;
		}
	for (y=by0; y<by0+bh; y++)
		for (x=bx0; x<bx0+bw; x++)
			if (d[(y-by0)*bw+(x-bx0)]==4||d[(y-by0)*bw+(x-bx0)]==WL_FAN)
			{
				if (p >= size)
					goto corrupt;
				fvx[y][x] = (d[p++]-127.0f)/64.0f;
			}
	for (y=by0; y<by0+bh; y++)
		for (x=bx0; x<bx0+bw; x++)
			if (d[(y-by0)*bw+(x-bx0)]==4||d[(y-by0)*bw+(x-bx0)]==WL_FAN)
			{
				if (p >= size)
					goto corrupt;
				fvy[y][x] = (d[p++]-127.0f)/64.0f;
			}

	// load the particle map
	i = 0;
	pty = p;
	for (y=y0; y<y0+h; y++)
		for (x=x0; x<x0+w; x++)
		{
			if (p >= size)
				goto corrupt;
			j=d[p++];
			if (j >= PT_NUM) {
				//TODO: Possibly some server side translation
				j = PT_DUST;//goto corrupt;
			}
			gol[x][y]=0;
			if (j)
			{
				if (pmap[y][x])
				{
					k = pmap[y][x]>>8;
					memset(parts+k, 0, sizeof(particle));
					parts[k].type = j;
					if (j == PT_PHOT)
						parts[k].ctype = 0x3fffffff;
					if (j == PT_SOAP)
						parts[k].ctype = 0;
					parts[k].x = (float)x;
					parts[k].y = (float)y;
					m[(x-x0)+(y-y0)*w] = k+1;
				}
				else if (i < nf)
				{
					memset(parts+fp[i], 0, sizeof(particle));
					parts[fp[i]].type = j;
					if (j == PT_COAL)
						parts[fp[i]].tmp = 50;
					if (j == PT_FUSE)
						parts[fp[i]].tmp = 50;
					if (j == PT_PHOT)
						parts[fp[i]].ctype = 0x3fffffff;
					if (j == PT_SOAP)
						parts[fp[i]].ctype = 0;
					parts[fp[i]].x = (float)x;
					parts[fp[i]].y = (float)y;
					m[(x-x0)+(y-y0)*w] = fp[i]+1;
					i++;
				}
				else
					m[(x-x0)+(y-y0)*w] = NPART+1;
			}
		}

	// load particle properties
	for (j=0; j<w*h; j++)
	{
		i = m[j];
		if (i)
		{
			i--;
			if (p+1 >= size)
				goto corrupt;
			if (i < NPART)
			{
				parts[i].vx = (d[p++]-127.0f)/16.0f;
				parts[i].vy = (d[p++]-127.0f)/16.0f;
			}
			else
				p += 2;
		}
	}
	for (j=0; j<w*h; j++)
	{
		i = m[j];
		if (i)
		{
			if (ver>=44) {
				if (p >= size) {
					goto corrupt;
				}
				if (i <= NPART) {
					ttv = (d[p++])<<8;
					ttv |= (d[p++]);
					parts[i-1].life = ttv;
				} else {
					p+=2;
				}
			} else {
				if (p >= size)
					goto corrupt;
				if (i <= NPART)
					parts[i-1].life = d[p++]*4;
				else
					p++;
			}
		}
	}
	if (ver>=44) {
		for (j=0; j<w*h; j++)
		{
			i = m[j];
			if (i)
			{
				if (p >= size) {
					goto corrupt;
				}
				if (i <= NPART) {
					ttv = (d[p++])<<8;
					ttv |= (d[p++]);
					parts[i-1].tmp = ttv;
					if (ver<53 && !parts[i-1].tmp)
						for (q = 1; q<=NGOLALT; q++) {
							if (parts[i-1].type==goltype[q-1] && grule[q][9]==2)
								parts[i-1].tmp = grule[q][9]-1;
						}
					if (ver>=51 && ver<53 && parts[i-1].type==PT_PBCN)
					{
						parts[i-1].tmp2 = parts[i-1].tmp;
						parts[i-1].tmp = 0;
					}
				} else {
					p+=2;
				}
			}
		}
	}
	if (ver>=53) {
		for (j=0; j<w*h; j++)
		{
			i = m[j];
			ty = d[pty+j];
			if (i && ty==PT_PBCN)
			{
				if (p >= size)
					goto corrupt;
				if (i <= NPART)
					parts[i-1].tmp2 = d[p++];
				else
					p++;
			}
		}
	}
	//Read ALPHA component
	for (j=0; j<w*h; j++)
	{
		i = m[j];
		if (i)
		{
			if (ver>=49) {
				if (p >= size) {
					goto corrupt;
				}
				if (i <= NPART) {
					parts[i-1].dcolour = d[p++]<<24;
				} else {
					p++;
				}
			}
		}
	}
	//Read RED component
	for (j=0; j<w*h; j++)
	{
		i = m[j];
		if (i)
		{
			if (ver>=49) {
				if (p >= size) {
					goto corrupt;
				}
				if (i <= NPART) {
					parts[i-1].dcolour |= d[p++]<<16;
				} else {
					p++;
				}
			}
		}
	}
	//Read GREEN component
	for (j=0; j<w*h; j++)
	{
		i = m[j];
		if (i)
		{
			if (ver>=49) {
				if (p >= size) {
					goto corrupt;
				}
				if (i <= NPART) {
					parts[i-1].dcolour |= d[p++]<<8;
				} else {
					p++;
				}
			}
		}
	}
	//Read BLUE component
	for (j=0; j<w*h; j++)
	{
		i = m[j];
		if (i)
		{
			if (ver>=49) {
				if (p >= size) {
					goto corrupt;
				}
				if (i <= NPART) {
					parts[i-1].dcolour |= d[p++];
				} else {
					p++;
				}
			}
		}
	}
	for (j=0; j<w*h; j++)
	{
		i = m[j];
		ty = d[pty+j];
		if (i)
		{
			if (ver>=34&&legacy_beta==0)
			{
				if (p >= size)
				{
					goto corrupt;
				}
				if (i <= NPART)
				{
					if (ver>=42) {
						if (new_format) {
							ttv = (d[p++])<<8;
							ttv |= (d[p++]);
							if (parts[i-1].type==PT_PUMP) {
								parts[i-1].temp = ttv + 0.15;//fix PUMP saved at 0, so that it loads at 0.
							} else {
								parts[i-1].temp = ttv;
							}
						} else {
							parts[i-1].temp = (d[p++]*((MAX_TEMP+(-MIN_TEMP))/255))+MIN_TEMP;
						}
					} else {
						parts[i-1].temp = ((d[p++]*((O_MAX_TEMP+(-O_MIN_TEMP))/255))+O_MIN_TEMP)+273;
					}
				}
				else
				{
					p++;
					if (new_format) {
						p++;
					}
				}
			}
			else
			{
				parts[i-1].temp = ptypes[parts[i-1].type].heat;
			}
		}
	} 
	for (j=0; j<w*h; j++)
	{
		int gnum = 0;
		i = m[j];
		ty = d[pty+j];
		if (i && (ty==PT_CLNE || (ty==PT_PCLN && ver>=43) || (ty==PT_BCLN && ver>=44) || (ty==PT_SPRK && ver>=21) || (ty==PT_LAVA && ver>=34) || (ty==PT_PIPE && ver>=43) || (ty==PT_LIFE && ver>=51) || (ty==PT_PBCN && ver>=52) || (ty==PT_WIRE && ver>=55) || (ty==PT_STOR && ver>=59) || (ty==PT_CONV && ver>=60)))
		{
			if (p >= size)
				goto corrupt;
			if (i <= NPART)
				parts[i-1].ctype = d[p++];
			else
				p++;
		}
		// no more particle properties to load, so we can change type here without messing up loading
		if (i && i<=NPART)
		{
			if ((player[27] == 1 && ty==PT_STKM) || (player2[27] == 1 && ty==PT_STKM2))
			{
				parts[i-1].type = PT_NONE;
			}
			else if (parts[i-1].type == PT_STKM)
			{
				//player[2] = PT_DUST;
				STKM_init_legs(player, i-1);
				player[27] = 1;
			}
			else if (parts[i-1].type == PT_STKM2)
			{
				//player2[2] = PT_DUST;
				STKM_init_legs(player2, i-1);
				player2[27] = 1;
			}

			if (ver<48 && (ty==OLD_PT_WIND || (ty==PT_BRAY&&parts[i-1].life==0)))
			{
				// Replace invisible particles with something sensible and add decoration to hide it
				x = (int)(parts[i-1].x+0.5f);
				y = (int)(parts[i-1].y+0.5f);
				parts[i-1].dcolour = 0xFF000000;
				parts[i-1].type = PT_DMND;
			}
			if(ver<51 && ((ty>=78 && ty<=89) || (ty>=134 && ty<=146 && ty!=141))){
				//Replace old GOL
				parts[i-1].type = PT_LIFE;
				for (gnum = 0; gnum<NGOLALT; gnum++){
					if (ty==goltype[gnum])
						parts[i-1].ctype = gnum;
				}
				ty = PT_LIFE;
			}
			if(ver<52 && (ty==PT_CLNE || ty==PT_PCLN || ty==PT_BCLN)){
				//Replace old GOL ctypes in clone
				for (gnum = 0; gnum<NGOLALT; gnum++){
					if (parts[i-1].ctype==goltype[gnum])
					{
						parts[i-1].ctype = PT_LIFE;
						parts[i-1].tmp = gnum;
					}
				}
			}
			if (!ptypes[parts[i-1].type].enabled)
				parts[i-1].type = PT_NONE;
		}
	}

	#ifndef RENDERER
	//Change the gravity state
	if(ngrav_enable != tempGrav && replace)
	{
		if(tempGrav)
			start_grav_async();
		else
			stop_grav_async();
	}
	#endif
	
	gravity_mask();

	if (p >= size)
		goto version1;
	j = d[p++];
	for (i=0; i<j; i++)
	{
		if (p+6 > size)
			goto corrupt;
		for (k=0; k<MAXSIGNS; k++)
			if (!signs[k].text[0])
				break;
		x = d[p++];
		x |= ((unsigned)d[p++])<<8;
		if (k<MAXSIGNS)
			signs[k].x = x+x0;
		x = d[p++];
		x |= ((unsigned)d[p++])<<8;
		if (k<MAXSIGNS)
			signs[k].y = x+y0;
		x = d[p++];
		if (k<MAXSIGNS)
			signs[k].ju = x;
		x = d[p++];
		if (p+x > size)
			goto corrupt;
		if (k<MAXSIGNS)
		{
			memcpy(signs[k].text, d+p, x);
			signs[k].text[x] = 0;
			clean_text(signs[k].text, 158-14 /* Current max sign length */);
		}
		p += x;
	}

version1:
	if (m) free(m);
	if (d) free(d);
	if (fp) free(fp);

	return 0;

corrupt:
	if (m) free(m);
	if (d) free(d);
	if (fp) free(fp);
	if (replace)
	{
		legacy_enable = 0;
		clear_sim();
	}
	return 1;
}

void clear_sim(void)
{
	int x, y;
	memset(bmap, 0, sizeof(bmap));
	memset(emap, 0, sizeof(emap));
	memset(signs, 0, sizeof(signs));
	memset(parts, 0, sizeof(particle)*NPART);
	pfree = -1;
	parts_lastActiveIndex = NPART-1;
	memset(pmap, 0, sizeof(pmap));
	memset(pv, 0, sizeof(pv));
	memset(vx, 0, sizeof(vx));
	memset(vy, 0, sizeof(vy));
	memset(fvx, 0, sizeof(fvx));
	memset(fvy, 0, sizeof(fvy));
	memset(photons, 0, sizeof(photons));
	memset(wireless, 0, sizeof(wireless));
	memset(gol2, 0, sizeof(gol2));
	memset(portalp, 0, sizeof(portalp));
	ISSPAWN1 = ISSPAWN2 = 0;
	player[27] = 0;
	player2[27] = 0;
	memset(pers_bg, 0, (XRES+BARSIZE)*YRES*PIXELSIZE);
	memset(fire_r, 0, sizeof(fire_r));
	memset(fire_g, 0, sizeof(fire_g));
	memset(fire_b, 0, sizeof(fire_b));
	memset(gravmask, 0xFF, sizeof(gravmask));
	memset(gravy, 0, sizeof(gravy));
	memset(gravx, 0, sizeof(gravx));
	for(x = 0; x < XRES/CELL; x++){
		for(y = 0; y < YRES/CELL; y++){
			hv[y][x] = 273.15f+22.0f; //Set to room temperature
		}
	}
	gravity_mask();
}

// stamps library

stamp stamps[STAMP_MAX];//[STAMP_X*STAMP_Y];

int stamp_count = 0;

unsigned last_time=0, last_name=0;
void stamp_gen_name(char *fn)
{
	unsigned t=(unsigned)time(NULL);

	if (last_time!=t)
	{
		last_time=t;
		last_name=0;
	}
	else
		last_name++;

	sprintf(fn, "%08x%02x", last_time, last_name);
}

void stamp_update(void)
{
	FILE *f;
	int i;
	f=fopen("stamps" PATH_SEP "stamps.def", "wb");
	if (!f)
		return;
	for (i=0; i<STAMP_MAX; i++)
	{
		if (!stamps[i].name[0])
			break;
		if (stamps[i].dodelete!=1)
		{
			fwrite(stamps[i].name, 1, 10, f);
		}
	}
	fclose(f);
}

void stamp_gen_thumb(int i)
{
	char fn[64];
	void *data;
	int size, factor_x, factor_y;
	pixel *tmp;

	if (stamps[i].thumb)
	{
		free(stamps[i].thumb);
		stamps[i].thumb = NULL;
	}

	sprintf(fn, "stamps" PATH_SEP "%s.stm", stamps[i].name);
	data = file_load(fn, &size);

	if (data)
	{
		stamps[i].thumb = prerender_save(data, size, &(stamps[i].thumb_w), &(stamps[i].thumb_h));
		if (stamps[i].thumb && (stamps[i].thumb_w>XRES/GRID_S || stamps[i].thumb_h>YRES/GRID_S))
		{
			factor_x = ceil((float)stamps[i].thumb_w/(float)(XRES/GRID_S));
			factor_y = ceil((float)stamps[i].thumb_h/(float)(YRES/GRID_S));
			if (factor_y > factor_x)
				factor_x = factor_y;
			tmp = rescale_img(stamps[i].thumb, stamps[i].thumb_w, stamps[i].thumb_h, &(stamps[i].thumb_w), &(stamps[i].thumb_h), factor_x);
			free(stamps[i].thumb);
			stamps[i].thumb = tmp;
		}
	}

	free(data);
}

int clipboard_ready = 0;
void *clipboard_data = 0;
int clipboard_length = 0;

void stamp_save(int x, int y, int w, int h)
{
	FILE *f;
	int n;
	char fn[64], sn[16];
	void *s=build_save(&n, x, y, w, h, bmap, fvx, fvy, signs, parts);

#ifdef WIN32
	_mkdir("stamps");
#else
	mkdir("stamps", 0755);
#endif

	stamp_gen_name(sn);
	sprintf(fn, "stamps" PATH_SEP "%s.stm", sn);

	f = fopen(fn, "wb");
	if (!f)
		return;
	fwrite(s, n, 1, f);
	fclose(f);

	free(s);

	if (stamps[STAMP_MAX-1].thumb)
		free(stamps[STAMP_MAX-1].thumb);
	memmove(stamps+1, stamps, sizeof(struct stamp)*(STAMP_MAX-1));
	memset(stamps, 0, sizeof(struct stamp));
	if (stamp_count<STAMP_MAX)
		stamp_count++;

	strcpy(stamps[0].name, sn);
	stamp_gen_thumb(0);

	stamp_update();
}

void *stamp_load(int i, int *size)
{
	void *data;
	char fn[64];
	struct stamp tmp;

	if (!stamps[i].thumb || !stamps[i].name[0])
		return NULL;

	sprintf(fn, "stamps" PATH_SEP "%s.stm", stamps[i].name);
	data = file_load(fn, size);
	if (!data)
		return NULL;

	if (i>0)
	{
		memcpy(&tmp, stamps+i, sizeof(struct stamp));
		memmove(stamps+1, stamps, sizeof(struct stamp)*i);
		memcpy(stamps, &tmp, sizeof(struct stamp));

		stamp_update();
	}

	return data;
}

void stamp_init(void)
{
	int i;
	FILE *f;

	memset(stamps, 0, sizeof(stamps));

	f=fopen("stamps" PATH_SEP "stamps.def", "rb");
	if (!f)
		return;
	for (i=0; i<STAMP_MAX; i++)
	{
		fread(stamps[i].name, 1, 10, f);
		if (!stamps[i].name[0])
			break;
		stamp_count++;
		stamp_gen_thumb(i);
	}
	fclose(f);
}

void del_stamp(int d)
{
	stamps[d].dodelete = 1;
	stamp_update();
	stamp_count = 0;
	stamp_init();
}

void thumb_cache_inval(char *id);

char *thumb_cache_id[THUMB_CACHE_SIZE];
void *thumb_cache_data[THUMB_CACHE_SIZE];
int thumb_cache_size[THUMB_CACHE_SIZE];
int thumb_cache_lru[THUMB_CACHE_SIZE];

void thumb_cache_inval(char *id)
{
	int i,j;
	for (i=0; i<THUMB_CACHE_SIZE; i++)
		if (thumb_cache_id[i] && !strcmp(id, thumb_cache_id[i]))
			break;
	if (i >= THUMB_CACHE_SIZE)
		return;
	free(thumb_cache_id[i]);
	free(thumb_cache_data[i]);
	thumb_cache_id[i] = NULL;
	for (j=0; j<THUMB_CACHE_SIZE; j++)
		if (thumb_cache_lru[j] > thumb_cache_lru[i])
			thumb_cache_lru[j]--;
}
void thumb_cache_add(char *id, void *thumb, int size)
{
	int i,m=-1,j=-1;
	thumb_cache_inval(id);
	for (i=0; i<THUMB_CACHE_SIZE; i++)
	{
		if (!thumb_cache_id[i])
			break;
		if (thumb_cache_lru[i] > m)
		{
			m = thumb_cache_lru[i];
			j = i;
		}
	}
	if (i >= THUMB_CACHE_SIZE)
	{
		thumb_cache_inval(thumb_cache_id[j]);
		i = j;
	}
	for (j=0; j<THUMB_CACHE_SIZE; j++)
		thumb_cache_lru[j] ++;
	thumb_cache_id[i] = mystrdup(id);
	thumb_cache_data[i] = malloc(size);
	memcpy(thumb_cache_data[i], thumb, size);
	thumb_cache_size[i] = size;
	thumb_cache_lru[i] = 0;
}
int thumb_cache_find(char *id, void **thumb, int *size)
{
	int i,j;
	for (i=0; i<THUMB_CACHE_SIZE; i++)
		if (thumb_cache_id[i] && !strcmp(id, thumb_cache_id[i]))
			break;
	if (i >= THUMB_CACHE_SIZE)
		return 0;
	for (j=0; j<THUMB_CACHE_SIZE; j++)
		if (thumb_cache_lru[j] < thumb_cache_lru[i])
			thumb_cache_lru[j]++;
	thumb_cache_lru[i] = 0;
	*thumb = malloc(thumb_cache_size[i]);
	*size = thumb_cache_size[i];
	memcpy(*thumb, thumb_cache_data[i], *size);
	return 1;
}

char http_proxy_string[256] = "";

unsigned char last_major=0, last_minor=0, last_build=0, update_flag=0;

char *tag = "(c) 2008-9 Stanislaw Skowronek";
int itc = 0;
char itc_msg[64] = "[?]";

char my_uri[] = "http://" SERVER "/Update.api?Action=Download&Architecture="
#if defined WIN32
                "Windows32"
#elif defined LIN32
                "Linux32"
#elif defined LIN64
                "Linux64"
#elif defined MACOSX
                "MacOSX"
#else
                "Unknown"
#endif
                "&InstructionSet="
#if defined X86_SSE3
                "SSE3"
#elif defined X86_SSE2
                "SSE2"
#elif defined X86_SSE
                "SSE"
#else
                "SSE"
#endif
                ;

int set_scale(int scale, int kiosk){
	int old_scale = sdl_scale, old_kiosk = kiosk_enable;
	sdl_scale = scale;
	kiosk_enable = kiosk;
	if (!sdl_open())
	{
		sdl_scale = old_scale;
		kiosk_enable = old_kiosk;
		sdl_open();
		return 0;
	}
	return 1;
}
				
void* update_grav_async(void* unused)
{
	int done = 0;
	int thread_done = 0;
	memset(th_ogravmap, 0, sizeof(th_ogravmap));
	memset(th_gravmap, 0, sizeof(th_gravmap));
	memset(th_gravy, 0, sizeof(th_gravy));
	memset(th_gravx, 0, sizeof(th_gravx));
#ifdef GRAVFFT
	grav_fft_init();
#endif
	while(!thread_done){
		if(!done){
			update_grav();
			done = 1;
			pthread_mutex_lock(&gravmutex);
			
			grav_ready = done;
			thread_done = gravthread_done;
			
			pthread_mutex_unlock(&gravmutex);
		} else {
			pthread_mutex_lock(&gravmutex);
			pthread_cond_wait(&gravcv, &gravmutex);
		    
			done = grav_ready;
			thread_done = gravthread_done;
			
			pthread_mutex_unlock(&gravmutex);
		}
	}
	pthread_exit(NULL);
}

void start_grav_async()
{
	if(!ngrav_enable){
		gravthread_done = 0;
		grav_ready = 0;
		pthread_mutex_init (&gravmutex, NULL);
		pthread_cond_init(&gravcv, NULL);
		pthread_create(&gravthread, NULL, update_grav_async, NULL); //Start asynchronous gravity simulation
		ngrav_enable = 1;
	}
}

void stop_grav_async()
{
	if(ngrav_enable){
		pthread_mutex_lock(&gravmutex);
		gravthread_done = 1;
		pthread_cond_signal(&gravcv);
		pthread_mutex_unlock(&gravmutex);
		pthread_join(gravthread, NULL);
		pthread_mutex_destroy(&gravmutex); //Destroy the mutex
		memset(gravy, 0, sizeof(gravy)); //Clear the grav velocities
		memset(gravx, 0, sizeof(gravx)); //Clear the grav velocities
		ngrav_enable = 0;
	}
}

#ifdef RENDERER
int main(int argc, char *argv[])
{
	pixel *vid_buf = calloc((XRES+BARSIZE)*(YRES+MENUSIZE), PIXELSIZE);
	int load_size, i=0, j=0;
	void *load_data = file_load(argv[1], &load_size);
	unsigned char c[3];
	char ppmfilename[256], ptifilename[256], ptismallfilename[256];
	FILE *f;
	
	cmode = CM_FIRE;
	sys_pause = 1;
	parts = calloc(sizeof(particle), NPART);
	for (i=0; i<NPART-1; i++)
		parts[i].life = i+1;
	parts[NPART-1].life = -1;
	pfree = 0;

	pers_bg = calloc((XRES+BARSIZE)*YRES, PIXELSIZE);
	
	prepare_alpha(4, 1.0f);
	player[2] = player2[2] = PT_DUST;
	player[28] = player2[28] = 0;

	sprintf(ppmfilename, "%s.ppm", argv[2]);
	sprintf(ptifilename, "%s.pti", argv[2]);
	sprintf(ptismallfilename, "%s-small.pti", argv[2]);
	
	if(load_data && load_size){
		int parsestate = 0;
		//parsestate = parse_save(load_data, load_size, 1, 0, 0);
		parsestate = parse_save(load_data, load_size, 1, 0, 0, bmap, fvx, fvy, signs, parts, pmap);
		
		for(i=0; i<30; i++){
			memset(vid_buf, 0, (XRES+BARSIZE)*YRES*PIXELSIZE);
			draw_walls(vid_buf);
			update_particles(vid_buf);
			render_parts(vid_buf);
			render_fire(vid_buf);
		}
		
		render_signs(vid_buf);
		
		if(parsestate>0){
			//return 0;
			info_box(vid_buf, "Save file invalid or from newer version");
		}

		//Save PTi images
		char * datares = NULL, *scaled_buf;
		int res = 0, sw, sh;
		datares = ptif_pack(vid_buf, XRES, YRES, &res);
		if(datares!=NULL){
			f=fopen(ptifilename, "wb");
			fwrite(datares, res, 1, f);
			fclose(f);
			free(datares);
			datares = NULL;
		}
		scaled_buf = resample_img(vid_buf, XRES, YRES, XRES/GRID_Z, YRES/GRID_Z);
		datares = ptif_pack(scaled_buf, XRES/GRID_Z, YRES/GRID_Z, &res);
		if(datares!=NULL){
			f=fopen(ptismallfilename, "wb");
			fwrite(datares, res, 1, f);
			fclose(f);
			free(datares);
			datares = NULL;
		}
		free(scaled_buf);
		//Save PPM image
		f=fopen(ppmfilename, "wb");
		fprintf(f,"P6\n%d %d\n255\n",XRES,YRES);
		for (j=0; j<YRES; j++)
		{
			for (i=0; i<XRES; i++)
			{
				c[0] = PIXR(vid_buf[i]);
				c[1] = PIXG(vid_buf[i]);
				c[2] = PIXB(vid_buf[i]);
				fwrite(c,3,1,f);
			}
			vid_buf+=XRES+BARSIZE;
		}
		fclose(f);
		
		return 1;
	}
	
	return 0;
}
#else
int main(int argc, char *argv[])
{
	pixel *part_vbuf; //Extra video buffer
	pixel *part_vbuf_store;
	char uitext[512] = "";
	char heattext[256] = "";
	char coordtext[128] = "";
	int currentTime = 0;
	int FPS = 0, pastFPS = 0, elapsedTime = 0; 
	void *http_ver_check, *http_session_check = NULL;
	char *ver_data=NULL, *check_data=NULL, *tmp;
	//char console_error[255] = "";
	int result, i, j, bq, bc = 0, fire_fc=0, do_check=0, do_s_check=0, old_version=0, http_ret=0,http_s_ret=0, major, minor, buildnum, is_beta = 0, old_ver_len, new_message_len=0;
#ifdef INTERNAL
	int vs = 0;
#endif
	int wavelength_gfx = 0;
	int x, y, line_x, line_y, b = 0, sl=1, sr=0, su=0, c, lb = 0, lx = 0, ly = 0, lm = 0;//, tx, ty;
	int da = 0, dae = 0, db = 0, it = 2047, mx, my, bsx = 2, bsy = 2, quickoptions_tooltip_fade_invert, it_invert = 0;
	float nfvx, nfvy;
	int load_mode=0, load_w=0, load_h=0, load_x=0, load_y=0, load_size=0;
	void *load_data=NULL;
	pixel *load_img=NULL;//, *fbi_img=NULL;
	int save_mode=0, save_x=0, save_y=0, save_w=0, save_h=0, copy_mode=0;
	unsigned int rgbSave = PIXRGB(127,0,0);
	SDL_AudioSpec fmt;
	int username_flash = 0, username_flash_t = 1;
#ifdef PTW32_STATIC_LIB
    pthread_win32_process_attach_np();
    pthread_win32_thread_attach_np();
#endif
	limitFPS = 60;
	vid_buf = calloc((XRES+BARSIZE)*(YRES+MENUSIZE), PIXELSIZE);
	part_vbuf = calloc((XRES+BARSIZE)*(YRES+MENUSIZE), PIXELSIZE); //Extra video buffer
	part_vbuf_store = part_vbuf;
	pers_bg = calloc((XRES+BARSIZE)*YRES, PIXELSIZE);

	//Allocate full size Gravmaps
	th_gravyf = calloc(XRES*YRES, sizeof(float));
	th_gravxf = calloc(XRES*YRES, sizeof(float));
	th_gravpf = calloc(XRES*YRES, sizeof(float));
	gravyf = calloc(XRES*YRES, sizeof(float));
	gravxf = calloc(XRES*YRES, sizeof(float));
	gravpf = calloc(XRES*YRES, sizeof(float));

	GSPEED = 1;

	/* Set 16-bit stereo audio at 22Khz */
	fmt.freq = 22050;
	fmt.format = AUDIO_S16;
	fmt.channels = 2;
	fmt.samples = 512;
	fmt.callback = mixaudio;
	fmt.userdata = NULL;

#ifdef LUACONSOLE
	luacon_open();
#endif
#ifdef PYCONSOLE
	pycon_open();
#endif

#ifdef MT
	numCores = core_count();
#endif
//TODO: Move out version stuff
	menu_count();
	parts = calloc(sizeof(particle), NPART);
	cb_parts = calloc(sizeof(particle), NPART);
	init_can_move();
	clear_sim();

	//fbi_img = render_packed_rgb(fbi, FBI_W, FBI_H, FBI_CMP);

	for (i=1; i<argc; i++)
	{
		if (!strncmp(argv[i], "ddir", 4) && i+1<argc)
		{
			chdir(argv[i+1]);
			i++;
		}
		else if (!strncmp(argv[i], "open", 4) && i+1<argc)
		{
			int size;
			void *file_data;
			file_data = file_load(argv[i+1], &size);
			if (file_data)
			{
				svf_last = file_data;
				svf_lsize = size;
				if(!parse_save(file_data, size, 1, 0, 0, bmap, fvx, fvy, signs, parts, pmap))
				{
					it=0;
					svf_filename[0] = 0;
					svf_fileopen = 1;
				} else {
					svf_last = NULL;
					svf_lsize = 0;
					free(file_data);
					file_data = NULL;
				}
			}
			i++;
		}

	}
	
	load_presets();

	for (i=1; i<argc; i++)
	{
		if (!strncmp(argv[i], "scale:", 6))
		{
			sdl_scale = (argv[i][6]=='2') ? 2 : 1;
		}
		else if (!strncmp(argv[i], "proxy:", 6))
		{
			memset(http_proxy_string, 0, sizeof(http_proxy_string));
			strncpy(http_proxy_string, argv[i]+6, 255);
		}
		else if (!strncmp(argv[i], "nohud", 5))
		{
			hud_enable = 0;
		}
		else if (!strncmp(argv[i], "kiosk", 5))
		{
			kiosk_enable = 1;
			//sdl_scale = 2; //Removed because some displays cannot handle the resolution
			hud_enable = 0;
		}
		else if (!strncmp(argv[i], "sound", 5))
		{
			/* Open the audio device and start playing sound! */
			if ( SDL_OpenAudio(&fmt, NULL) < 0 )
			{
				fprintf(stderr, "Unable to open audio: %s\n", SDL_GetError());
			}
			else
			{
				sound_enable = 1;
				SDL_PauseAudio(0);
			}
		}
		else if (!strncmp(argv[i], "scripts", 5))
		{
			file_script = 1;
		}
		else if (!strncmp(argv[i], "open", 4) && i+1<argc)
		{
			i++;
		}
		else if (!strncmp(argv[i], "ddir", 4) && i+1<argc)
		{
			i++;
		}

	}

	make_kernel();

	stamp_init();

	if (!sdl_open())
	{
		sdl_scale = 1;
		kiosk_enable = 0;
		if (!sdl_open()) exit(1);
	}
	save_presets(0);
	http_init(http_proxy_string[0] ? http_proxy_string : NULL);

	prepare_alpha(CELL, 1.0f);
	prepare_graphicscache();
	flm_data = generate_gradient(flm_data_colours, flm_data_pos, flm_data_points, 200);
	plasma_data = generate_gradient(plasma_data_colours, plasma_data_pos, plasma_data_points, 200);

	if (cpu_check())
	{
		error_ui(vid_buf, 0, "Unsupported CPU. Try another version.");
		return 1;
	}

	http_ver_check = http_async_req_start(NULL, "http://" SERVER "/Update.api?Action=CheckVersion", NULL, 0, 0);
	if (svf_login) {
		http_auth_headers(http_ver_check, svf_user_id, NULL, svf_session_id); //Add authentication so beta checking can be done from user basis
		http_session_check = http_async_req_start(NULL, "http://" SERVER "/Login.api?Action=CheckSession", NULL, 0, 0);
		http_auth_headers(http_session_check, svf_user_id, NULL, svf_session_id);
	}
#ifdef LUACONSOLE
	luacon_eval("dofile(\"autorun.lua\")"); //Autorun lua script
#endif
	while (!sdl_poll()) //the main loop
	{
		frameidx++;
		frameidx %= 30;
		if (!sys_pause||framerender) //only update air if not paused
		{
			update_air();
			if(aheat_enable)
				update_airh();
		}

		if(ngrav_enable && cmode==CM_FANCY)
		{
			part_vbuf = part_vbuf_store;
			memset(vid_buf, 0, (XRES+BARSIZE)*YRES*PIXELSIZE);
		} else {
			part_vbuf = vid_buf;
		}

		if(gravwl_timeout)
		{
			if(gravwl_timeout==1)
				gravity_mask();
			gravwl_timeout--;
		}
#ifdef OGLR
		if (cmode==CM_PERS)//save background for persistent, then clear
		{
			clearScreen(0.01f);
			memset(part_vbuf, 0, (XRES+BARSIZE)*YRES*PIXELSIZE);
        }
		else //clear screen every frame
		{
            clearScreen(1.0f);
			memset(part_vbuf, 0, (XRES+BARSIZE)*YRES*PIXELSIZE);
			if (cmode==CM_VEL || cmode==CM_PRESS || cmode==CM_CRACK || (cmode==CM_HEAT && aheat_enable))//air only gets drawn in these modes
			{
				draw_air(part_vbuf);
			}
		}
#else
		if (cmode==CM_VEL || cmode==CM_PRESS || cmode==CM_CRACK || (cmode==CM_HEAT && aheat_enable))//air only gets drawn in these modes
		{
			draw_air(part_vbuf);
		}
		else if (cmode==CM_PERS)//save background for persistent, then clear
		{
			memcpy(part_vbuf, pers_bg, (XRES+BARSIZE)*YRES*PIXELSIZE);
			memset(part_vbuf+((XRES+BARSIZE)*YRES), 0, ((XRES+BARSIZE)*YRES*PIXELSIZE)-((XRES+BARSIZE)*YRES*PIXELSIZE));
        }
		else //clear screen every frame
		{
			memset(part_vbuf, 0, (XRES+BARSIZE)*YRES*PIXELSIZE);
		}
#endif

		//Can't be too sure (Limit the cursor size)
		if (bsx>1180)
			bsx = 1180;
		if (bsx<0)
			bsx = 0;
		if (bsy>1180)
			bsy = 1180;
		if (bsy<0)
			bsy = 0;
			
		//Pretty powders, colour cycle
		//sandcolour_r = 0;
		//sandcolour_g = 0;
		sandcolour_b = sandcolour_r = sandcolour_g = (int)(20.0f*sin((float)sandcolour_frame*(M_PI/180.0f)));
		sandcolour_frame++;
		sandcolour_frame%=360;
		
		if(ngrav_enable && drawgrav_enable)
			draw_grav(vid_buf);
		draw_walls(part_vbuf);
		
		if(debug_flags & (DEBUG_PERFORMANCE_CALC|DEBUG_PERFORMANCE_FRAME))
		{
			#ifdef WIN32
			#elif defined(MACOSX)
			#else
				struct timespec ts;
				clock_gettime(CLOCK_REALTIME, &ts);
				debug_perf_time = ts.tv_nsec;
			#endif
		}
		
		update_particles(part_vbuf); //update everything
			
		if(debug_flags & (DEBUG_PERFORMANCE_CALC|DEBUG_PERFORMANCE_FRAME))
		{
			#ifdef WIN32
			#elif defined(MACOSX)
			#else
				struct timespec ts;
				clock_gettime(CLOCK_REALTIME, &ts);
				
				debug_perf_partitime[debug_perf_iend]  = ts.tv_nsec - debug_perf_time;
				
				debug_perf_time = ts.tv_nsec;
			#endif
		}
		
<<<<<<< HEAD
		render_parts(part_vbuf); //draw particles
=======
		draw_parts(part_vbuf); //draw particles
		draw_other(part_vbuf);
>>>>>>> f8d54e66
		
		if(debug_flags & (DEBUG_PERFORMANCE_CALC|DEBUG_PERFORMANCE_FRAME))
		{
			#ifdef WIN32
			#elif defined(MACOSX)
			#else
				struct timespec ts;
				clock_gettime(CLOCK_REALTIME, &ts);
				
				debug_perf_frametime[debug_perf_iend]  = ts.tv_nsec - debug_perf_time;
			#endif
			debug_perf_iend++;
			debug_perf_iend %= DEBUG_PERF_FRAMECOUNT;
			debug_perf_istart++;
			debug_perf_istart %= DEBUG_PERF_FRAMECOUNT;
		}
		
		if(sl == WL_GRAV+100 || sr == WL_GRAV+100)
			draw_grav_zones(part_vbuf);
		
		if(ngrav_enable){
			pthread_mutex_lock(&gravmutex);
			result = grav_ready;
			if(result) //Did the gravity thread finish?
			{
				memcpy(th_gravmap, gravmap, sizeof(gravmap)); //Move our current gravmap to be processed other thread
				//memcpy(gravy, th_gravy, sizeof(gravy));	//Hmm, Gravy
				//memcpy(gravx, th_gravx, sizeof(gravx)); //Move the processed velocity maps to be used
				//memcpy(gravp, th_gravp, sizeof(gravp));

				if (!sys_pause||framerender){ //Only update if not paused
					//Switch the full size gravmaps, we don't really need the two above any more
					float *tmpf;
					tmpf = gravyf;
					gravyf = th_gravyf;
					th_gravyf = tmpf;

					tmpf = gravxf;
					gravxf = th_gravxf;
					th_gravxf = tmpf;

					tmpf = gravpf;
					gravpf = th_gravpf;
					th_gravpf = tmpf;

					grav_ready = 0; //Tell the other thread that we're ready for it to continue
					pthread_cond_signal(&gravcv);
				}
			}
			pthread_mutex_unlock(&gravmutex);
			//Apply the gravity mask
			membwand(gravy, gravmask, sizeof(gravy), sizeof(gravmask));
			membwand(gravx, gravmask, sizeof(gravx), sizeof(gravmask));
		}

		if (!sys_pause||framerender) //Only update if not paused
			memset(gravmap, 0, sizeof(gravmap)); //Clear the old gravmap

		if (framerender) {
			framerender = 0;
			sys_pause = 1;
		}

		if (cmode==CM_PERS)
		{
			if (!fire_fc)//fire_fc has nothing to do with fire... it is a counter for diminishing persistent view every 3 frames
			{
				dim_copy_pers(pers_bg, vid_buf);
			}
			else
			{
				memcpy(pers_bg, vid_buf, (XRES+BARSIZE)*YRES*PIXELSIZE);
			}
			fire_fc = (fire_fc+1) % 3;
		}
		
#ifndef OGLR
		if (cmode==CM_FIRE||cmode==CM_BLOB||cmode==CM_FANCY)
			render_fire(part_vbuf);
#endif

		render_signs(part_vbuf);

		if(ngrav_enable && cmode==CM_FANCY)
			render_gravlensing(part_vbuf, vid_buf);

		memset(vid_buf+((XRES+BARSIZE)*YRES), 0, (PIXELSIZE*(XRES+BARSIZE))*MENUSIZE);//clear menu areas
		clearrect(vid_buf, XRES-1, 0, BARSIZE+1, YRES);

		draw_svf_ui(vid_buf, sdl_mod & (KMOD_LCTRL|KMOD_RCTRL));
		
		if(debug_flags)
		{
			draw_debug_info(vid_buf, lm, lx, ly, x, y, line_x, line_y);
		}

		if (http_ver_check)
		{
			if (!do_check && http_async_req_status(http_ver_check))
			{
				ver_data = http_async_req_stop(http_ver_check, &http_ret, NULL);
				if (http_ret==200 && ver_data)
				{
					if (sscanf(ver_data, "%d.%d.%d.%d", &major, &minor, &is_beta, &buildnum)==4)
						if (buildnum>BUILD_NUM)
							old_version = 1;
						if (is_beta)
						{
							old_ver_len = textwidth((char*)old_ver_msg_beta);
						}
						else
						{
							old_ver_len = textwidth((char*)old_ver_msg);
						}
					free(ver_data);
				}
				http_ver_check = NULL;
			}
			do_check = (do_check+1) & 15;
		}
		if (http_session_check)
		{
			if (!do_s_check && http_async_req_status(http_session_check))
			{
				check_data = http_async_req_stop(http_session_check, &http_s_ret, NULL);
				if (http_ret==200 && check_data)
				{
					if (!strncmp(check_data, "EXPIRED", 7))
					{
						//Session expired
						printf("EXPIRED");
						strcpy(svf_user, "");
						strcpy(svf_pass, "");
						strcpy(svf_user_id, "");
						strcpy(svf_session_id, "");
						svf_login = 0;
						svf_own = 0;
						svf_admin = 0;
						svf_mod = 0;
						svf_messages = 0;
					}
					else if (!strncmp(check_data, "BANNED", 6))
					{
						//User banned
						printf("BANNED");
						strcpy(svf_user, "");
						strcpy(svf_pass, "");
						strcpy(svf_user_id, "");
						strcpy(svf_session_id, "");
						svf_login = 0;
						svf_own = 0;
						svf_admin = 0;
						svf_mod = 0;
						svf_messages = 0;
						error_ui(vid_buf, 0, "Unable to log in\nYour account has been suspended, consider reading the rules.");
					}
					else if (!strncmp(check_data, "OK", 2))
					{
						//Session valid
						if (strlen(check_data)>2) {
							//User is elevated
							if (!strncmp(check_data+3, "ADMIN", 5))
							{
								//Check for messages
								svf_messages = atoi(check_data+9);
								svf_admin = 1;
								svf_mod = 0;
							}
							else if (!strncmp(check_data+3, "MOD", 3))
							{
								//Check for messages
								svf_messages = atoi(check_data+7);
								svf_admin = 0;
								svf_mod = 1;
							} else {
								//Check for messages
								svf_messages = atoi(check_data+3);
							}
						}
					}
					else
					{
						//No idea, but log the user out anyway
						strcpy(svf_user, "");
						strcpy(svf_pass, "");
						strcpy(svf_user_id, "");
						strcpy(svf_session_id, "");
						svf_login = 0;
						svf_own = 0;
						svf_admin = 0;
						svf_mod = 0;
						svf_messages = 0;
					}
					save_presets(0);
					free(check_data);
				} else {
					//Unable to check session, YOU WILL BE TERMINATED
					strcpy(svf_user, "");
					strcpy(svf_pass, "");
					strcpy(svf_user_id, "");
					strcpy(svf_session_id, "");
					svf_login = 0;
					svf_own = 0;
					svf_admin = 0;
					svf_mod = 0;
					svf_messages = 0;
				}
				http_session_check = NULL;
			} else {
				clearrect(vid_buf, XRES-125+BARSIZE/*385*/, YRES+(MENUSIZE-16), 91, 14);
				drawrect(vid_buf, XRES-125+BARSIZE/*385*/, YRES+(MENUSIZE-16), 91, 14, 255, 255, 255, 255);
				drawtext(vid_buf, XRES-122+BARSIZE/*388*/, YRES+(MENUSIZE-13), "\x84", 255, 255, 255, 255);
				if (username_flash>30) {
					username_flash_t = -1;
					username_flash = 30;
				} else if (username_flash<0) {
					username_flash_t = 1;
					username_flash = 0;
				}
				username_flash += username_flash_t;
				if (svf_login)
					drawtext(vid_buf, XRES-104+BARSIZE/*406*/, YRES+(MENUSIZE-12), svf_user, 255, 255, 255, 175-(username_flash*5));
				else
					drawtext(vid_buf, XRES-104+BARSIZE/*406*/, YRES+(MENUSIZE-12), "[checking]", 255, 255, 255, 255);
			}
			do_s_check = (do_s_check+1) & 15;
		}
#ifdef LUACONSOLE
	if(sdl_key){
		if(!luacon_keyevent(sdl_key, sdl_mod, LUACON_KDOWN))
			sdl_key = 0;
	}
	if(sdl_rkey){
		if(!luacon_keyevent(sdl_rkey, sdl_mod, LUACON_KUP))
			sdl_rkey = 0;
	}
#endif
#ifdef PYCONSOLE
	if(sdl_key){
		pycon_keypress(sdl_key, sdl_mod);
	}
#endif
		if (sys_shortcuts==1)//all shortcuts can be disabled by python scripts
		{
			if (sdl_key=='q' || sdl_key==SDLK_ESCAPE)
			{
				if (confirm_ui(vid_buf, "You are about to quit", "Are you sure you want to quit?", "Quit"))
				{
					break;
				}
			}
			if (sdl_key=='i' && (sdl_mod & KMOD_CTRL))
			{
				if(confirm_ui(vid_buf, "Install Powder Toy", "You are about to install The Powder Toy", "Install"))
				{
					if(register_extension())
					{
						info_ui(vid_buf, "Install success", "Powder Toy has been installed!");
					}
					else
					{
						error_ui(vid_buf, 0, "Install failed - You may not have permission or you may be on a platform that does not support installation");
					}
				}
			}
			if (sdl_key=='f')
			{
				framerender = 1;
			}
			if ((sdl_key=='l' || sdl_key=='k') && stamps[0].name[0])
			{
				if (load_mode)
				{
					free(load_img);
					free(load_data);
					load_mode = 0;
					load_data = NULL;
					load_img = NULL;
				}
				if (it > 50)
					it = 50;
				if (sdl_key=='k' && stamps[1].name[0])
				{
					j = stamp_ui(vid_buf);
					if (j>=0)
						load_data = stamp_load(j, &load_size);
					else
						load_data = NULL;
				}
				else
					load_data = stamp_load(0, &load_size);
				if (load_data)
				{
					load_img = prerender_save(load_data, load_size, &load_w, &load_h);
					if (load_img)
						load_mode = 1;
					else
						free(load_data);
				}
			}
			if (sdl_key=='s' && ((sdl_mod & (KMOD_CTRL)) || !player2[27]))
			{
				if (it > 50)
					it = 50;
				save_mode = 1;
			}
			if (sdl_key=='1')
			{
				set_cmode(CM_VEL);
			}
			if (sdl_key=='2')
			{
				set_cmode(CM_PRESS);
			}
			if (sdl_key=='3')
			{
				set_cmode(CM_PERS);
			}
			if (sdl_key=='4')
			{
				set_cmode(CM_FIRE);
			}
			if (sdl_key=='5')
			{
				set_cmode(CM_BLOB);
			}
			if (sdl_key=='6')
			{
				set_cmode(CM_HEAT);
			}
			if (sdl_key=='7')
			{
				set_cmode(CM_FANCY);
			}
			if (sdl_key=='8')
			{
				set_cmode(CM_NOTHING);
			}
			if (sdl_key=='9')
			{
				set_cmode(CM_GRAD);
			}
			if (sdl_key=='0')
			{
				set_cmode(CM_CRACK);
			}
			if (sdl_key=='1'&& (sdl_mod & (KMOD_SHIFT)) && DEBUG_MODE)
			{
				set_cmode(CM_LIFE);
			}
			if (sdl_key==SDLK_TAB)
			{
				CURRENT_BRUSH =(CURRENT_BRUSH + 1)%BRUSH_NUM ;
			}
			if (sdl_key==SDLK_LEFTBRACKET) {
				if (sdl_zoom_trig)
				{
					ZSIZE -= 1;
					if (ZSIZE>60)
						ZSIZE = 60;
					if (ZSIZE<2)
						ZSIZE = 2;
					ZFACTOR = 256/ZSIZE;
				}
				else
				{
					if (sdl_mod & (KMOD_LALT|KMOD_RALT) && !(sdl_mod & (KMOD_SHIFT|KMOD_CTRL)))
					{
						bsx -= 1;
						bsy -= 1;
					}
					else if (sdl_mod & (KMOD_SHIFT) && !(sdl_mod & (KMOD_CTRL)))
					{
						bsx -= 1;
					}
					else if (sdl_mod & (KMOD_CTRL) && !(sdl_mod & (KMOD_SHIFT)))
					{
						bsy -= 1;
					}
					else
					{
						bsx -= ceil((bsx/5)+0.5f);
						bsy -= ceil((bsy/5)+0.5f);
					}
					if (bsx>1180)
						bsx = 1180;
					if (bsy>1180)
						bsy = 1180;
					if (bsx<0)
						bsx = 0;
					if (bsy<0)
						bsy = 0;
				}
			}
			if (sdl_key==SDLK_RIGHTBRACKET) {
				if (sdl_zoom_trig)
				{
					ZSIZE += 1;
					if (ZSIZE>60)
						ZSIZE = 60;
					if (ZSIZE<2)
						ZSIZE = 2;
					ZFACTOR = 256/ZSIZE;
				}
				else
				{
					if (sdl_mod & (KMOD_LALT|KMOD_RALT) && !(sdl_mod & (KMOD_SHIFT|KMOD_CTRL)))
					{
						bsx += 1;
						bsy += 1;
					}
					else if (sdl_mod & (KMOD_SHIFT) && !(sdl_mod & (KMOD_CTRL)))
					{
						bsx += 1;
					}
					else if (sdl_mod & (KMOD_CTRL) && !(sdl_mod & (KMOD_SHIFT)))
					{
						bsy += 1;
					}
					else
					{
						bsx += ceil((bsx/5)+0.5f);
						bsy += ceil((bsy/5)+0.5f);
					}
					if (bsx>1180)
						bsx = 1180;
					if (bsy>1180)
						bsy = 1180;
					if (bsx<0)
						bsx = 0;
					if (bsy<0)
						bsy = 0;
				}
			}
			if (sdl_key=='d' && ((sdl_mod & (KMOD_CTRL)) || !player2[27]))
				DEBUG_MODE = !DEBUG_MODE;
			if (sdl_key=='i')
			{
				int nx, ny;
				for (nx = 0; nx<XRES/CELL; nx++)
					for (ny = 0; ny<YRES/CELL; ny++)
					{
						pv[ny][nx] = -pv[ny][nx];
						vx[ny][nx] = -vx[ny][nx];
						vy[ny][nx] = -vy[ny][nx];
					}
			}
			if (sdl_key==SDLK_INSERT || sdl_key == SDLK_SEMICOLON)// || sdl_key==SDLK_BACKQUOTE)
				REPLACE_MODE = !REPLACE_MODE;
			if (sdl_key==SDLK_BACKQUOTE)
			{
				console_mode = !console_mode;
				//hud_enable = !console_mode;
			}
			if (sdl_key=='b')
			{
				if (sdl_mod & KMOD_CTRL)
				{
					decorations_enable = !decorations_enable;
					itc = 51;
					if (decorations_enable) strcpy(itc_msg, "Decorations layer: On");
					else strcpy(itc_msg, "Decorations layer: Off");
				}
				else
				{
					rgbSave = decorations_ui(vid_buf,&bsx,&bsy,rgbSave);//decoration_mode = !decoration_mode;
					decorations_enable = 1;
					sys_pause=1;
				}
			}
			if (sdl_key=='g')
			{
				if(sdl_mod & (KMOD_CTRL))
				{
					drawgrav_enable =! drawgrav_enable;
				}
				else
				{
					if (sdl_mod & (KMOD_SHIFT))
						GRID_MODE = (GRID_MODE+9)%10;
					else
						GRID_MODE = (GRID_MODE+1)%10;
				}
			}
			if (sdl_key=='m')
			{
				if(sl!=sr)
				{
					sl ^= sr;
					sr ^= sl;
					sl ^= sr;
				}
				dae = 51;
			}
			if (sdl_key=='=')
			{
				int nx, ny;
				if (sdl_mod & (KMOD_CTRL))
				{
					for (i=0; i<NPART; i++)
						if (parts[i].type==PT_SPRK)
						{
							parts[i].type = parts[i].ctype;
							parts[i].life = 0;
						}
				}
				else
				{
					for (nx = 0; nx<XRES/CELL; nx++)
						for (ny = 0; ny<YRES/CELL; ny++)
						{
							pv[ny][nx] = 0;
							vx[ny][nx] = 0;
							vy[ny][nx] = 0;
						}
				}
			}

			if (sdl_key=='w' && (!player2[27] || (sdl_mod & (KMOD_SHIFT)))) //Gravity, by Moach
			{
				++gravityMode; // cycle gravity mode
				itc = 51;

				switch (gravityMode)
				{
				default:
					gravityMode = 0;
				case 0:
					strcpy(itc_msg, "Gravity: Vertical");
					break;
				case 1:
					strcpy(itc_msg, "Gravity: Off");
					break;
				case 2:
					strcpy(itc_msg, "Gravity: Radial");
					break;

				}
			}
			if (sdl_key=='y')
			{
				++airMode;
				itc = 52;

				switch (airMode)
				{
				default:
					airMode = 0;
				case 0:
					strcpy(itc_msg, "Air: On");
					break;
				case 1:
					strcpy(itc_msg, "Air: Pressure Off");
					break;
				case 2:
					strcpy(itc_msg, "Air: Velocity Off");
					break;
				case 3:
					strcpy(itc_msg, "Air: Off");
					break;
				case 4:
					strcpy(itc_msg, "Air: No Update");
					break;
				}
			}

			if (sdl_key=='t')
				VINE_MODE = !VINE_MODE;
			if (sdl_key==SDLK_SPACE)
				sys_pause = !sys_pause;
			if (sdl_key=='u')
				aheat_enable = !aheat_enable;
			if (sdl_key=='h' && !(sdl_mod & KMOD_LCTRL))
			{
				hud_enable = !hud_enable;
			}
			if (sdl_key==SDLK_F1 || (sdl_key=='h' && (sdl_mod & KMOD_LCTRL)))
			{
				if(!it)
				{
					it = 8047;
				}
				else
				{
					it = 0;
				}
			}
			if (sdl_key=='n')
				pretty_powder = !pretty_powder;
			if (sdl_key=='p')
				dump_frame(vid_buf, XRES, YRES, XRES+BARSIZE);
			if (sdl_key=='v'&&(sdl_mod & (KMOD_LCTRL|KMOD_RCTRL)))
			{
				if (clipboard_ready==1)
				{
					load_data = malloc(clipboard_length);
					memcpy(load_data, clipboard_data, clipboard_length);
					load_size = clipboard_length;
					if (load_data)
					{
						load_img = prerender_save(load_data, load_size, &load_w, &load_h);
						if (load_img)
							load_mode = 1;
						else
							free(load_data);
					}
				}
			}
			if (load_mode==1)
			{
				matrix2d transform = m2d_identity;
				vector2d translate = v2d_zero;
				void *ndata;
				int doTransform = 0;
				if (sdl_key=='r'&&(sdl_mod & (KMOD_CTRL))&&(sdl_mod & (KMOD_SHIFT)))
				{
					transform = m2d_new(-1,0,0,1); //horizontal invert
					doTransform = 1;
				}
				else if (sdl_key=='r'&&(sdl_mod & (KMOD_LCTRL|KMOD_RCTRL)))
				{
					transform = m2d_new(0,1,-1,0); //rotate anticlockwise 90 degrees
					doTransform = 1;
				}
				else if (sdl_mod & (KMOD_CTRL))
				{
					doTransform = 1;
					if (sdl_key==SDLK_LEFT) translate = v2d_new(-1,0);
					else if (sdl_key==SDLK_RIGHT) translate = v2d_new(1,0);
					else if (sdl_key==SDLK_UP) translate = v2d_new(0,-1);
					else if (sdl_key==SDLK_DOWN) translate = v2d_new(0,1);
					else doTransform = 0;
				}
				if (doTransform)
				{
					ndata = transform_save(load_data, &load_size, transform, translate);
					if (ndata!=load_data) free(load_data);
					free(load_img);
					load_data = ndata;
					load_img = prerender_save(load_data, load_size, &load_w, &load_h);
				}
			}
			if (sdl_key=='r'&&!(sdl_mod & (KMOD_CTRL|KMOD_SHIFT)))
				GENERATION = 0;
			if (sdl_key=='x'&&(sdl_mod & (KMOD_LCTRL|KMOD_RCTRL)))
			{
				save_mode = 1;
				copy_mode = 2;
			}
			if (sdl_key=='c'&&(sdl_mod & (KMOD_LCTRL|KMOD_RCTRL)))
			{
				save_mode = 1;
				copy_mode = 1;
			}
			else if (sdl_key=='c')
			{
				set_cmode((cmode+1) % CM_COUNT);
				if (it > 50)
					it = 50;
			}
			if (sdl_key=='z'&&(sdl_mod & (KMOD_LCTRL|KMOD_RCTRL))) // Undo
			{
				int cbx, cby, cbi;

				for (cbi=0; cbi<NPART; cbi++)
					parts[cbi] = cb_parts[cbi];
				parts_lastActiveIndex = NPART-1;

				for (cby = 0; cby<YRES; cby++)
					for (cbx = 0; cbx<XRES; cbx++)
						pmap[cby][cbx] = cb_pmap[cby][cbx];

				for (cby = 0; cby<(YRES/CELL); cby++)
					for (cbx = 0; cbx<(XRES/CELL); cbx++)
					{
						vx[cby][cbx] = cb_vx[cby][cbx];
						vy[cby][cbx] = cb_vy[cby][cbx];
						pv[cby][cbx] = cb_pv[cby][cbx];
						hv[cby][cbx] = cb_hv[cby][cbx];
						bmap[cby][cbx] = cb_bmap[cby][cbx];
						emap[cby][cbx] = cb_emap[cby][cbx];
					}
			}
		}
#ifdef INTERNAL
		int counterthing;
		if (sdl_key=='v'&&!(sdl_mod & (KMOD_LCTRL|KMOD_RCTRL)))//frame capture
		{
			if (sdl_mod & (KMOD_SHIFT)) {
				if (vs>=1)
					vs = 0;
				else
					vs = 3;//every other frame
			}
			else
			{
				if (vs>=1)
					vs = 0;
				else
					vs = 1;
			}
			counterthing = 0;
		}
		if (vs)
		{
			if (counterthing+1>=vs)
			{
				dump_frame(vid_buf, XRES, YRES, XRES+BARSIZE);
				counterthing = 0;
			}
			counterthing = (counterthing+1)%3;
		}
#endif

		if (sdl_wheel)
		{
			if (sdl_zoom_trig)//zoom window change
			{
				ZSIZE += sdl_wheel;
				if (ZSIZE>60)
					ZSIZE = 60;
				if (ZSIZE<2)
					ZSIZE = 2;
				ZFACTOR = 256/ZSIZE;
				sdl_wheel = 0;
			}
			else //change brush size
			{
				if (!(sdl_mod & (KMOD_SHIFT|KMOD_CTRL)))
				{
					bsx += sdl_wheel;
					bsy += sdl_wheel;
				}
				else if (sdl_mod & (KMOD_SHIFT) && !(sdl_mod & (KMOD_CTRL)))
				{
					bsx += sdl_wheel;
				}
				else if (sdl_mod & (KMOD_CTRL) && !(sdl_mod & (KMOD_SHIFT)))
				{
					bsy += sdl_wheel;
				}
				if (bsx>1180)
					bsx = 1180;
				if (bsx<0)
					bsx = 0;
				if (bsy>1180)
					bsy = 1180;
				if (bsy<0)
					bsy = 0;
				sdl_wheel = 0;
				/*if(su >= PT_NUM) {
					if(sl < PT_NUM)
						su = sl;
					if(sr < PT_NUM)
						su = sr;
				}*/
			}
		}

		bq = bc; // bq is previous mouse state
		bc = b = SDL_GetMouseState(&x, &y); // b is current mouse state

#ifdef LUACONSOLE
		if(bc && bq){
			if(!luacon_mouseevent(x/sdl_scale, y/sdl_scale, bc, LUACON_MPRESS)){
				b = 0;
			}
		}
		else if(bc && !bq){
			if(!luacon_mouseevent(x/sdl_scale, y/sdl_scale, bc, LUACON_MDOWN)){
				b = 0;
			}
		}
		else if(!bc && bq){
			if(!luacon_mouseevent(x/sdl_scale, y/sdl_scale, bq, LUACON_MUP)){
				b = 0;
			}
		}
		luacon_step(x/sdl_scale, y/sdl_scale,sl,sr);
#endif

		quickoptions_menu(vid_buf, b, bq, x, y);

		for (i=0; i<SC_TOTAL; i++)//draw all the menu sections
		{
			draw_menu(vid_buf, i, active_menu);
		}

		for (i=0; i<SC_TOTAL; i++)//check mouse position to see if it is on a menu section
		{
			if (!b&&x>=sdl_scale*(XRES-2) && x<sdl_scale*(XRES+BARSIZE-1) &&y>= sdl_scale*((i*16)+YRES+MENUSIZE-16-(SC_TOTAL*16)) && y<sdl_scale*((i*16)+YRES+MENUSIZE-16-(SC_TOTAL*16)+15))
			{
				active_menu = i;
			}
		}
		menu_ui_v3(vid_buf, active_menu, &sl, &sr, &dae, b, bq, x, y); //draw the elements in the current menu
		if (zoom_en && x>=sdl_scale*zoom_wx && y>=sdl_scale*zoom_wy //change mouse position while it is in a zoom window
		        && x<sdl_scale*(zoom_wx+ZFACTOR*ZSIZE)
		        && y<sdl_scale*(zoom_wy+ZFACTOR*ZSIZE))
		{
			x = (((x/sdl_scale-zoom_wx)/ZFACTOR)+zoom_x)*sdl_scale;
			y = (((y/sdl_scale-zoom_wy)/ZFACTOR)+zoom_y)*sdl_scale;
		}
		if (y>0 && y<sdl_scale*YRES && x>0 && x<sdl_scale*XRES)
		{
			int cr; //cr is particle under mouse, for drawing HUD information
			char nametext[50];
			if (photons[y/sdl_scale][x/sdl_scale]) {
				cr = photons[y/sdl_scale][x/sdl_scale];
			} else {
				cr = pmap[y/sdl_scale][x/sdl_scale];
			}
			if (cr)
			{
				if ((cr&0xFF)==PT_LIFE && parts[cr>>8].ctype>=0 && parts[cr>>8].ctype<NGOLALT)
				{
					sprintf(nametext, "%s (%s)", ptypes[cr&0xFF].name, gmenu[parts[cr>>8].ctype].name);
				}
				else if ((cr&0xFF)==PT_LAVA && parts[cr>>8].ctype > 0 && parts[cr>>8].ctype < PT_NUM )
				{
					char lowername[6];
					int ix;
					strcpy(lowername, ptypes[parts[cr>>8].ctype].name);
					for (ix = 0; lowername[ix]; ix++)
						lowername[ix] = tolower(lowername[ix]);

					sprintf(nametext, "Molten %s", lowername);
				}
				else if (DEBUG_MODE)
				{
					int tctype = parts[cr>>8].ctype;
					if ((cr&0xFF)==PT_PIPE)
					{
						tctype = parts[cr>>8].tmp&0xFF;
					}
					if (tctype>=PT_NUM || tctype<0 || (cr&0xFF)==PT_PHOT)
						tctype = 0;
					sprintf(nametext, "%s (%s)", ptypes[cr&0xFF].name, ptypes[tctype].name);
				}
				else
				{
					strcpy(nametext, ptypes[cr&0xFF].name);
				}
				if (DEBUG_MODE)
				{
					sprintf(heattext, "%s, Pressure: %3.2f, Temp: %4.2f C, Life: %d, Tmp:%d", nametext, pv[(y/sdl_scale)/CELL][(x/sdl_scale)/CELL], parts[cr>>8].temp-273.15f, parts[cr>>8].life, parts[cr>>8].tmp);
					sprintf(coordtext, "#%d, X:%d Y:%d", cr>>8, x/sdl_scale, y/sdl_scale);
				}
				else
				{
#ifdef BETA
					sprintf(heattext, "%s, Pressure: %3.2f, Temp: %4.2f C, Life: %d, Tmp:%d", nametext, pv[(y/sdl_scale)/CELL][(x/sdl_scale)/CELL], parts[cr>>8].temp-273.15f, parts[cr>>8].life, parts[cr>>8].tmp);
#else
					sprintf(heattext, "%s, Pressure: %3.2f, Temp: %4.2f C", nametext, pv[(y/sdl_scale)/CELL][(x/sdl_scale)/CELL], parts[cr>>8].temp-273.15f);
#endif
				}
				if ((cr&0xFF)==PT_PHOT) wavelength_gfx = parts[cr>>8].ctype;
			}
			else
			{
				sprintf(heattext, "Empty, Pressure: %3.2f", pv[(y/sdl_scale)/CELL][(x/sdl_scale)/CELL]);
				if (DEBUG_MODE)
				{
					sprintf(coordtext, "X:%d Y:%d. GX: %.2f GY: %.2f", x/sdl_scale, y/sdl_scale, gravxf[((y/sdl_scale)*XRES)+(x/sdl_scale)], gravyf[((y/sdl_scale)*XRES)+(x/sdl_scale)]);
				}
			}
		}


		mx = x;
		my = y;
		if (b && !bq && x>=(XRES-19-new_message_len)*sdl_scale &&
		        x<=(XRES-14)*sdl_scale && y>=(YRES-37)*sdl_scale && y<=(YRES-24)*sdl_scale && svf_messages)
		{
			open_link("http://" SERVER "/Conversations.html");
		}
		if (update_flag)
		{
			info_box(vid_buf, "Finalizing update...");
			if (last_build>BUILD_NUM)
			{
				update_cleanup();
				error_ui(vid_buf, 0, "Update failed - try downloading a new version.");
			}
			else
			{
				if (update_finish())
					error_ui(vid_buf, 0, "Update failed - try downloading a new version.");
				else
					info_ui(vid_buf, "Update success", "You have successfully updated the Powder Toy!");
			}
			update_flag = 0;
		}

		if (b && !bq && x>=(XRES-19-old_ver_len)*sdl_scale &&
		        x<=(XRES-14)*sdl_scale && y>=(YRES-22)*sdl_scale && y<=(YRES-9)*sdl_scale && old_version)
		{
			tmp = malloc(128);
#ifdef BETA
			if (is_beta)
			{
				sprintf(tmp, "Your version: %d.%d Beta (%d)\nNew version: %d.%d Beta (%d)", SAVE_VERSION, MINOR_VERSION, BUILD_NUM, major, minor, buildnum);
			}
			else
			{
				sprintf(tmp, "Your version: %d.%d Beta (%d)\nNew version: %d.%d (%d)", SAVE_VERSION, MINOR_VERSION, BUILD_NUM, major, minor, buildnum);
			}
#else
			if (is_beta)
			{
				sprintf(tmp, "Your version: %d.%d (%d)\nNew version: %d.%d Beta (%d)", SAVE_VERSION, MINOR_VERSION, BUILD_NUM, major, minor, buildnum);
			}
			else
			{
				sprintf(tmp, "Your version: %d.%d (%d)\nNew version: %d.%d (%d)", SAVE_VERSION, MINOR_VERSION, BUILD_NUM, major, minor, buildnum);
			}
#endif
			if (confirm_ui(vid_buf, "Do you want to update The Powder Toy?", tmp, "Update"))
			{
				free(tmp);
				tmp = download_ui(vid_buf, my_uri, &i);
				if (tmp)
				{
					save_presets(1);
					if (update_start(tmp, i))
					{
						update_cleanup();
						save_presets(0);
						error_ui(vid_buf, 0, "Update failed - try downloading a new version.");
					}
					else
						return 0;
				}
			}
			else
				free(tmp);
		}
		if (y>=sdl_scale*(YRES+(MENUSIZE-20))) //mouse checks for buttons at the bottom, to draw mouseover texts
		{
			if (x>=189*sdl_scale && x<=202*sdl_scale && svf_login && svf_open && svf_myvote==0)
			{
				db = svf_own ? 275 : 272;
				if (da < 51)
					da ++;
			}
			else if (x>=204 && x<=217 && svf_login && svf_open && svf_myvote==0)
			{
				db = svf_own ? 275 : 272;
				if (da < 51)
					da ++;
			}
			else if (x>=189 && x<=217 && svf_login && svf_open && svf_myvote!=0)
			{
				db = (svf_myvote==1) ? 273 : 274;
				if (da < 51)
					da ++;
			}
			else if (x>=219*sdl_scale && x<=((XRES+BARSIZE-(510-349))*sdl_scale) && svf_login && svf_open)
			{
				db = svf_own ? 257 : 256;
				if (da < 51)
					da ++;
			}
			else if (x>=((XRES+BARSIZE-(510-351))*sdl_scale) && x<((XRES+BARSIZE-(510-366))*sdl_scale))
			{
				db = 270;
				if (da < 51)
					da ++;
			}
			else if (x>=((XRES+BARSIZE-(510-367))*sdl_scale) && x<((XRES+BARSIZE-(510-383))*sdl_scale))
			{
				db = 266;
				if (da < 51)
					da ++;
			}
			else if (x>=37*sdl_scale && x<=187*sdl_scale)
			{
				if(sdl_mod & (KMOD_LCTRL|KMOD_RCTRL))
				{
					db = 277;
					if (da < 51)
						da ++;
				}
				else if(svf_login)
				{
					db = 259;
					if (svf_open && svf_own && x<=55*sdl_scale)
						db = 258;
					if (da < 51)
						da ++;
				}
			}
			else if (x>=((XRES+BARSIZE-(510-385))*sdl_scale) && x<=((XRES+BARSIZE-(510-476))*sdl_scale))
			{
				db = svf_login ? 261 : 260;
				if (svf_admin)
				{
					db = 268;
				}
				else if (svf_mod)
				{
					db = 271;
				}
				if (da < 51)
					da ++;
			}
			else if (x>=sdl_scale && x<=17*sdl_scale)
			{
				if(sdl_mod & (KMOD_LCTRL|KMOD_RCTRL))
					db = 276;
				else
					db = 262;
				if (da < 51)
					da ++;
			}
			else if (x>=((XRES+BARSIZE-(510-494))*sdl_scale) && x<=((XRES+BARSIZE-(510-509))*sdl_scale))
			{
				db = sys_pause ? 264 : 263;
				if (da < 51)
					da ++;
			}
			else if (x>=((XRES+BARSIZE-(510-476))*sdl_scale) && x<=((XRES+BARSIZE-(510-491))*sdl_scale))
			{
				db = 267;
				if (da < 51)
					da ++;
			}
			else if (x>=19*sdl_scale && x<=35*sdl_scale && svf_open)
			{
				db = 265;
				if (da < 51)
					da ++;
			}
			else if (da > 0)
				da --;
		}
		else if (da > 0)//fade away mouseover text
			da --;

		if (dae > 0) //Fade away selected elements
			dae --;
		
		if (!sdl_zoom_trig && zoom_en==1)
			zoom_en = 0;

		if (sdl_key=='z' && zoom_en==2 && sys_shortcuts==1)
			zoom_en = 1;

		if (load_mode)
		{
			load_x = CELL*((mx/sdl_scale-load_w/2+CELL/2)/CELL);
			load_y = CELL*((my/sdl_scale-load_h/2+CELL/2)/CELL);
			if (load_x+load_w>XRES) load_x=XRES-load_w;
			if (load_y+load_h>YRES) load_y=YRES-load_h;
			if (load_x<0) load_x=0;
			if (load_y<0) load_y=0;
			if (bq==1 && !b)
			{
				parse_save(load_data, load_size, 0, load_x, load_y, bmap, fvx, fvy, signs, parts, pmap);
				free(load_data);
				free(load_img);
				load_mode = 0;
			}
			else if (bq==4 && !b)
			{
				free(load_data);
				free(load_img);
				load_mode = 0;
			}
		}
		else if (save_mode==1)//getting the area you are selecting
		{
			save_x = mx/sdl_scale;
			save_y = my/sdl_scale;
			if (save_x >= XRES) save_x = XRES-1;
			if (save_y >= YRES) save_y = YRES-1;
			save_w = 1;
			save_h = 1;
			if (b==1)
			{
				save_mode = 2;
			}
			else if (b==4)
			{
				save_mode = 0;
				copy_mode = 0;
			}
		}
		else if (save_mode==2)
		{
			save_w = mx/sdl_scale + 1 - save_x;
			save_h = my/sdl_scale + 1 - save_y;
			if (save_w+save_x>XRES) save_w = XRES-save_x;
			if (save_h+save_y>YRES) save_h = YRES-save_y;
			if (save_w<1) save_w = 1;
			if (save_h<1) save_h = 1;
			if (!b)
			{
				if (copy_mode==1)//CTRL-C, copy
				{
					clipboard_data=build_save(&clipboard_length, save_x, save_y, save_w, save_h, bmap, fvx, fvy, signs, parts);
					clipboard_ready = 1;
					save_mode = 0;
					copy_mode = 0;
				}
				else if (copy_mode==2)//CTRL-X, cut
				{
					clipboard_data=build_save(&clipboard_length, save_x, save_y, save_w, save_h, bmap, fvx, fvy, signs, parts);
					clipboard_ready = 1;
					save_mode = 0;
					copy_mode = 0;
					clear_area(save_x, save_y, save_w, save_h);
				}
				else//normal save
				{
					stamp_save(save_x, save_y, save_w, save_h);
					save_mode = 0;
				}
			}
		}
		else if (sdl_zoom_trig && zoom_en<2)
		{
			x /= sdl_scale;
			y /= sdl_scale;
			x -= ZSIZE/2;
			y -= ZSIZE/2;
			if (x<0) x=0;
			if (y<0) y=0;
			if (x>XRES-ZSIZE) x=XRES-ZSIZE;
			if (y>YRES-ZSIZE) y=YRES-ZSIZE;
			zoom_x = x;
			zoom_y = y;
			zoom_wx = (x<XRES/2) ? XRES-ZSIZE*ZFACTOR : 0;
			zoom_wy = 0;
			zoom_en = 1;
			if (!b && bq)
			{
				zoom_en = 2;
				sdl_zoom_trig = 0;
			}
		}
		else if (b)//there is a click
		{
			if (it > 50)
				it = 50;
			x /= sdl_scale;
			y /= sdl_scale;
			if (y>=YRES+(MENUSIZE-20))//check if mouse is on menu buttons
			{
				if (!lb)//mouse is NOT held down, so it is a first click
				{
					if (x>=189 && x<=202 && svf_login && svf_open && svf_myvote==0 && svf_own==0)
					{
						if (execute_vote(vid_buf, svf_id, "Up"))
						{
							svf_myvote = 1;
						}
					}
					if (x>=204 && x<=217 && svf_login && svf_open && svf_myvote==0 && svf_own==0)
					{
						if (execute_vote(vid_buf, svf_id, "Down"))
						{
							svf_myvote = -1;
						}
					}
					if (x>=219 && x<=(XRES+BARSIZE-(510-349)) && svf_login && svf_open)
						tag_list_ui(vid_buf);
					if (x>=(XRES+BARSIZE-(510-351)) && x<(XRES+BARSIZE-(510-366)) && !bq)
					{
						//legacy_enable = !legacy_enable;
						simulation_ui(vid_buf);
					}
					if (x>=(XRES+BARSIZE-(510-367)) && x<=(XRES+BARSIZE-(510-383)) && !bq)
					{
						clear_sim();
						for (i=0; i<NPART-1; i++)
							parts[i].life = i+1;
						parts[NPART-1].life = -1;
						pfree = 0;

						legacy_enable = 0;
						svf_filename[0] = 0;
						svf_fileopen = 0;
						svf_myvote = 0;
						svf_open = 0;
						svf_publish = 0;
						svf_own = 0;
						svf_id[0] = 0;
						svf_name[0] = 0;
						svf_tags[0] = 0;
						svf_description[0] = 0;
						gravityMode = 0;
						airMode = 0;
					}
					if (x>=(XRES+BARSIZE-(510-385)) && x<=(XRES+BARSIZE-(510-476)))
					{
						login_ui(vid_buf);
						if (svf_login) {
							save_presets(0);
							http_session_check = NULL;
						}
					}
					if(sdl_mod & (KMOD_LCTRL|KMOD_RCTRL))
					{
						if (x>=37 && x<=187)
						{
							save_filename_ui(vid_buf);
									
						}
						if (x>=1 && x<=17)
						{
							catalogue_ui(vid_buf);
						}
					} else {
						if (x>=37 && x<=187 && svf_login)
						{
							if (!svf_open || !svf_own || x>51)
							{
								if (save_name_ui(vid_buf)) {
									execute_save(vid_buf);
									if (svf_id[0]) {
										copytext_ui(vid_buf, "Save ID", "Saved successfully!", svf_id);
									}
								}
							}
							else
								execute_save(vid_buf);
							while (!sdl_poll())
								if (!SDL_GetMouseState(&x, &y))
									break;
							b = bq = 0;
						}
						if (x>=1 && x<=17)
						{
							search_ui(vid_buf);
							memset(pers_bg, 0, (XRES+BARSIZE)*YRES*PIXELSIZE);
							memset(fire_r, 0, sizeof(fire_r));
							memset(fire_g, 0, sizeof(fire_g));
							memset(fire_b, 0, sizeof(fire_b));
						}
					}
					if (x>=19 && x<=35 && svf_last && (svf_open || svf_fileopen) && !bq) {
						//int tpval = sys_pause;
						parse_save(svf_last, svf_lsize, 1, 0, 0, bmap, fvx, fvy, signs, parts, pmap);
						//sys_pause = tpval;
					}
					if (x>=(XRES+BARSIZE-(510-476)) && x<=(XRES+BARSIZE-(510-491)) && !bq)
					{
						if (b & SDL_BUTTON_LMASK) {
							set_cmode((cmode+1) % CM_COUNT);
						}
						if (b & SDL_BUTTON_RMASK) {
							if ((cmode+(CM_COUNT-1)) % CM_COUNT == CM_LIFE) {
								set_cmode(CM_GRAD);
							} else {
								set_cmode((cmode+(CM_COUNT-1)) % CM_COUNT);
							}
						}
					}
					if (x>=(XRES+BARSIZE-(510-494)) && x<=(XRES+BARSIZE-(510-509)) && !bq)
						sys_pause = !sys_pause;
					lb = 0;
				}
			}
			else if (y<YRES)// mouse is in playing field
			{
				int signi;

				c = (b&1) ? sl : sr; //c is element to be spawned
				su = c;

				if (c!=WL_SIGN+100)
				{
					if (!bq)
						for (signi=0; signi<MAXSIGNS; signi++)
							if (sregexp(signs[signi].text, "^{c:[0-9]*|.*}$")==0)
							{
								int signx, signy, signw, signh;
								get_sign_pos(signi, &signx, &signy, &signw, &signh);
								if (x>=signx && x<=signx+signw && y>=signy && y<=signy+signh)
								{
									char buff[256];
									int sldr;

									memset(buff, 0, sizeof(buff));

									for (sldr=3; signs[signi].text[sldr] != '|'; sldr++)
										buff[sldr-3] = signs[signi].text[sldr];

									buff[sldr-3] = '\0';
									open_ui(vid_buf, buff, 0);
								}
							}
				}

				if (c==WL_SIGN+100)
				{
					if (!bq)
						add_sign_ui(vid_buf, x, y);
				}
				//for the click functions, lx and ly, are the positions of where the FIRST click happened.  x,y are current mouse position.
				else if (lb)//lb means you are holding mouse down
				{
					if (lm == 1)//line tool
					{
						if (sdl_mod & KMOD_ALT)
						{
							float snap_angle = floor(atan2(y-ly, x-lx)/(M_PI*0.25)+0.5)*M_PI*0.25;
							float line_mag = sqrtf(pow(x-lx,2)+pow(y-ly,2));
							line_x = (int)(line_mag*cos(snap_angle)+lx+0.5f);
							line_y = (int)(line_mag*sin(snap_angle)+ly+0.5f);
						}
						else
						{
							line_x = x;
							line_y = y;
						}
						xor_line(lx, ly, line_x, line_y, vid_buf);
						if (c==WL_FAN+100 && lx>=0 && ly>=0 && lx<XRES && ly<YRES && bmap[ly/CELL][lx/CELL]==WL_FAN)
						{
							nfvx = (line_x-lx)*0.005f;
							nfvy = (line_y-ly)*0.005f;
							flood_parts(lx, ly, WL_FANHELPER, -1, WL_FAN, 0);
							for (j=0; j<YRES/CELL; j++)
								for (i=0; i<XRES/CELL; i++)
									if (bmap[j][i] == WL_FANHELPER)
									{
										fvx[j][i] = nfvx;
										fvy[j][i] = nfvy;
										bmap[j][i] = WL_FAN;
									}
						}
						if (c == SPC_WIND)
						{
							for (j=-bsy; j<=bsy; j++)
								for (i=-bsx; i<=bsx; i++)
									if (lx+i>0 && ly+j>0 && lx+i<XRES && ly+j<YRES && InCurrentBrush(i,j,bsx,bsy))
									{
										vx[(ly+j)/CELL][(lx+i)/CELL] += (line_x-lx)*0.002f;
										vy[(ly+j)/CELL][(lx+i)/CELL] += (line_y-ly)*0.002f;
									}
						}
					}
					else if (lm == 2)//box tool
					{
						xor_line(lx, ly, lx, y, vid_buf);
						xor_line(lx, y, x, y, vid_buf);
						xor_line(x, y, x, ly, vid_buf);
						xor_line(x, ly, lx, ly, vid_buf);
					}
					else//while mouse is held down, it draws lines between previous and current positions
					{
						if (c == SPC_WIND)
						{
							for (j=-bsy; j<=bsy; j++)
								for (i=-bsx; i<=bsx; i++)
									if (x+i>0 && y+j>0 && x+i<XRES && y+j<YRES && InCurrentBrush(i,j,bsx,bsy))
									{
										vx[(y+j)/CELL][(x+i)/CELL] += (x-lx)*0.01f;
										vy[(y+j)/CELL][(x+i)/CELL] += (y-ly)*0.01f;
									}
						}
						else
						{
							create_line(lx, ly, x, y, bsx, bsy, c, get_brush_flags());
						}
						lx = x;
						ly = y;
					}
				}
				else //it is the first click
				{
					//start line tool
					if ((sdl_mod & (KMOD_SHIFT)) && !(sdl_mod & (KMOD_CTRL)))
					{
						lx = x;
						ly = y;
						lb = b;
						lm = 1;//line
					}
					//start box tool
					else if ((sdl_mod & (KMOD_CTRL)) && !(sdl_mod & (KMOD_SHIFT|KMOD_ALT)))
					{
						lx = x;
						ly = y;
						lb = b;
						lm = 2;//box
					}
					//flood fill
					else if ((sdl_mod & (KMOD_CTRL)) && (sdl_mod & (KMOD_SHIFT)) && !(sdl_mod & (KMOD_ALT)))
					{
						if (sdl_mod & (KMOD_CAPS))
							c = 0;
						if (c!=WL_STREAM+100&&c!=SPC_AIR&&c!=SPC_HEAT&&c!=SPC_COOL&&c!=SPC_VACUUM&&!REPLACE_MODE&&c!=SPC_WIND&&c!=SPC_PGRV&&c!=SPC_NGRV)
							flood_parts(x, y, c, -1, -1, get_brush_flags());
						if (c==SPC_HEAT || c==SPC_COOL)
							create_parts(x, y, bsx, bsy, c, get_brush_flags());
						lx = x;
						ly = y;
						lb = 0;
						lm = 0;
					}
					//sample
					else if (((sdl_mod & (KMOD_ALT)) && !(sdl_mod & (KMOD_SHIFT|KMOD_CTRL))) || b==SDL_BUTTON_MIDDLE)
					{
						if (y>=0 && y<YRES && x>=0 && x<XRES)
						{
							int cr;
							cr = pmap[y][x];
							if (!cr)
								cr = photons[y][x];
							if (cr)
							{
								c = sl = cr&0xFF;
								if (c==PT_LIFE)
									c = sl = (parts[cr>>8].ctype << 8) | c;
							}
							else
							{
								//Something
							}
						}
						lx = x;
						ly = y;
						lb = 0;
						lm = 0;
					}
					else //normal click, spawn element
					{
						//Copy state before drawing any particles (for undo)7
						int cbx, cby, cbi;

						for (cbi=0; cbi<NPART; cbi++)
							cb_parts[cbi] = parts[cbi];

						for (cby = 0; cby<YRES; cby++)
							for (cbx = 0; cbx<XRES; cbx++)
								cb_pmap[cby][cbx] = pmap[cby][cbx];

						for (cby = 0; cby<(YRES/CELL); cby++)
							for (cbx = 0; cbx<(XRES/CELL); cbx++)
							{
								cb_vx[cby][cbx] = vx[cby][cbx];
								cb_vy[cby][cbx] = vy[cby][cbx];
								cb_pv[cby][cbx] = pv[cby][cbx];
								cb_hv[cby][cbx] = hv[cby][cbx];
								cb_bmap[cby][cbx] = bmap[cby][cbx];
								cb_emap[cby][cbx] = emap[cby][cbx];
							}
						create_parts(x, y, bsx, bsy, c, get_brush_flags());
						lx = x;
						ly = y;
						lb = b;
						lm = 0;
					}
				}
			}
		}
		else
		{
			if (lb && lm) //lm is box/line tool
			{
				x /= sdl_scale;
				y /= sdl_scale;
				c = (lb&1) ? sl : sr;
				su = c;
				if (lm == 1)//line
				{
					if (c!=WL_FAN+100 || lx<0 || ly<0 || lx>=XRES || ly>=YRES || bmap[ly/CELL][lx/CELL]!=WL_FAN)
						create_line(lx, ly, line_x, line_y, bsx, bsy, c, get_brush_flags());
				}
				else//box
					create_box(lx, ly, x, y, c, get_brush_flags());
				lm = 0;
			}
			lb = 0;
		}

		if (load_mode)//draw preview of stamp
		{
			draw_image(vid_buf, load_img, load_x, load_y, load_w, load_h, 128);
			xor_rect(vid_buf, load_x, load_y, load_w, load_h);
		}

		if (save_mode)//draw dotted lines for selection
		{
			xor_rect(vid_buf, save_x, save_y, save_w, save_h);
			da = 51;//draws mouseover text for the message
			db = 269;//the save message
		}

		if (zoom_en!=1 && !load_mode && !save_mode)//draw normal cursor
		{
			render_cursor(vid_buf, mx/sdl_scale, my/sdl_scale, su, bsx, bsy);
			mousex = mx/sdl_scale;
			mousey = my/sdl_scale;
		}

		if (zoom_en)
			render_zoom(vid_buf);

		if (da)
			switch (db)//various mouseover messages, da is the alpha
			{
			case 256:
				drawtext(vid_buf, 16, YRES-24, "Add simulation tags.", 255, 255, 255, da*5);
				break;
			case 257:
				drawtext(vid_buf, 16, YRES-24, "Add and remove simulation tags.", 255, 255, 255, da*5);
				break;
			case 258:
				drawtext(vid_buf, 16, YRES-24, "Save the simulation under the current name.", 255, 255, 255, da*5);
				break;
			case 259:
				drawtext(vid_buf, 16, YRES-24, "Save the simulation under a new name.", 255, 255, 255, da*5);
				break;
			case 260:
				drawtext(vid_buf, 16, YRES-24, "Sign into the Simulation Server.", 255, 255, 255, da*5);
				break;
			case 261:
				drawtext(vid_buf, 16, YRES-24, "Sign into the Simulation Server under a new name.", 255, 255, 255, da*5);
				break;
			case 262:
				drawtext(vid_buf, 16, YRES-24, "Find & open a simulation", 255, 255, 255, da*5);
				break;
			case 263:
				drawtext(vid_buf, 16, YRES-24, "Pause the simulation", 255, 255, 255, da*5);
				break;
			case 264:
				drawtext(vid_buf, 16, YRES-24, "Resume the simulation", 255, 255, 255, da*5);
				break;
			case 265:
				drawtext(vid_buf, 16, YRES-24, "Reload the simulation", 255, 255, 255, da*5);
				break;
			case 266:
				drawtext(vid_buf, 16, YRES-24, "Erase all particles and walls", 255, 255, 255, da*5);
				break;
			case 267:
				drawtext(vid_buf, 16, YRES-24, "Change display mode", 255, 255, 255, da*5);
				break;
			case 268:
				drawtext(vid_buf, 16, YRES-24, "Annuit C\245ptis", 255, 255, 255, da*5);
				break;
			case 269:
				drawtext(vid_buf, 16, YRES-24, "Click-and-drag to specify a rectangle to copy (right click = cancel).", 255, 216, 32, da*5);
				break;
			case 270:
				drawtext(vid_buf, 16, YRES-24, "Simulation options", 255, 255, 255, da*5);
				break;
			case 271:
				drawtext(vid_buf, 16, YRES-24, "You're a moderator", 255, 255, 255, da*5);
				break;
			case 272:
				drawtext(vid_buf, 16, YRES-24, "Like/Dislike this save.", 255, 255, 255, da*5);
				break;
			case 273:
				drawtext(vid_buf, 16, YRES-24, "You like this.", 255, 255, 255, da*5);
				break;
			case 274:
				drawtext(vid_buf, 16, YRES-24, "You dislike this.", 255, 255, 255, da*5);
				break;
			case 275:
				drawtext(vid_buf, 16, YRES-24, "You cannot vote on your own save.", 255, 255, 255, da*5);
				break;
			case 276:
				drawtext(vid_buf, 16, YRES-24, "Open a simulation from your hard drive.", 255, 255, 255, da*5);
				break;
			case 277:
				drawtext(vid_buf, 16, YRES-24, "Save the simulation to your hard drive.", 255, 255, 255, da*5);
				break;
			default:
				drawtext(vid_buf, 16, YRES-24, (char *)ptypes[db].descs, 255, 255, 255, da*5);
			}
		if (itc)//message in the middle of the screen, such as view mode changes
		{
			itc--;
			drawtext_outline(vid_buf, (XRES-textwidth(itc_msg))/2, ((YRES/2)-10), itc_msg, 255, 255, 255, itc>51?255:itc*5, 0, 0, 0, itc>51?255:itc*5);
		}
		if (it)//intro message
		{
			it--;
			drawtext(vid_buf, 16, 20, it_msg, 255, 255, 255, it>51?255:it*5);
		}

		if (old_version)
		{
			clearrect(vid_buf, XRES-21-old_ver_len, YRES-24, old_ver_len+9, 17);
			if (is_beta)
			{
				drawtext(vid_buf, XRES-16-old_ver_len, YRES-19, old_ver_msg_beta, 255, 216, 32, 255);
			}
			else
			{
				drawtext(vid_buf, XRES-16-old_ver_len, YRES-19, old_ver_msg, 255, 216, 32, 255);
			}
			drawrect(vid_buf, XRES-19-old_ver_len, YRES-22, old_ver_len+5, 13, 255, 216, 32, 255);
		}
		
		if (svf_messages)
		{
			sprintf(new_message_msg, "You have %d new message%s, Click to view", svf_messages, (svf_messages>1)?"s":"");
			new_message_len = textwidth(new_message_msg);
			
			clearrect(vid_buf, XRES-21-new_message_len, YRES-39, new_message_len+9, 17);
			drawtext(vid_buf, XRES-16-new_message_len, YRES-34, new_message_msg, 255, 186, 32, 255);
			drawrect(vid_buf, XRES-19-new_message_len, YRES-37, new_message_len+5, 13, 255, 186, 32, 255);
		}

		FPS++;
		currentTime = SDL_GetTicks();
		elapsedTime = currentTime-pastFPS;
		if ((FPS>2 || elapsedTime>1000*2/limitFPS) && elapsedTime && FPS*1000/elapsedTime>limitFPS)
		{
			while (FPS*1000/elapsedTime>limitFPS)
			{
				SDL_Delay(1);
				currentTime = SDL_GetTicks();
				elapsedTime = currentTime-pastFPS;
			}
		}
		if (elapsedTime>=1000)
		{
			FPSB = FPS;
			FPS = 0;
			pastFPS = currentTime;
		}

		if (hud_enable)
		{
#ifdef BETA
			sprintf(uitext, "Version %d.%d Beta (%d) FPS:%d Parts:%d Generation:%d Gravity:%d Air:%d", SAVE_VERSION, MINOR_VERSION, BUILD_NUM, FPSB, NUM_PARTS, GENERATION, gravityMode, airMode);
#else
			if (DEBUG_MODE)
				sprintf(uitext, "Version %d.%d (%d) FPS:%d Parts:%d Generation:%d Gravity:%d Air:%d", SAVE_VERSION, MINOR_VERSION, BUILD_NUM, FPSB, NUM_PARTS, GENERATION, gravityMode, airMode);
			else
				sprintf(uitext, "Version %d.%d FPS:%d", SAVE_VERSION, MINOR_VERSION, FPSB);
#endif
			if (REPLACE_MODE)
				strappend(uitext, " [REPLACE MODE]");
			if (sdl_mod&(KMOD_CAPS))
				strappend(uitext, " [CAP LOCKS]");
			if (GRID_MODE)
				sprintf(uitext, "%s [GRID: %d]", uitext, GRID_MODE); //TODO: Undefined behavior: variable is used as parameter and destination in sprintf().
#ifdef INTERNAL
			if (vs)
				strappend(uitext, " [FRAME CAPTURE]");
#endif
			quickoptions_tooltip_fade_invert = 255 - (quickoptions_tooltip_fade*20);
			it_invert = 50 - it;
			if(it_invert < 0)
				it_invert = 0;
			if(it_invert > 50)
				it_invert = 50;
			if (sdl_zoom_trig||zoom_en)
			{
				if (zoom_x<XRES/2)
				{
					fillrect(vid_buf, XRES-20-textwidth(heattext), 266, textwidth(heattext)+8, 15, 0, 0, 0, quickoptions_tooltip_fade_invert*0.5);
					drawtext(vid_buf, XRES-16-textwidth(heattext), 270, heattext, 255, 255, 255, quickoptions_tooltip_fade_invert*0.75);
					if (DEBUG_MODE)
					{
						fillrect(vid_buf, XRES-20-textwidth(coordtext), 280, textwidth(coordtext)+8, 13, 0, 0, 0, quickoptions_tooltip_fade_invert*0.5);
						drawtext(vid_buf, XRES-16-textwidth(coordtext), 282, coordtext, 255, 255, 255, quickoptions_tooltip_fade_invert*0.75);
					}
					if (wavelength_gfx)
						draw_wavelengths(vid_buf,XRES-20-textwidth(heattext),265,2,wavelength_gfx);
				}
				else
				{
					fillrect(vid_buf, 12, 266, textwidth(heattext)+8, 15, 0, 0, 0, quickoptions_tooltip_fade_invert*0.5);
					drawtext(vid_buf, 16, 270, heattext, 255, 255, 255, quickoptions_tooltip_fade_invert*0.75);
					if (DEBUG_MODE)
					{
						fillrect(vid_buf, 12, 280, textwidth(coordtext)+8, 13, 0, 0, 0, quickoptions_tooltip_fade_invert*0.5);
						drawtext(vid_buf, 16, 282, coordtext, 255, 255, 255, quickoptions_tooltip_fade_invert*0.75);
					}
					if (wavelength_gfx)
						draw_wavelengths(vid_buf,12,265,2,wavelength_gfx);
				}
			}
			else
			{
				fillrect(vid_buf, XRES-20-textwidth(heattext), 12, textwidth(heattext)+8, 15, 0, 0, 0, quickoptions_tooltip_fade_invert*0.5);
				drawtext(vid_buf, XRES-16-textwidth(heattext), 16, heattext, 255, 255, 255, quickoptions_tooltip_fade_invert*0.75);
				if (DEBUG_MODE)
				{
					fillrect(vid_buf, XRES-20-textwidth(coordtext), 26, textwidth(coordtext)+8, 11, 0, 0, 0, quickoptions_tooltip_fade_invert*0.5);
					drawtext(vid_buf, XRES-16-textwidth(coordtext), 27, coordtext, 255, 255, 255, quickoptions_tooltip_fade_invert*0.75);
				}
				if (wavelength_gfx)
					draw_wavelengths(vid_buf,XRES-20-textwidth(heattext),11,2,wavelength_gfx);
			}
			wavelength_gfx = 0;
			drawtext_outline(vid_buf, 16, 16, uitext, 32, 216, 255, it_invert * 4, 0, 0, 0, it_invert * 4);

		}

		if (console_mode)
		{
#ifdef PYCONSOLE
			if (pyready==1 && pygood==1)
			{
				char *console;
				//char error[255] = "error!";
				sys_pause = 1;
				console = console_ui(vid_buf,console_error,console_more);
				console = mystrdup(console);
				strcpy(console_error,"");
				if (process_command_py(vid_buf, console, console_error)==-1)
				{
					free(console);
					break;
				}
				free(console);
				if (!console_mode)
					hud_enable = 1;
			}
			else
			{
				char *console;
				sys_pause = 1;
				console = console_ui(vid_buf,console_error,console_more);
				console = mystrdup(console);
				strcpy(console_error,"");
				if (process_command_old(vid_buf, console, console_error)==-1)
				{
					free(console);
					break;
				}
				free(console);
				if (!console_mode)
					hud_enable = 1;
			}
#elif defined LUACONSOLE
			char *console;
			sys_pause = 1;
			console = console_ui(vid_buf, console_error, console_more);
			console = mystrdup(console);
			strcpy(console_error,"");
			if (process_command_lua(vid_buf, console, console_error)==-1)
			{
				free(console);
				break;
			}
			free(console);
			if (!console_mode)
				hud_enable = 1;
#else
			char *console;
			sys_pause = 1;
			console = console_ui(vid_buf, console_error, console_more);
			console = mystrdup(console);
			strcpy(console_error,"");
			if (process_command_old(vid_buf, console, console_error)==-1)
			{
				free(console);
				break;
			}
			free(console);
			if (!console_mode)
				hud_enable = 1;
#endif
		}

		//execute python step hook
#ifdef PYCONSOLE
		pycon_step();
#endif
		sdl_blit(0, 0, XRES+BARSIZE, YRES+MENUSIZE, vid_buf, XRES+BARSIZE);

		//Setting an element for the stick man
		if (player[27]==0)
		{
			if ((sr<PT_NUM && ptypes[sr].falldown>0) || sr==SPC_AIR || sr == PT_NEUT || sr == PT_PHOT)
				player[2] = sr;
			else
				player[2] = PT_DUST;
		}
		if (player2[27]==0)
		{
			if ((sr<PT_NUM && ptypes[sr].falldown>0) || sr==SPC_AIR || sr == PT_NEUT || sr == PT_PHOT)
				player2[2] = sr;
			else
				player2[2] = PT_DUST;
		}
	}
	SDL_CloseAudio();
	http_done();
#ifdef GRAVFFT
	grav_fft_cleanup();
#endif
#ifdef LUACONSOLE
	luacon_close();
#endif
#ifdef PYCONSOLE
	pycon_close();
#endif
#ifdef PTW32_STATIC_LIB
    pthread_win32_thread_detach_np();
    pthread_win32_process_detach_np();
#endif
	return 0;
}
#endif<|MERGE_RESOLUTION|>--- conflicted
+++ resolved
@@ -1862,12 +1862,8 @@
 			#endif
 		}
 		
-<<<<<<< HEAD
 		render_parts(part_vbuf); //draw particles
-=======
-		draw_parts(part_vbuf); //draw particles
 		draw_other(part_vbuf);
->>>>>>> f8d54e66
 		
 		if(debug_flags & (DEBUG_PERFORMANCE_CALC|DEBUG_PERFORMANCE_FRAME))
 		{
