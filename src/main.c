--- conflicted
+++ resolved
@@ -2690,7 +2690,6 @@
 			}
 			counterthing = 0;
 		}
-<<<<<<< HEAD
 		if ((sdl_key=='s' && (sdl_mod & (KMOD_CTRL))) || (sdl_key=='s' && !isplayer2))
 		{
 			if (it > 50)
@@ -2738,9 +2737,6 @@
 			set_cmode(CM_CRACK);
 		}
 		if (sdl_key=='1'&& (sdl_mod & (KMOD_SHIFT)) && DEBUG_MODE)
-=======
-		if (vs)
->>>>>>> ffc3e0a5
 		{
 			if (counterthing+1>=vs)
 			{
@@ -2795,7 +2791,6 @@
 				}*/
 			}
 		}
-<<<<<<< HEAD
 		if (sdl_key==SDLK_RIGHTBRACKET) {
 			if (sdl_zoom_trig==1)
 			{
@@ -3109,8 +3104,6 @@
 				}*/
 			}
 		}
-=======
->>>>>>> ffc3e0a5
 
 		bq = b;
 		b = SDL_GetMouseState(&x, &y);
@@ -3912,7 +3905,6 @@
 			fillrect(vid_buf, 12, 12, textwidth(uitext)+8, 15, 0, 0, 0, 140);
 			drawtext(vid_buf, 16, 16, uitext, 32, 216, 255, 200);
 			
-<<<<<<< HEAD
 		}
 		
 		if(console_mode)
@@ -3932,48 +3924,6 @@
 			if(!console_mode)
 				hud_enable = 1;
 		}
-		
-=======
-		}
-		
-		if(console_mode)
-		{
-            #ifdef PYCONSOLE
-			char *console;
-			//char error[255] = "error!";
-			sys_pause = 1;
-			console = console_ui(vid_buf,console_error,console_more);
-			console = mystrdup(console);
-			strcpy(console_error,"");
-			if(process_command(vid_buf,console,&console_error,pfunc)==-1)
-			{
-				free(console);
-				break;
-			}
-			free(console);
-			if(!console_mode)
-				hud_enable = 1;
-            #else
-            console_mode=0;
-            #endif
-		}
-		
-		//execute python step hook
-		#ifdef PYCONSOLE
-		if(pstep!=NULL)
-        {
-            pargs=Py_BuildValue("()");
-            pvalue = PyObject_CallObject(pstep, pargs);
-            Py_DECREF(pargs);
-            pargs=NULL;
-            if(pvalue==NULL)
-                strcpy(console_error,"failed to execute step code.");
-            //Py_DECREF(pvalue);
-            //puts("a");
-            pvalue=NULL;
-        }
-        #endif
->>>>>>> ffc3e0a5
 		sdl_blit(0, 0, XRES+BARSIZE, YRES+MENUSIZE, vid_buf, XRES+BARSIZE);
 
 		//Setting an element for the stick man
@@ -4016,7 +3966,6 @@
 		{
 			return -1;
 		}
-<<<<<<< HEAD
 		else if(strcmp(console2, "file")==0)
 		{
 			if(file_script){
@@ -4460,22 +4409,6 @@
 		}
 		else
 			strcpy(console_error, "Invalid Command");
-=======
-		else
-        {
-		//	sprintf(console_error, "Invalid Command", console2);
-		//handle them command
-		pargs=Py_BuildValue("(s)",console);
-        pvalue = PyObject_CallObject(pfunc, pargs);
-        Py_DECREF(pargs);
-        pargs=NULL;
-        if(pvalue==NULL)
-            strcpy(console_error,"failed to execute code.");
-        //Py_DECREF(pvalue);
-        //puts("a");
-        pvalue=NULL;
-        }
->>>>>>> ffc3e0a5
 	}
 	return 1;
 }
