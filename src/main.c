--- conflicted
+++ resolved
@@ -714,7 +714,6 @@
 			}
 		}
 	}
-<<<<<<< HEAD
 	for (j=0; j<w*h; j++)
 	{
 		i = m[j];
@@ -733,7 +732,11 @@
 						if (new_format) {
 							ttv = (d[p++])<<8;
 							ttv |= (d[p++]);
-							parts[i-1].temp = ttv + 0.15;
+							if (parts[i-1].type==PT_PUMP) {
+								parts[i-1].temp = ttv + 0.15;//fix PUMP saved at 0, so that it loads at 0.
+							} else {
+								parts[i-1].temp = ttv;
+							}
 						} else {
 							parts[i-1].temp = (d[p++]*((MAX_TEMP+(-MIN_TEMP))/255))+MIN_TEMP;
 						}
@@ -801,98 +804,6 @@
 		}
 		p += x;
 	}
-=======
-    for(j=0; j<w*h; j++)
-    {
-        i = m[j];
-        ty = d[pty+j];
-        if(i)
-        {
-            if(ver>=34&&legacy_beta==0)
-            {
-                if(p >= size)
-                {
-                    goto corrupt;
-                }
-                if(i <= NPART)
-                {
-                    if(ver>=42) {
-                        if(new_format) {
-                            ttv = (d[p++])<<8;
-                            ttv |= (d[p++]);
-			    if(parts[i-1].type==PT_PUMP) {
-				parts[i-1].temp = ttv + 0.15;//fix PUMP saved at 0, so that it loads at 0.
-			    } else {
-				parts[i-1].temp = ttv;
-			    }
-                        } else {
-                            parts[i-1].temp = (d[p++]*((MAX_TEMP+(-MIN_TEMP))/255))+MIN_TEMP;
-                        }
-                    } else {
-                        parts[i-1].temp = ((d[p++]*((O_MAX_TEMP+(-O_MIN_TEMP))/255))+O_MIN_TEMP)+273;
-                    }
-                }
-                else
-                {
-                    p++;
-                    if(new_format) {
-                        p++;
-                    }
-                }
-            }
-            else
-            {
-                parts[i-1].temp = ptypes[parts[i-1].type].heat;
-            }
-        }
-    }
-    for(j=0; j<w*h; j++)
-    {
-        i = m[j];
-        ty = d[pty+j];
-        if(i && (ty==PT_CLNE || (ty==PT_PCLN && ver>=43) || (ty==PT_BCLN && ver>=44) || (ty==PT_SPRK && ver>=21) || (ty==PT_LAVA && ver>=34) || (ty==PT_PIPE && ver>=43)))
-        {
-            if(p >= size)
-                goto corrupt;
-            if(i <= NPART)
-                parts[i-1].ctype = d[p++];
-            else
-                p++;
-        }
-    }
-
-    if(p >= size)
-        goto version1;
-    j = d[p++];
-    for(i=0; i<j; i++)
-    {
-        if(p+6 > size)
-            goto corrupt;
-        for(k=0; k<MAXSIGNS; k++)
-            if(!signs[k].text[0])
-                break;
-        x = d[p++];
-        x |= ((unsigned)d[p++])<<8;
-        if(k<MAXSIGNS)
-            signs[k].x = x+x0;
-        x = d[p++];
-        x |= ((unsigned)d[p++])<<8;
-        if(k<MAXSIGNS)
-            signs[k].y = x+y0;
-        x = d[p++];
-        if(k<MAXSIGNS)
-            signs[k].ju = x;
-        x = d[p++];
-        if(p+x > size)
-            goto corrupt;
-        if(k<MAXSIGNS)
-        {
-            memcpy(signs[k].text, d+p, x);
-            signs[k].text[x] = 0;
-        }
-        p += x;
-    }
->>>>>>> 2d79fa5c
 
 version1:
 	free(d);
@@ -1225,7 +1136,6 @@
 #else
 	old_ver_len = textwidth(old_ver_msg);
 #endif
-<<<<<<< HEAD
 	menu_count();
 	parts = calloc(sizeof(particle), NPART);
 	cb_parts = calloc(sizeof(particle), NPART);
@@ -1278,60 +1188,6 @@
 		error_ui(vid_buf, 0, "Unsupported CPU. Try another version.");
 		return 1;
 	}
-=======
-    menu_count();
-    parts = calloc(sizeof(particle), NPART);
-    cb_parts = calloc(sizeof(particle), NPART);
-    for(i=0; i<NPART-1; i++)
-        parts[i].life = i+1;
-    parts[NPART-1].life = -1;
-    pfree = 0;
-    fire_bg=calloc(XRES*YRES, PIXELSIZE);
-    memset(signs, 0, sizeof(signs));
-
-    //fbi_img = render_packed_rgb(fbi, FBI_W, FBI_H, FBI_CMP);
-
-    load_presets();
-
-    for(i=1; i<argc; i++)
-    {
-        if(!strncmp(argv[i], "scale:", 6))
-        {
-            sdl_scale = (argv[i][6]=='2') ? 2 : 1;
-        }
-        else if(!strncmp(argv[i], "proxy:", 6))
-        {
-            memset(http_proxy_string, 0, sizeof(http_proxy_string));
-            strncpy(http_proxy_string, argv[i]+6, 255);
-        }
-        else if(!strncmp(argv[i], "nohud", 5))
-        {
-            hud_enable = 0;
-        }
-		else if(!strncmp(argv[i], "kiosk", 5))
-        {
-            kiosk_enable = 1;
-			sdl_scale = 2;
-			hud_enable = 0;
-        }
-    }
-
-    save_presets(0);
-
-    make_kernel();
-    prepare_alpha();
-
-    stamp_init();
-
-    sdl_open();
-    http_init(http_proxy_string[0] ? http_proxy_string : NULL);
-
-    if(cpu_check())
-    {
-        error_ui(vid_buf, 0, "Unsupported CPU. Try another version.");
-        return 1;
-    }
->>>>>>> 2d79fa5c
 
 #ifdef BETA
 	http_ver_check = http_async_req_start(NULL, "http://" SERVER "/Update.api?Action=CheckVersion", NULL, 0, 0);
@@ -1474,7 +1330,6 @@
 				it = 50;
 			save_mode = 1;
 		}
-<<<<<<< HEAD
 		if (sdl_key=='1')
 		{
 			set_cmode(CM_VEL);
@@ -1837,7 +1692,11 @@
 		if (y>0 && y<sdl_scale*YRES && x>0 && x<sdl_scale*XRES)
 		{
 			int cr;
-			cr = pmap[y/sdl_scale][x/sdl_scale];
+			if (photons[y/sdl_scale][x/sdl_scale]) {
+				cr = photons[y/sdl_scale][x/sdl_scale];
+			} else {
+				cr = pmap[y/sdl_scale][x/sdl_scale];
+			}
 			if (!((cr>>8)>=NPART || !cr))
 			{
 #ifdef BETA
@@ -2183,431 +2042,6 @@
 						svf_description[0] = 0;
 						gravityMode = 1;
 						death = death2 = 0;
-=======
-#endif
-
-        if(sdl_wheel)
-        {
-            if(sdl_zoom_trig==1)
-            {
-                ZSIZE += sdl_wheel;
-                if(ZSIZE>60)
-                    ZSIZE = 60;
-                if(ZSIZE<2)
-                    ZSIZE = 2;
-                ZFACTOR = 256/ZSIZE;
-                sdl_wheel = 0;
-            }
-            else
-            {
-		if(!(sdl_mod & (KMOD_SHIFT|KMOD_CTRL)))
-		{
-		    bsx += sdl_wheel;
-		    bsy += sdl_wheel;
-		}
-		else if(sdl_mod & (KMOD_SHIFT) && !(sdl_mod & (KMOD_CTRL)))
-		{
-		    bsx += sdl_wheel;
-		}
-		else if(sdl_mod & (KMOD_CTRL) && !(sdl_mod & (KMOD_SHIFT)))
-		{
-		    bsy += sdl_wheel;
-		}
-                if(bsx>1180)
-                    bsx = 1180;
-                if(bsx<0)
-                    bsx = 0;
-		if(bsy>1180)
-                    bsy = 1180;
-                if(bsy<0)
-                    bsy = 0;
-                sdl_wheel = 0;
-                /*if(su >= PT_NUM) {
-                	if(sl < PT_NUM)
-                		su = sl;
-                	if(sr < PT_NUM)
-                		su = sr;
-                }*/
-            }
-        }
-
-        bq = b;
-        b = SDL_GetMouseState(&x, &y);
-
-        for(i=0; i<SC_TOTAL; i++)
-        {
-            draw_menu(vid_buf, i, active_menu);
-        }
-
-        for(i=0; i<SC_TOTAL; i++)
-        {
-            if(!b&&x>=sdl_scale*(XRES-2) && x<sdl_scale*(XRES+BARSIZE-1) &&y>= sdl_scale*((i*16)+YRES+MENUSIZE-16-(SC_TOTAL*16)) && y<sdl_scale*((i*16)+YRES+MENUSIZE-16-(SC_TOTAL*16)+15))
-            {
-                active_menu = i;
-            }
-        }
-        menu_ui_v3(vid_buf, active_menu, &sl, &sr, b, bq, x, y);
-
-        if(zoom_en && x>=sdl_scale*zoom_wx && y>=sdl_scale*zoom_wy
-                && x<sdl_scale*(zoom_wx+ZFACTOR*ZSIZE)
-                && y<sdl_scale*(zoom_wy+ZFACTOR*ZSIZE))
-        {
-            x = (((x/sdl_scale-zoom_wx)/ZFACTOR)+zoom_x)*sdl_scale;
-            y = (((y/sdl_scale-zoom_wy)/ZFACTOR)+zoom_y)*sdl_scale;
-        }
-        if(y>0 && y<sdl_scale*YRES && x>0 && x<sdl_scale*XRES)
-        {
-            int cr;
-	    if(photons[y/sdl_scale][x/sdl_scale]){
-		cr = photons[y/sdl_scale][x/sdl_scale];
-	    }else{
-		cr = pmap[y/sdl_scale][x/sdl_scale];
-	    }
-            if(!((cr>>8)>=NPART || !cr))
-            {
-#ifdef BETA
-		if(DEBUG_MODE)
-                {
-                    int tctype = parts[cr>>8].ctype;
-                    if(tctype>=PT_NUM)
-                        tctype = 0;
-                    sprintf(heattext, "%s (%s), Pressure: %3.2f, Temp: %4.2f C, Life: %d", ptypes[cr&0xFF].name, ptypes[tctype].name, pv[(y/sdl_scale)/CELL][(x/sdl_scale)/CELL], parts[cr>>8].temp-273.15f, parts[cr>>8].life);
-			//sprintf(heattext, "%s (%s), Pressure: %3.2f, Temp: %4.2f C, Life: %d", ptypes[cr&0xFF].name, ptypes[parts[cr>>8].ctype].name, pv[(y/sdl_scale)/CELL][(x/sdl_scale)/CELL], parts[cr>>8].temp-273.15f, parts[cr>>8].life);
-		} else
-                sprintf(heattext, "%s, Pressure: %3.2f, Temp: %4.2f C, Life: %d", ptypes[cr&0xFF].name, pv[(y/sdl_scale)/CELL][(x/sdl_scale)/CELL], parts[cr>>8].temp-273.15f, parts[cr>>8].life);
-#else
-		if(DEBUG_MODE)
-                {
-                    int tctype = parts[cr>>8].ctype;
-                    if(tctype>=PT_NUM)
-                        tctype = 0;
-                    sprintf(heattext, "%s (%s), Pressure: %3.2f, Temp: %4.2f C, Life: %d,tmp: %d", ptypes[cr&0xFF].name, ptypes[tctype].name, pv[(y/sdl_scale)/CELL][(x/sdl_scale)/CELL], parts[cr>>8].temp-273.15f, parts[cr>>8].life,parts[cr>>8].tmp);
-			//sprintf(heattext, "%s (%s), Pressure: %3.2f, Temp: %4.2f C, Life: %d", ptypes[cr&0xFF].name, ptypes[parts[cr>>8].ctype].name, pv[(y/sdl_scale)/CELL][(x/sdl_scale)/CELL], parts[cr>>8].temp-273.15f, parts[cr>>8].life);
-		} else {
-			sprintf(heattext, "%s, Pressure: %3.2f, Temp: %4.2f C", ptypes[cr&0xFF].name, pv[(y/sdl_scale)/CELL][(x/sdl_scale)/CELL], parts[cr>>8].temp-273.15f);
-                }
-#endif
-            }
-            else
-            {
-                sprintf(heattext, "Empty, Pressure: %3.2f", pv[(y/sdl_scale)/CELL][(x/sdl_scale)/CELL]);
-            }
-        }
-        mx = x;
-        my = y;
-        if(update_flag)
-        {
-            info_box(vid_buf, "Finalizing update...");
-            if(last_major>SAVE_VERSION || (last_major==SAVE_VERSION && last_minor>=MINOR_VERSION))
-            {
-                update_cleanup();
-                error_ui(vid_buf, 0, "Update failed - try downloading a new version.");
-            }
-            else
-            {
-                if(update_finish())
-                    error_ui(vid_buf, 0, "Update failed - try downloading a new version.");
-                else
-                    info_ui(vid_buf, "Update success", "You have successfully updated the Powder Toy!");
-            }
-            update_flag = 0;
-        }
-
-        if(b && !bq && x>=(XRES-19-old_ver_len)*sdl_scale &&
-                x<=(XRES-14)*sdl_scale && y>=(YRES-22)*sdl_scale && y<=(YRES-9)*sdl_scale && old_version)
-        {
-            tmp = malloc(64);
-#ifdef BETA
-            if(is_beta)
-            {
-                sprintf(tmp, "Your version: %d (Beta %d), new version: %d (Beta %d).", SAVE_VERSION, MINOR_VERSION, major, minor);
-            }
-            else
-            {
-                sprintf(tmp, "Your version: %d (Beta %d), new version: %d.%d.", SAVE_VERSION, MINOR_VERSION, major, minor);
-            }
-#else
-            sprintf(tmp, "Your version: %d.%d, new version: %d.%d.", SAVE_VERSION, MINOR_VERSION, major, minor);
-#endif
-            if(confirm_ui(vid_buf, "Do you want to update The Powder Toy?", tmp, "Update"))
-            {
-                free(tmp);
-                tmp = download_ui(vid_buf, my_uri, &i);
-                if(tmp)
-                {
-                    save_presets(1);
-                    if(update_start(tmp, i))
-                    {
-                        update_cleanup();
-                        save_presets(0);
-                        error_ui(vid_buf, 0, "Update failed - try downloading a new version.");
-                    }
-                    else
-                        return 0;
-                }
-            }
-            else
-                free(tmp);
-        }
-        if(y>=sdl_scale*(YRES+(MENUSIZE-20)))
-        {
-            if(x>=189*sdl_scale && x<=202*sdl_scale && svf_login && svf_open && svf_myvote==0)
-            {
-                db = svf_own ? 275 : 272;
-                if(da < 51)
-                    da ++;
-            }
-            else if(x>=204 && x<=217 && svf_login && svf_open && svf_myvote==0)
-            {
-                db = svf_own ? 275 : 272;
-                if(da < 51)
-                    da ++;
-            }
-            else if(x>=189 && x<=217 && svf_login && svf_open && svf_myvote!=0)
-            {
-                db = (svf_myvote==1) ? 273 : 274;
-                if(da < 51)
-                    da ++;
-            }
-            else if(x>=219*sdl_scale && x<=((XRES+BARSIZE-(510-349))*sdl_scale) && svf_login && svf_open)
-            {
-                db = svf_own ? 257 : 256;
-                if(da < 51)
-                    da ++;
-            }
-            else if(x>=((XRES+BARSIZE-(510-351))*sdl_scale) && x<((XRES+BARSIZE-(510-366))*sdl_scale))
-            {
-                db = 270;
-                if(da < 51)
-                    da ++;
-            }
-            else if(x>=((XRES+BARSIZE-(510-367))*sdl_scale) && x<((XRES+BARSIZE-(510-383))*sdl_scale))
-            {
-                db = 266;
-                if(da < 51)
-                    da ++;
-            }
-            else if(x>=37*sdl_scale && x<=187*sdl_scale && svf_login)
-            {
-                db = 259;
-                if(svf_open && svf_own && x<=55*sdl_scale)
-                    db = 258;
-                if(da < 51)
-                    da ++;
-            }
-            else if(x>=((XRES+BARSIZE-(510-385))*sdl_scale) && x<=((XRES+BARSIZE-(510-476))*sdl_scale))
-            {
-                db = svf_login ? 261 : 260;
-                if(svf_admin)
-                {
-                    db = 268;
-                }
-                else if(svf_mod)
-                {
-                    db = 271;
-                }
-                if(da < 51)
-                    da ++;
-            }
-            else if(x>=sdl_scale && x<=17*sdl_scale)
-            {
-                db = 262;
-                if(da < 51)
-                    da ++;
-            }
-            else if(x>=((XRES+BARSIZE-(510-494))*sdl_scale) && x<=((XRES+BARSIZE-(510-509))*sdl_scale))
-            {
-                db = sys_pause ? 264 : 263;
-                if(da < 51)
-                    da ++;
-            }
-            else if(x>=((XRES+BARSIZE-(510-476))*sdl_scale) && x<=((XRES+BARSIZE-(510-491))*sdl_scale))
-            {
-                db = 267;
-                if(da < 51)
-                    da ++;
-            }
-            else if(x>=19*sdl_scale && x<=35*sdl_scale && svf_open)
-            {
-                db = 265;
-                if(da < 51)
-                    da ++;
-            }
-            else if(da > 0)
-                da --;
-        }
-        else if(da > 0)
-            da --;
-
-        if(!sdl_zoom_trig && zoom_en==1)
-            zoom_en = 0;
-
-        if(sdl_key==Z_keysym && zoom_en==2)
-            zoom_en = 1;
-
-        if(load_mode)
-        {
-            load_x = CELL*((mx/sdl_scale-load_w/2+CELL/2)/CELL);
-            load_y = CELL*((my/sdl_scale-load_h/2+CELL/2)/CELL);
-            if(load_x+load_w>XRES) load_x=XRES-load_w;
-            if(load_y+load_h>YRES) load_y=YRES-load_h;
-            if(load_x<0) load_x=0;
-            if(load_y<0) load_y=0;
-            if(bq==1 && !b)
-            {
-                parse_save(load_data, load_size, 0, load_x, load_y);
-                free(load_data);
-                free(load_img);
-                load_mode = 0;
-            }
-            else if(bq==4 && !b)
-            {
-                free(load_data);
-                free(load_img);
-                load_mode = 0;
-            }
-        }
-        else if(save_mode==1)
-        {
-            save_x = (mx/sdl_scale)/CELL;
-            save_y = (my/sdl_scale)/CELL;
-            if(save_x >= XRES/CELL) save_x = XRES/CELL-1;
-            if(save_y >= YRES/CELL) save_y = YRES/CELL-1;
-            save_w = 1;
-            save_h = 1;
-            if(b==1)
-            {
-                save_mode = 2;
-            }
-            else if(b==4)
-            {
-                save_mode = 0;
-                copy_mode = 0;
-            }
-        }
-        else if(save_mode==2)
-        {
-            save_w = (mx/sdl_scale+CELL/2)/CELL - save_x;
-            save_h = (my/sdl_scale+CELL/2)/CELL - save_y;
-            if(save_w>XRES/CELL) save_w = XRES/CELL;
-            if(save_h>YRES/CELL) save_h = YRES/CELL;
-            if(save_w<1) save_w = 1;
-            if(save_h<1) save_h = 1;
-            if(!b)
-            {
-                if(copy_mode==1)
-                {
-                    clipboard_data=build_save(&clipboard_length, save_x*CELL, save_y*CELL, save_w*CELL, save_h*CELL);
-                    clipboard_ready = 1;
-                    save_mode = 0;
-                    copy_mode = 0;
-                }
-                else if(copy_mode==2)
-                {
-                    clipboard_data=build_save(&clipboard_length, save_x*CELL, save_y*CELL, save_w*CELL, save_h*CELL);
-                    clipboard_ready = 1;
-                    save_mode = 0;
-                    copy_mode = 0;
-                    clear_area(save_x*CELL, save_y*CELL, save_w*CELL, save_h*CELL);
-                }
-		else if(copy_mode==3)//rotation
-                {
-			if(save_h>save_w)
-				save_w = save_h;
-		    rotate_area(save_x*CELL, save_y*CELL, save_w*CELL, save_w*CELL,0);//just do squares for now
-		    save_mode = 0;
-		    copy_mode = 0;			
-		}
-		else if(copy_mode==4)//invertion
-                {
-			if(save_h>save_w)
-				save_w = save_h;
-		    rotate_area(save_x*CELL, save_y*CELL, save_w*CELL, save_w*CELL,1);//just do squares for now
-		    save_mode = 0;
-		    copy_mode = 0;			
-		}
-                else
-                {
-                    stamp_save(save_x*CELL, save_y*CELL, save_w*CELL, save_h*CELL);
-                    save_mode = 0;
-                }
-            }
-        }
-        else if(sdl_zoom_trig && zoom_en<2)
-        {
-            x /= sdl_scale;
-            y /= sdl_scale;
-            x -= ZSIZE/2;
-            y -= ZSIZE/2;
-            if(x<0) x=0;
-            if(y<0) y=0;
-            if(x>XRES-ZSIZE) x=XRES-ZSIZE;
-            if(y>YRES-ZSIZE) y=YRES-ZSIZE;
-            zoom_x = x;
-            zoom_y = y;
-            zoom_wx = (x<XRES/2) ? XRES-ZSIZE*ZFACTOR : 0;
-            zoom_wy = 0;
-            zoom_en = 1;
-            if(!b && bq)
-                zoom_en = 2;
-        }
-        else if(b)
-        {
-            if(it > 50)
-                it = 50;
-            x /= sdl_scale;
-            y /= sdl_scale;
-            if(y>=YRES+(MENUSIZE-20))
-            {
-                if(!lb)
-                {
-                    if(x>=189 && x<=202 && svf_login && svf_open && svf_myvote==0 && svf_own==0)
-                    {
-                        if(execute_vote(vid_buf, svf_id, "Up"))
-                        {
-                            svf_myvote = 1;
-                        }
-                    }
-                    if(x>=204 && x<=217 && svf_login && svf_open && svf_myvote==0 && svf_own==0)
-                    {
-                        if(execute_vote(vid_buf, svf_id, "Down"))
-                        {
-                            svf_myvote = -1;
-                        }
-                    }
-                    if(x>=219 && x<=(XRES+BARSIZE-(510-349)) && svf_login && svf_open)
-                        tag_list_ui(vid_buf);
-                    if(x>=(XRES+BARSIZE-(510-351)) && x<(XRES+BARSIZE-(510-366)) && !bq)
-                    {
-                        legacy_enable = !legacy_enable;
-                    }
-                    if(x>=(XRES+BARSIZE-(510-367)) && x<=(XRES+BARSIZE-(510-383)) && !bq)
-                    {
-                        memset(signs, 0, sizeof(signs));
-                        memset(pv, 0, sizeof(pv));
-                        memset(vx, 0, sizeof(vx));
-                        memset(vy, 0, sizeof(vy));
-                        memset(fvx, 0, sizeof(fvx));
-                        memset(fvy, 0, sizeof(fvy));
-                        memset(bmap, 0, sizeof(bmap));
-                        memset(emap, 0, sizeof(emap));
-                        memset(parts, 0, sizeof(particle)*NPART);
-                        for(i=0; i<NPART-1; i++)
-                            parts[i].life = i+1;
-                        parts[NPART-1].life = -1;
-                        pfree = 0;
-
-                        legacy_enable = 0;
-                        svf_myvote = 0;
-                        svf_open = 0;
-                        svf_publish = 0;
-                        svf_own = 0;
-                        svf_id[0] = 0;
-                        svf_name[0] = 0;
-                        svf_tags[0] = 0;
-						svf_description[0] = 0;
-						gravityMode = 1;
->>>>>>> 2d79fa5c
 						isplayer2 = 0;
 						isplayer = 0;
 						ISSPAWN1 = 0;
@@ -2649,7 +2083,7 @@
 					if (x>=19 && x<=35 && svf_last && svf_open && !bq) {
 						//int tpval = sys_pause;
 						parse_save(svf_last, svf_lsize, 1, 0, 0);
-						for(j= 0;j<99;j++){ //reset wifi on reload
+						for (j= 0; j<99; j++) { //reset wifi on reload
 							wireless[j][0] = 0;
 							wireless[j][1] = 0;
 						}
@@ -2667,7 +2101,6 @@
 								set_cmode((cmode+(CM_COUNT-1)) % CM_COUNT);
 							}
 						}
-<<<<<<< HEAD
 						save_presets(0);
 					}
 					if (x>=(XRES+BARSIZE-(510-494)) && x<=(XRES+BARSIZE-(510-509)) && !bq)
@@ -2740,6 +2173,8 @@
 							c = 0;
 						if (c!=WL_STREAM+100&&c!=SPC_AIR&&c!=SPC_HEAT&&c!=SPC_COOL&&c!=SPC_VACUUM&&!REPLACE_MODE)
 							flood_parts(x, y, c, -1, -1);
+						if (c==SPC_HEAT || c==SPC_COOL)
+							create_parts(x, y, bsx, bsy, c);
 						lx = x;
 						ly = y;
 						lb = 0;
@@ -2926,268 +2361,6 @@
 		if (old_version)
 		{
 			clearrect(vid_buf, XRES-21-old_ver_len, YRES-24, old_ver_len+9, 17);
-=======
-                        save_presets(0);
-                    }
-                    if(x>=(XRES+BARSIZE-(510-494)) && x<=(XRES+BARSIZE-(510-509)) && !bq)
-                        sys_pause = !sys_pause;
-                    lb = 0;
-                }
-            }
-            else if(y<YRES)
-            {
-                c = (b&1) ? sl : sr;
-                su = c;
-                if(c==WL_SIGN+100)
-                {
-                    if(!bq)
-                        add_sign_ui(vid_buf, x, y);
-                }
-                else if(lb)
-                {
-                    if(lm == 1)
-                    {
-                        xor_line(lx, ly, x, y, vid_buf);
-                        if(c==WL_FAN+100 && lx>=0 && ly>=0 && lx<XRES && ly<YRES && bmap[ly/CELL][lx/CELL]==WL_FAN)
-                        {
-                            nfvx = (x-lx)*0.005f;
-                            nfvy = (y-ly)*0.005f;
-                            flood_parts(lx, ly, WL_FANHELPER, -1, WL_FAN);
-                            for(j=0; j<YRES/CELL; j++)
-                                for(i=0; i<XRES/CELL; i++)
-                                    if(bmap[j][i] == WL_FANHELPER)
-                                    {
-                                        fvx[j][i] = nfvx;
-                                        fvy[j][i] = nfvy;
-                                        bmap[j][i] = WL_FAN;
-                                    }
-                        }
-                    }
-                    else if(lm == 2)
-                    {
-                        xor_line(lx, ly, lx, y, vid_buf);
-                        xor_line(lx, y, x, y, vid_buf);
-                        xor_line(x, y, x, ly, vid_buf);
-                        xor_line(x, ly, lx, ly, vid_buf);
-                    }
-                    else
-                    {
-                        create_line(lx, ly, x, y, bsx, bsy, c);
-                        lx = x;
-                        ly = y;
-                    }
-                }
-                else
-                {
-                    if((sdl_mod & (KMOD_LSHIFT|KMOD_RSHIFT)) && !(sdl_mod & (KMOD_LCTRL|KMOD_RCTRL|KMOD_LALT)))
-                    {
-                        lx = x;
-                        ly = y;
-                        lb = b;
-                        lm = 1;
-                    }
-                    else if((sdl_mod & (KMOD_LCTRL|KMOD_RCTRL)) && !(sdl_mod & (KMOD_LSHIFT|KMOD_RSHIFT)))
-                    {
-                        lx = x;
-                        ly = y;
-                        lb = b;
-                        lm = 2;
-                    }
-                    else if((sdl_mod & (KMOD_LCTRL|KMOD_RCTRL)) && (sdl_mod & (KMOD_LSHIFT|KMOD_RSHIFT)) && !(sdl_mod & (KMOD_LALT)))
-                    {
-			if(sdl_mod & (KMOD_CAPS))
-				c = 0;
-                        if(c!=WL_STREAM+100&&c!=SPC_AIR&&c!=SPC_HEAT&&c!=SPC_COOL&&c!=SPC_VACUUM&&!REPLACE_MODE)
-                            flood_parts(x, y, c, -1, -1);
-			if(c==SPC_HEAT || c==SPC_COOL)
-			    create_parts(x, y, bsx, bsy, c);
-                        lx = x;
-                        ly = y;
-                        lb = 0;
-                        lm = 0;
-                    }
-                    else if(((sdl_mod & (KMOD_LALT|KMOD_RALT)) && !(sdl_mod & (KMOD_SHIFT))) || b==SDL_BUTTON_MIDDLE)
-                    {
-                        if(y>0 && y<sdl_scale*YRES && x>0 && x<sdl_scale*XRES)
-                        {
-                            int cr;
-                            cr = pmap[y][x];
-                            if(!((cr>>8)>=NPART || !cr))
-                            {
-                                c = sl = cr&0xFF;
-                            }
-                            else
-                            {
-                                //Something
-                            }
-                        }
-                        lx = x;
-                        ly = y;
-                        lb = 0;
-                        lm = 0;
-                    }
-                    else
-                    {
-                        //Copy state before drawing any particles (for undo)7
-                        int cbx, cby, cbi;
-
-                        for(cbi=0; cbi<NPART; cbi++)
-                            cb_parts[cbi] = parts[cbi];
-
-                        for(cby = 0; cby<YRES; cby++)
-                            for(cbx = 0; cbx<XRES; cbx++)
-                                cb_pmap[cby][cbx] = pmap[cby][cbx];
-
-                        for(cby = 0; cby<(YRES/CELL); cby++)
-                            for(cbx = 0; cbx<(XRES/CELL); cbx++)
-                            {
-                                cb_vx[cby][cbx] = vx[cby][cbx];
-                                cb_vy[cby][cbx] = vy[cby][cbx];
-                                cb_pv[cby][cbx] = pv[cby][cbx];
-                                cb_bmap[cby][cbx] = bmap[cby][cbx];
-                                cb_emap[cby][cbx] = emap[cby][cbx];
-                            }
-
-                        create_parts(x, y, bsx, bsy, c);
-                        lx = x;
-                        ly = y;
-                        lb = b;
-                        lm = 0;
-                    }
-                }
-            }
-        }
-        else
-        {
-            if(lb && lm)
-            {
-                x /= sdl_scale;
-                y /= sdl_scale;
-                c = (lb&1) ? sl : sr;
-                su = c;
-                if(lm == 1)
-                {
-                    if(c!=WL_FAN+100 || lx<0 || ly<0 || lx>=XRES || ly>=YRES || bmap[ly/CELL][lx/CELL]!=WL_FAN)
-                        create_line(lx, ly, x, y, bsx, bsy, c);
-                }
-                else
-                    create_box(lx, ly, x, y, c);
-                lm = 0;
-            }
-            lb = 0;
-        }
-
-        if(load_mode)
-        {
-            draw_image(vid_buf, load_img, load_x, load_y, load_w, load_h, 128);
-            xor_rect(vid_buf, load_x, load_y, load_w, load_h);
-        }
-
-        if(save_mode)
-        {
-	    if(copy_mode==3||copy_mode==4)//special drawing for rotate, can remove once it can do rectangles
-	    {
-		    if(save_h>save_w)
-				save_w = save_h;
-		    xor_rect(vid_buf, save_x*CELL, save_y*CELL, save_w*CELL, save_w*CELL);
-	    }
-	    else
-		    xor_rect(vid_buf, save_x*CELL, save_y*CELL, save_w*CELL, save_h*CELL);
-            da = 51;
-            db = 269;
-        }
-
-        if(zoom_en!=1 && !load_mode && !save_mode)
-        {
-            render_cursor(vid_buf, mx/sdl_scale, my/sdl_scale, su, bsx, bsy);
-            mousex = mx/sdl_scale;
-            mousey = my/sdl_scale;
-        }
-
-        if(zoom_en)
-            render_zoom(vid_buf);
-
-        if(da)
-            switch(db)
-            {
-            case 256:
-                drawtext(vid_buf, 16, YRES-24, "Add simulation tags.", 255, 255, 255, da*5);
-                break;
-            case 257:
-                drawtext(vid_buf, 16, YRES-24, "Add and remove simulation tags.", 255, 255, 255, da*5);
-                break;
-            case 258:
-                drawtext(vid_buf, 16, YRES-24, "Save the simulation under the current name.", 255, 255, 255, da*5);
-                break;
-            case 259:
-                drawtext(vid_buf, 16, YRES-24, "Save the simulation under a new name.", 255, 255, 255, da*5);
-                break;
-            case 260:
-                drawtext(vid_buf, 16, YRES-24, "Sign into the Simulation Server.", 255, 255, 255, da*5);
-                break;
-            case 261:
-                drawtext(vid_buf, 16, YRES-24, "Sign into the Simulation Server under a new name.", 255, 255, 255, da*5);
-                break;
-            case 262:
-                drawtext(vid_buf, 16, YRES-24, "Find & open a simulation", 255, 255, 255, da*5);
-                break;
-            case 263:
-                drawtext(vid_buf, 16, YRES-24, "Pause the simulation", 255, 255, 255, da*5);
-                break;
-            case 264:
-                drawtext(vid_buf, 16, YRES-24, "Resume the simulation", 255, 255, 255, da*5);
-                break;
-            case 265:
-                drawtext(vid_buf, 16, YRES-24, "Reload the simulation", 255, 255, 255, da*5);
-                break;
-            case 266:
-                drawtext(vid_buf, 16, YRES-24, "Erase all particles and walls", 255, 255, 255, da*5);
-                break;
-            case 267:
-                drawtext(vid_buf, 16, YRES-24, "Change display mode", 255, 255, 255, da*5);
-                break;
-            case 268:
-                drawtext(vid_buf, 16, YRES-24, "Annuit C\245ptis", 255, 255, 255, da*5);
-                break;
-            case 269:
-                drawtext(vid_buf, 16, YRES-24, "Click-and-drag to specify a rectangle to copy (right click = cancel).", 255, 216, 32, da*5);
-                break;
-            case 270:
-                drawtext(vid_buf, 16, YRES-24, "Enable or disable compatability mode (disables heat simulation).", 255, 255, 255, da*5);
-                break;
-            case 271:
-                drawtext(vid_buf, 16, YRES-24, "You're a moderator", 255, 255, 255, da*5);
-                break;
-            case 272:
-                drawtext(vid_buf, 16, YRES-24, "Like/Dislike this save.", 255, 255, 255, da*5);
-                break;
-            case 273:
-                drawtext(vid_buf, 16, YRES-24, "You like this.", 255, 255, 255, da*5);
-                break;
-            case 274:
-                drawtext(vid_buf, 16, YRES-24, "You dislike this.", 255, 255, 255, da*5);
-                break;
-            case 275:
-                drawtext(vid_buf, 16, YRES-24, "You cannot vote on your own save.", 255, 255, 255, da*5);
-                break;
-            default:
-                drawtext(vid_buf, 16, YRES-24, (char *)ptypes[db].descs, 255, 255, 255, da*5);
-            }
-        if(itc)
-        {
-            itc--;
-            drawtext(vid_buf, (XRES-textwidth(itc_msg))/2, ((YRES/2)-10), itc_msg, 255, 255, 255, itc>51?255:itc*5);
-        }
-        if(it)
-        {
-            it--;
-            drawtext(vid_buf, 16, 20, it_msg, 255, 255, 255, it>51?255:it*5);
-        }
-
-        if(old_version)
-        {
-            clearrect(vid_buf, XRES-21-old_ver_len, YRES-24, old_ver_len+9, 17);
->>>>>>> 2d79fa5c
 #ifdef BETA
 			if (is_beta)
 			{
