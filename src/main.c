/**
 * Powder Toy - Main source
 *
 * Copyright (c) 2008 - 2010 Stanislaw Skowronek.
 * Copyright (c) 2010 Simon Robertshaw
 * Copyright (c) 2010 Skresanov Savely
 * Copyright (c) 2010 Bryan Hoyle
 * Copyright (c) 2010 Nathan Cousins
 * Copyright (c) 2010 cracker64
 *
 * This program is free software; you can redistribute it and/or modify
 * it under the terms of the GNU General Public License as published by
 * the Free Software Foundation; either version 2 of the License, or
 * (at your option) any later version.
 *
 * This program is distributed in the hope that it will be useful,
 * but WITHOUT ANY WARRANTY; without even the implied warranty of
 * MERCHANTABILITY or FITNESS FOR A PARTICULAR PURPOSE.  See the
 * GNU General Public License for more details.
 *
 * You should have received a copy of the GNU General Public License
 * along with this program; if not, write to the Free Software
 * Foundation, Inc., 51 Franklin Street, Fifth Floor, Boston, MA  02111-1301  USA
 */

#include "Python.h"
<<<<<<< HEAD
=======
#include "pyconsole.h"

>>>>>>> 04f4a0d9
#include <stdio.h>
#include <stdlib.h>
#include <string.h>
#include <math.h>
#include <SDL/SDL.h>
#include <SDL/SDL_audio.h>
#include <bzlib.h>
#include <time.h>

#ifdef WIN32
#include <direct.h>
#else
#include <sys/stat.h>
#include <unistd.h>
#endif

#include <misc.h>
#include <font.h>
#include <defines.h>
#include <powder.h>
#include <graphics.h>
#include <version.h>
#include <http.h>
#include <md5.h>
#include <update.h>
#include <hmap.h>
#include <air.h>
#include <icon.h>

#define NUM_SOUNDS 2
struct sample {
	Uint8 *data;
	Uint32 dpos;
	Uint32 dlen;
} sounds[NUM_SOUNDS];

void mixaudio(void *unused, Uint8 *stream, int len)
{
	int i;
	Uint32 amount;

	for ( i=0; i<NUM_SOUNDS; ++i ) {
		amount = (sounds[i].dlen-sounds[i].dpos);
		if ( amount > len ) {
			amount = len;
		}
		SDL_MixAudio(stream, &sounds[i].data[sounds[i].dpos], amount, SDL_MIX_MAXVOLUME);
		sounds[i].dpos += amount;
	}
}

void play_sound(char *file)
{
	int index;
	SDL_AudioSpec wave;
	Uint8 *data;
	Uint32 dlen;
	SDL_AudioCVT cvt;

	if (!sound_enable) return;

	/* Look for an empty (or finished) sound slot */
	for ( index=0; index<NUM_SOUNDS; ++index ) {
		if ( sounds[index].dpos == sounds[index].dlen ) {
			break;
		}
	}
	if ( index == NUM_SOUNDS )
		return;

	/* Load the sound file and convert it to 16-bit stereo at 22kHz */
	if ( SDL_LoadWAV(file, &wave, &data, &dlen) == NULL ) {
		fprintf(stderr, "Couldn't load %s: %s\n", file, SDL_GetError());
		return;
	}
	SDL_BuildAudioCVT(&cvt, wave.format, wave.channels, wave.freq,
	                  AUDIO_S16,   2,             22050);
	cvt.buf = malloc(dlen*cvt.len_mult);
	memcpy(cvt.buf, data, dlen);
	cvt.len = dlen;
	SDL_ConvertAudio(&cvt);
	SDL_FreeWAV(data);

	/* Put the sound data in the slot (it starts playing immediately) */
	if ( sounds[index].data ) {
		free(sounds[index].data);
	}
	SDL_LockAudio();
	sounds[index].data = cvt.buf;
	sounds[index].dlen = cvt.len_cvt;
	sounds[index].dpos = 0;
	SDL_UnlockAudio();
}

static const char *it_msg =
    "\brThe Powder Toy - http://powdertoy.co.uk, irc.freenode.net #powder\n"
    "\x7F\x7F\x7F\x7F\x7F\x7F\x7F\x7F\x7F\x7F\x7F\x7F\x7F\x7F\x7F\x7F\x7F\x7F\x7F\n"
    "\n"
    "\bgControl+C/V/X are Copy, Paste and cut respectively.\n"
    "\bgTo choose a material, hover over one of the icons on the right, it will show a selection of elements in that group.\n"
    "\bgPick your material from the menu using mouse left/right buttons.\n"
    "Draw freeform lines by dragging your mouse left/right button across the drawing area.\n"
    "Shift+drag will create straight lines of particles.\n"
    "Ctrl+drag will result in filled rectangles.\n"
    "Ctrl+Shift+click will flood-fill a closed area.\n"
    "Ctrl+Z will act as Undo.\n"
    "Middle click or Alt+Click to \"sample\" the particles.\n"
    "\n\boUse 'Z' for a zoom tool. Click to make the drawable zoom window stay around. Use the wheel to change the zoom strength\n"
    "Use 'S' to save parts of the window as 'stamps'.\n"
    "'L' will load the most recent stamp, 'K' shows a library of stamps you saved.\n"
    "'C' will cycle the display mode (Fire, Blob, Velocity, etc.). The numbers on the keyboard do the same\n"
    "Use the mouse scroll wheel to change the tool size for particles.\n"
    "The spacebar can be used to pause physics.\n"
    "'P' will take a screenshot and save it into the current directory.\n"
    "\n"
    "\bgCopyright (c) 2008-11 Stanislaw K Skowronek (\brhttp://powder.unaligned.org\bg, \bbirc.unaligned.org #wtf\bg)\n"
    "\bgCopyright (c) 2010-11 Simon Robertshaw, Skresanov Savely, cracker64, Bryan Hoyle, Nathan Cousins, jacksonmj\n"
    "\n"
    "\bgTo use online features such as saving, you need to register at: \brhttp://powdertoy.co.uk/Register.html"
    ;

typedef struct
{
	int start, inc;
	pixel *vid;
} upstruc;

#ifdef BETA
static const char *old_ver_msg_beta = "A new beta is available - click here!";
#endif
static const char *old_ver_msg = "A new version is available - click here!";
float mheat = 0.0f;

int do_open = 0;
int sys_pause = 0;
int legacy_enable = 0; //Used to disable new features such as heat, will be set by commandline or save.
int death = 0, framerender = 0;
int amd = 1;
int FPSB = 0;
int MSIGN =-1;
//int CGOL = 0;
//int GSPEED = 1;//causes my .exe to crash..
int sound_enable = 0;
int file_script = 0;

sign signs[MAXSIGNS];

int numCores = 4;

int core_count()
{
	int numCPU = 1;
#ifdef MT
#ifdef WIN32
	SYSTEM_INFO sysinfo;
	GetSystemInfo( &sysinfo );
	numCPU = sysinfo.dwNumberOfProcessors;
#else
#ifdef MACOSX
	numCPU = 4;
#else
	numCPU = sysconf( _SC_NPROCESSORS_ONLN );
#endif
#endif

	printf("Cpus: %d\n", numCPU);
	if (numCPU>1)
		printf("Multithreading enabled\n");
	else
		printf("Multithreading disabled\n");
#endif
	return numCPU;
}

int mousex = 0, mousey = 0;  //They contain mouse position
int kiosk_enable = 0;

void sdl_seticon(void)
{
#ifdef WIN32
	//SDL_Surface *icon = SDL_CreateRGBSurfaceFrom(app_icon_w32, 32, 32, 32, 128, 0x000000FF, 0x0000FF00, 0x00FF0000, 0xFF000000);
	//SDL_WM_SetIcon(icon, NULL/*app_icon_mask*/);
#else
#ifdef MACOSX
	//SDL_Surface *icon = SDL_CreateRGBSurfaceFrom(app_icon_w32, 32, 32, 32, 128, 0x000000FF, 0x0000FF00, 0x00FF0000, 0xFF000000);
	//SDL_WM_SetIcon(icon, NULL/*app_icon_mask*/);
#else
	SDL_Surface *icon = SDL_CreateRGBSurfaceFrom(app_icon, 16, 16, 32, 128, 0x000000FF, 0x0000FF00, 0x00FF0000, 0xFF000000);
	SDL_WM_SetIcon(icon, NULL/*app_icon_mask*/);
#endif
#endif
}

int frame_idx=0;
void dump_frame(pixel *src, int w, int h, int pitch)
{
	char frame_name[32];
	int j,i;
	unsigned char c[3];
	FILE *f;
	sprintf(frame_name,"frame%04d.ppm",frame_idx);
	f=fopen(frame_name,"wb");
	fprintf(f,"P6\n%d %d\n255\n",w,h);
	for (j=0; j<h; j++)
	{
		for (i=0; i<w; i++)
		{
			c[0] = PIXR(src[i]);
			c[1] = PIXG(src[i]);
			c[2] = PIXB(src[i]);
			fwrite(c,3,1,f);
		}
		src+=pitch;
	}
	fclose(f);
	frame_idx++;
}

/***********************************************************
 *                    STATE MANAGEMENT                     *
 ***********************************************************/

void *build_thumb(int *size, int bzip2)
{
	unsigned char *d=calloc(1,XRES*YRES), *c;
	int i,j,x,y;
	for (i=0; i<NPART; i++)
		if (parts[i].type)
		{
			x = (int)(parts[i].x+0.5f);
			y = (int)(parts[i].y+0.5f);
			if (x>=0 && x<XRES && y>=0 && y<YRES)
				d[x+y*XRES] = parts[i].type;
		}
	for (y=0; y<YRES/CELL; y++)
		for (x=0; x<XRES/CELL; x++)
			if (bmap[y][x])
				for (j=0; j<CELL; j++)
					for (i=0; i<CELL; i++)
						d[x*CELL+i+(y*CELL+j)*XRES] = 0xFF;
	j = XRES*YRES;

	if (bzip2)
	{
		i = (j*101+99)/100 + 608;
		c = malloc(i);

		c[0] = 0x53;
		c[1] = 0x68;
		c[2] = 0x49;
		c[3] = 0x74;
		c[4] = PT_NUM;
		c[5] = CELL;
		c[6] = XRES/CELL;
		c[7] = YRES/CELL;

		i -= 8;

		if (BZ2_bzBuffToBuffCompress((char *)(c+8), (unsigned *)&i, (char *)d, j, 9, 0, 0) != BZ_OK)
		{
			free(d);
			free(c);
			return NULL;
		}
		free(d);
		*size = i+8;
		return c;
	}

	*size = j;
	return d;
}

void *build_save(int *size, int x0, int y0, int w, int h)
{
	unsigned char *d=calloc(1,3*(XRES/CELL)*(YRES/CELL)+(XRES*YRES)*11+MAXSIGNS*262), *c;
	int i,j,x,y,p=0,*m=calloc(XRES*YRES, sizeof(int));
	int bx0=x0/CELL, by0=y0/CELL, bw=(w+CELL-1)/CELL, bh=(h+CELL-1)/CELL;

	// normalize coordinates
	x0 = bx0*CELL;
	y0 = by0*CELL;
	w  = bw *CELL;
	h  = bh *CELL;

	// save the required air state
	for (y=by0; y<by0+bh; y++)
		for (x=bx0; x<bx0+bw; x++)
			d[p++] = bmap[y][x];
	for (y=by0; y<by0+bh; y++)
		for (x=bx0; x<bx0+bw; x++)
			if (bmap[y][x]==WL_FAN||bmap[y][x]==4)
			{
				i = (int)(fvx[y][x]*64.0f+127.5f);
				if (i<0) i=0;
				if (i>255) i=255;
				d[p++] = i;
			}
	for (y=by0; y<by0+bh; y++)
		for (x=bx0; x<bx0+bw; x++)
			if (bmap[y][x]==WL_FAN||bmap[y][x]==4)
			{
				i = (int)(fvy[y][x]*64.0f+127.5f);
				if (i<0) i=0;
				if (i>255) i=255;
				d[p++] = i;
			}

	// save the particle map
	for (i=0; i<NPART; i++)
		if (parts[i].type)
		{
			x = (int)(parts[i].x+0.5f);
			y = (int)(parts[i].y+0.5f);
			if (x>=x0 && x<x0+w && y>=y0 && y<y0+h) {
				if (!m[(x-x0)+(y-y0)*w] ||
				        parts[m[(x-x0)+(y-y0)*w]-1].type == PT_PHOT)
					m[(x-x0)+(y-y0)*w] = i+1;
			}
		}
	for (j=0; j<w*h; j++)
	{
		i = m[j];
		if (i)
			d[p++] = parts[i-1].type;
		else
			d[p++] = 0;
	}

	// save particle properties
	for (j=0; j<w*h; j++)
	{
		i = m[j];
		if (i)
		{
			i--;
			x = (int)(parts[i].vx*16.0f+127.5f);
			y = (int)(parts[i].vy*16.0f+127.5f);
			if (x<0) x=0;
			if (x>255) x=255;
			if (y<0) y=0;
			if (y>255) y=255;
			d[p++] = x;
			d[p++] = y;
		}
	}
	for (j=0; j<w*h; j++)
	{
		i = m[j];
		if (i) {
			//Everybody loves a 16bit int
			//d[p++] = (parts[i-1].life+3)/4;
			int ttlife = (int)parts[i-1].life;
			d[p++] = ((ttlife&0xFF00)>>8);
			d[p++] = (ttlife&0x00FF);
		}
	}
	for (j=0; j<w*h; j++)
	{
		i = m[j];
		if (i) {
			//Now saving tmp!
			//d[p++] = (parts[i-1].life+3)/4;
			int tttmp = (int)parts[i-1].tmp;
			d[p++] = ((tttmp&0xFF00)>>8);
			d[p++] = (tttmp&0x00FF);
		}
	}
	for (j=0; j<w*h; j++)
	{
		i = m[j];
		if (i)
		{
			//New Temperature saving uses a 16bit unsigned int for temperatures, giving a precision of 1 degree versus 36 for the old format
			int tttemp = (int)parts[i-1].temp;
			d[p++] = ((tttemp&0xFF00)>>8);
			d[p++] = (tttemp&0x00FF);
		}
	}
	for (j=0; j<w*h; j++)
	{
		i = m[j];
		if (i && (parts[i-1].type==PT_CLNE || parts[i-1].type==PT_PCLN || parts[i-1].type==PT_BCLN || parts[i-1].type==PT_SPRK || parts[i-1].type==PT_LAVA || parts[i-1].type==PT_PIPE))
			d[p++] = parts[i-1].ctype;
	}

	j = 0;
	for (i=0; i<MAXSIGNS; i++)
		if (signs[i].text[0] &&
		        signs[i].x>=x0 && signs[i].x<x0+w &&
		        signs[i].y>=y0 && signs[i].y<y0+h)
			j++;
	d[p++] = j;
	for (i=0; i<MAXSIGNS; i++)
		if (signs[i].text[0] &&
		        signs[i].x>=x0 && signs[i].x<x0+w &&
		        signs[i].y>=y0 && signs[i].y<y0+h)
		{
			d[p++] = (signs[i].x-x0);
			d[p++] = (signs[i].x-x0)>>8;
			d[p++] = (signs[i].y-y0);
			d[p++] = (signs[i].y-y0)>>8;
			d[p++] = signs[i].ju;
			x = strlen(signs[i].text);
			d[p++] = x;
			memcpy(d+p, signs[i].text, x);
			p+=x;
		}

	i = (p*101+99)/100 + 612;
	c = malloc(i);

	//New file header uses PSv, replacing fuC. This is to detect if the client uses a new save format for temperatures
	//This creates a problem for old clients, that display and "corrupt" error instead of a "newer version" error
	
	c[0] = 0x50;	//0x66;
	c[1] = 0x53;	//0x75;
	c[2] = 0x76;	//0x43;
	c[3] = legacy_enable|((sys_pause<<1)&0x02)|((gravityMode<<2)&0x0C)|((airMode<<4)&0x70);
	c[4] = SAVE_VERSION;
	c[5] = CELL;
	c[6] = bw;
	c[7] = bh;
	c[8] = p;
	c[9] = p >> 8;
	c[10] = p >> 16;
	c[11] = p >> 24;

	i -= 12;

	if (BZ2_bzBuffToBuffCompress((char *)(c+12), (unsigned *)&i, (char *)d, p, 9, 0, 0) != BZ_OK)
	{
		free(d);
		free(c);
		return NULL;
	}
	free(d);

	*size = i+12;
	return c;
}

int parse_save(void *save, int size, int replace, int x0, int y0)
{
	unsigned char *d,*c=save;
	int q,i,j,k,x,y,p=0,*m=calloc(XRES*YRES, sizeof(int)), ver, pty, ty, legacy_beta=0;
	int bx0=x0/CELL, by0=y0/CELL, bw, bh, w, h;
	int fp[NPART], nf=0, new_format = 0, ttv = 0;

	//New file header uses PSv, replacing fuC. This is to detect if the client uses a new save format for temperatures
	//This creates a problem for old clients, that display and "corrupt" error instead of a "newer version" error

	if (size<16)
		return 1;
	if (!(c[2]==0x43 && c[1]==0x75 && c[0]==0x66) && !(c[2]==0x76 && c[1]==0x53 && c[0]==0x50))
		return 1;
	if (c[2]==0x76 && c[1]==0x53 && c[0]==0x50) {
		new_format = 1;
	}
	if (c[4]>SAVE_VERSION)
		return 2;
	ver = c[4];

	if (ver<34)
	{
		legacy_enable = 1;
	}
	else
	{
		if (ver>=44) {
			legacy_enable = c[3]&0x01;
			if (!sys_pause) {
				sys_pause = (c[3]>>1)&0x01;
			}
			if(ver>=46 && replace) {
				gravityMode = ((c[3]>>2)&0x03);// | ((c[3]>>2)&0x01);
				airMode = ((c[3]>>4)&0x07);// | ((c[3]>>4)&0x02) | ((c[3]>>4)&0x01);
			}
		} else {
			if (c[3]==1||c[3]==0) {
				legacy_enable = c[3];
			} else {
				legacy_beta = 1;
			}
		}
	}

	bw = c[6];
	bh = c[7];
	if (bx0+bw > XRES/CELL)
		bx0 = XRES/CELL - bw;
	if (by0+bh > YRES/CELL)
		by0 = YRES/CELL - bh;
	if (bx0 < 0)
		bx0 = 0;
	if (by0 < 0)
		by0 = 0;

	if (c[5]!=CELL || bx0+bw>XRES/CELL || by0+bh>YRES/CELL)
		return 3;
	i = (unsigned)c[8];
	i |= ((unsigned)c[9])<<8;
	i |= ((unsigned)c[10])<<16;
	i |= ((unsigned)c[11])<<24;
	d = malloc(i);
	if (!d)
		return 1;

	if (BZ2_bzBuffToBuffDecompress((char *)d, (unsigned *)&i, (char *)(c+12), size-12, 0, 0))
		return 1;
	size = i;

	if (size < bw*bh)
		return 1;

	// normalize coordinates
	x0 = bx0*CELL;
	y0 = by0*CELL;
	w  = bw *CELL;
	h  = bh *CELL;

	if (replace)
	{
		if(ver<46){
			gravityMode = 0;
			airMode = 0;
		}
		memset(bmap, 0, sizeof(bmap));
		memset(emap, 0, sizeof(emap));
		memset(signs, 0, sizeof(signs));
		memset(parts, 0, sizeof(particle)*NPART);
		memset(pmap, 0, sizeof(pmap));
		memset(vx, 0, sizeof(vx));
		memset(vy, 0, sizeof(vy));
		memset(pv, 0, sizeof(pv));
		memset(photons, 0, sizeof(photons));
		memset(wireless, 0, sizeof(wireless));
		memset(gol2, 0, sizeof(gol2));
		memset(portal, 0, sizeof(portal));
		death = death2 = ISSPAWN1 = ISSPAWN2 = 0;
	}

	// make a catalog of free parts
	memset(pmap, 0, sizeof(pmap));
	for (i=0; i<NPART; i++)
		if (parts[i].type)
		{
			x = (int)(parts[i].x+0.5f);
			y = (int)(parts[i].y+0.5f);
			pmap[y][x] = (i<<8)|1;
		}
		else
			fp[nf++] = i;

	// load the required air state
	for (y=by0; y<by0+bh; y++)
		for (x=bx0; x<bx0+bw; x++)
		{
			if (d[p])
			{
				bmap[y][x] = d[p];
				if (bmap[y][x]==1)
					bmap[y][x]=WL_WALL;
				if (bmap[y][x]==2)
					bmap[y][x]=WL_DESTROYALL;
				if (bmap[y][x]==3)
					bmap[y][x]=WL_ALLOWLIQUID;
				if (bmap[y][x]==4)
					bmap[y][x]=WL_FAN;
				if (bmap[y][x]==5)
					bmap[y][x]=WL_STREAM;
				if (bmap[y][x]==6)
					bmap[y][x]=WL_DETECT;
				if (bmap[y][x]==7)
					bmap[y][x]=WL_EWALL;
				if (bmap[y][x]==8)
					bmap[y][x]=WL_WALLELEC;
				if (bmap[y][x]==9)
					bmap[y][x]=WL_ALLOWAIR;
				if (bmap[y][x]==10)
					bmap[y][x]=WL_ALLOWSOLID;
				if (bmap[y][x]==11)
					bmap[y][x]=WL_ALLOWALLELEC;
				if (bmap[y][x]==12)
					bmap[y][x]=WL_EHOLE;
				if (bmap[y][x]==13)
					bmap[y][x]=WL_ALLOWGAS;
			}

			p++;
		}
	for (y=by0; y<by0+bh; y++)
		for (x=bx0; x<bx0+bw; x++)
			if (d[(y-by0)*bw+(x-bx0)]==4||d[(y-by0)*bw+(x-bx0)]==WL_FAN)
			{
				if (p >= size)
					goto corrupt;
				fvx[y][x] = (d[p++]-127.0f)/64.0f;
			}
	for (y=by0; y<by0+bh; y++)
		for (x=bx0; x<bx0+bw; x++)
			if (d[(y-by0)*bw+(x-bx0)]==4||d[(y-by0)*bw+(x-bx0)]==WL_FAN)
			{
				if (p >= size)
					goto corrupt;
				fvy[y][x] = (d[p++]-127.0f)/64.0f;
			}

	// load the particle map
	i = 0;
	pty = p;
	for (y=y0; y<y0+h; y++)
		for (x=x0; x<x0+w; x++)
		{
			if (p >= size)
				goto corrupt;
			j=d[p++];
			if (j >= PT_NUM) {
				//TODO: Possibly some server side translation
				j = PT_DUST;//goto corrupt;
			}
			gol[x][y]=0;
			if (j)// && !(isplayer == 1 && j==PT_STKM))
			{
				if (pmap[y][x])
				{
					k = pmap[y][x]>>8;
					parts[k].type = j;
					if (j == PT_PHOT)
						parts[k].ctype = 0x3fffffff;
					parts[k].x = (float)x;
					parts[k].y = (float)y;
					m[(x-x0)+(y-y0)*w] = k+1;
				}
				else if (i < nf)
				{
					parts[fp[i]].type = j;
					if (j == PT_COAL)
						parts[fp[i]].tmp = 50;
					if (j == PT_FUSE)
						parts[fp[i]].tmp = 50;
					if (j == PT_PHOT)
						parts[fp[i]].ctype = 0x3fffffff;
					parts[fp[i]].x = (float)x;
					parts[fp[i]].y = (float)y;
					m[(x-x0)+(y-y0)*w] = fp[i]+1;
					i++;
				}
				else
					m[(x-x0)+(y-y0)*w] = NPART+1;
			}
		}

	// load particle properties
	for (j=0; j<w*h; j++)
	{
		i = m[j];
		if (i)
		{
			i--;
			if (p+1 >= size)
				goto corrupt;
			if (i < NPART)
			{
				parts[i].vx = (d[p++]-127.0f)/16.0f;
				parts[i].vy = (d[p++]-127.0f)/16.0f;
				if (parts[i].type == PT_STKM)
				{
					//player[2] = PT_DUST;

					player[3] = parts[i].x-1;  //Setting legs positions
					player[4] = parts[i].y+6;
					player[5] = parts[i].x-1;
					player[6] = parts[i].y+6;

					player[7] = parts[i].x-3;
					player[8] = parts[i].y+12;
					player[9] = parts[i].x-3;
					player[10] = parts[i].y+12;

					player[11] = parts[i].x+1;
					player[12] = parts[i].y+6;
					player[13] = parts[i].x+1;
					player[14] = parts[i].y+6;

					player[15] = parts[i].x+3;
					player[16] = parts[i].y+12;
					player[17] = parts[i].x+3;
					player[18] = parts[i].y+12;

				}
				if (parts[i].type == PT_STKM2)
				{
					//player[2] = PT_DUST;

					player2[3] = parts[i].x-1;  //Setting legs positions
					player2[4] = parts[i].y+6;
					player2[5] = parts[i].x-1;
					player2[6] = parts[i].y+6;

					player2[7] = parts[i].x-3;
					player2[8] = parts[i].y+12;
					player2[9] = parts[i].x-3;
					player2[10] = parts[i].y+12;

					player2[11] = parts[i].x+1;
					player2[12] = parts[i].y+6;
					player2[13] = parts[i].x+1;
					player2[14] = parts[i].y+6;

					player2[15] = parts[i].x+3;
					player2[16] = parts[i].y+12;
					player2[17] = parts[i].x+3;
					player2[18] = parts[i].y+12;

				}
			}
			else
				p += 2;
		}
	}
	for (j=0; j<w*h; j++)
	{
		i = m[j];
		if (i)
		{
			if (ver>=44) {
				if (p >= size) {
					goto corrupt;
				}
				if (i <= NPART) {
					ttv = (d[p++])<<8;
					ttv |= (d[p++]);
					parts[i-1].life = ttv;
				} else {
					p+=2;
				}
			} else {
				if (p >= size)
					goto corrupt;
				if (i <= NPART)
					parts[i-1].life = d[p++]*4;
				else
					p++;
			}
		}
	}
	if (ver>=44) {
		for (j=0; j<w*h; j++)
		{
			i = m[j];
			if (i)
			{
				if (p >= size) {
					goto corrupt;
				}
				if (i <= NPART) {
					ttv = (d[p++])<<8;
					ttv |= (d[p++]);
					parts[i-1].tmp = ttv;
					if(ptypes[parts[i-1].type].properties&PROP_LIFE && !parts[i-1].tmp)
						for(q = 1; q<=NGOL ; q++) {
							if(parts[i-1].type==goltype[q-1] && grule[q][9]==2)
								parts[i-1].tmp = grule[q][9]-1;
						}
				} else {
					p+=2;
				}
			}
		}
	}
	for (j=0; j<w*h; j++)
	{
		i = m[j];
		ty = d[pty+j];
		if (i)
		{
			if (ver>=34&&legacy_beta==0)
			{
				if (p >= size)
				{
					goto corrupt;
				}
				if (i <= NPART)
				{
					if (ver>=42) {
						if (new_format) {
							ttv = (d[p++])<<8;
							ttv |= (d[p++]);
							if (parts[i-1].type==PT_PUMP) {
								parts[i-1].temp = ttv + 0.15;//fix PUMP saved at 0, so that it loads at 0.
							} else {
								parts[i-1].temp = ttv;
							}
						} else {
							parts[i-1].temp = (d[p++]*((MAX_TEMP+(-MIN_TEMP))/255))+MIN_TEMP;
						}
					} else {
						parts[i-1].temp = ((d[p++]*((O_MAX_TEMP+(-O_MIN_TEMP))/255))+O_MIN_TEMP)+273;
					}
				}
				else
				{
					p++;
					if (new_format) {
						p++;
					}
				}
			}
			else
			{
				parts[i-1].temp = ptypes[parts[i-1].type].heat;
			}
		}
	}
	for (j=0; j<w*h; j++)
	{
		i = m[j];
		ty = d[pty+j];
		if (i && (ty==PT_CLNE || (ty==PT_PCLN && ver>=43) || (ty==PT_BCLN && ver>=44) || (ty==PT_SPRK && ver>=21) || (ty==PT_LAVA && ver>=34) || (ty==PT_PIPE && ver>=43)))
		{
			if (p >= size)
				goto corrupt;
			if (i <= NPART)
				parts[i-1].ctype = d[p++];
			else
				p++;
		}
	}

	if (p >= size)
		goto version1;
	j = d[p++];
	for (i=0; i<j; i++)
	{
		if (p+6 > size)
			goto corrupt;
		for (k=0; k<MAXSIGNS; k++)
			if (!signs[k].text[0])
				break;
		x = d[p++];
		x |= ((unsigned)d[p++])<<8;
		if (k<MAXSIGNS)
			signs[k].x = x+x0;
		x = d[p++];
		x |= ((unsigned)d[p++])<<8;
		if (k<MAXSIGNS)
			signs[k].y = x+y0;
		x = d[p++];
		if (k<MAXSIGNS)
			signs[k].ju = x;
		x = d[p++];
		if (p+x > size)
			goto corrupt;
		if (k<MAXSIGNS)
		{
			memcpy(signs[k].text, d+p, x);
			signs[k].text[x] = 0;
		}
		p += x;
	}

version1:
	free(d);

	return 0;

corrupt:
	if (replace)
	{
		legacy_enable = 0;
		memset(signs, 0, sizeof(signs));
		memset(parts, 0, sizeof(particle)*NPART);
		memset(bmap, 0, sizeof(bmap));
	}
	return 1;
}

// stamps library

stamp stamps[STAMP_MAX];//[STAMP_X*STAMP_Y];

int stamp_count = 0;

unsigned last_time=0, last_name=0;
void stamp_gen_name(char *fn)
{
	unsigned t=(unsigned)time(NULL);

	if (last_time!=t)
	{
		last_time=t;
		last_name=0;
	}
	else
		last_name++;

	sprintf(fn, "%08x%02x", last_time, last_name);
}

void stamp_update(void)
{
	FILE *f;
	int i;
	f=fopen("stamps" PATH_SEP "stamps.def", "wb");
	if (!f)
		return;
	for (i=0; i<STAMP_MAX; i++)
	{
		if (!stamps[i].name[0])
			break;
		if (stamps[i].dodelete!=1)
		{
			fwrite(stamps[i].name, 1, 10, f);
		}
	}
	fclose(f);
}

void stamp_gen_thumb(int i)
{
	char fn[64];
	void *data;
	int size, factor_x, factor_y;
	pixel *tmp;

	if (stamps[i].thumb)
	{
		free(stamps[i].thumb);
		stamps[i].thumb = NULL;
	}

	sprintf(fn, "stamps" PATH_SEP "%s.stm", stamps[i].name);
	data = file_load(fn, &size);

	if (data)
	{
		stamps[i].thumb = prerender_save(data, size, &(stamps[i].thumb_w), &(stamps[i].thumb_h));
		if (stamps[i].thumb && (stamps[i].thumb_w>XRES/GRID_S || stamps[i].thumb_h>YRES/GRID_S))
		{
			factor_x = ceil((float)stamps[i].thumb_w/(float)(XRES/GRID_S));
			factor_y = ceil((float)stamps[i].thumb_h/(float)(YRES/GRID_S));
			if (factor_y > factor_x)
				factor_x = factor_y;
			tmp = rescale_img(stamps[i].thumb, stamps[i].thumb_w, stamps[i].thumb_h, &(stamps[i].thumb_w), &(stamps[i].thumb_h), factor_x);
			free(stamps[i].thumb);
			stamps[i].thumb = tmp;
		}
	}

	free(data);
}

int clipboard_ready = 0;
void *clipboard_data = 0;
int clipboard_length = 0;

void stamp_save(int x, int y, int w, int h)
{
	FILE *f;
	int n;
	char fn[64], sn[16];
	void *s=build_save(&n, x, y, w, h);

#ifdef WIN32
	_mkdir("stamps");
#else
	mkdir("stamps", 0755);
#endif

	stamp_gen_name(sn);
	sprintf(fn, "stamps" PATH_SEP "%s.stm", sn);

	f = fopen(fn, "wb");
	if (!f)
		return;
	fwrite(s, n, 1, f);
	fclose(f);

	free(s);

	if (stamps[STAMP_MAX-1].thumb)
		free(stamps[STAMP_MAX-1].thumb);
	memmove(stamps+1, stamps, sizeof(struct stamp)*(STAMP_MAX-1));
	memset(stamps, 0, sizeof(struct stamp));
	if (stamp_count<STAMP_MAX)
		stamp_count++;

	strcpy(stamps[0].name, sn);
	stamp_gen_thumb(0);

	stamp_update();
}

void *stamp_load(int i, int *size)
{
	void *data;
	char fn[64];
	struct stamp tmp;

	if (!stamps[i].thumb || !stamps[i].name[0])
		return NULL;

	sprintf(fn, "stamps" PATH_SEP "%s.stm", stamps[i].name);
	data = file_load(fn, size);
	if (!data)
		return NULL;

	if (i>0)
	{
		memcpy(&tmp, stamps+i, sizeof(struct stamp));
		memmove(stamps+1, stamps, sizeof(struct stamp)*i);
		memcpy(stamps, &tmp, sizeof(struct stamp));

		stamp_update();
	}

	return data;
}

void stamp_init(void)
{
	int i;
	FILE *f;

	memset(stamps, 0, sizeof(stamps));

	f=fopen("stamps" PATH_SEP "stamps.def", "rb");
	if (!f)
		return;
	for (i=0; i<STAMP_MAX; i++)
	{
		fread(stamps[i].name, 1, 10, f);
		if (!stamps[i].name[0])
			break;
		stamp_count++;
		stamp_gen_thumb(i);
	}
	fclose(f);
}

void del_stamp(int d)
{
	stamps[d].dodelete = 1;
	stamp_update();
	stamp_count = 0;
	stamp_init();
}

void thumb_cache_inval(char *id);

char *thumb_cache_id[THUMB_CACHE_SIZE];
void *thumb_cache_data[THUMB_CACHE_SIZE];
int thumb_cache_size[THUMB_CACHE_SIZE];
int thumb_cache_lru[THUMB_CACHE_SIZE];

void thumb_cache_inval(char *id)
{
	int i,j;
	for (i=0; i<THUMB_CACHE_SIZE; i++)
		if (thumb_cache_id[i] && !strcmp(id, thumb_cache_id[i]))
			break;
	if (i >= THUMB_CACHE_SIZE)
		return;
	free(thumb_cache_id[i]);
	free(thumb_cache_data[i]);
	thumb_cache_id[i] = NULL;
	for (j=0; j<THUMB_CACHE_SIZE; j++)
		if (thumb_cache_lru[j] > thumb_cache_lru[i])
			thumb_cache_lru[j]--;
}
void thumb_cache_add(char *id, void *thumb, int size)
{
	int i,m=-1,j=-1;
	thumb_cache_inval(id);
	for (i=0; i<THUMB_CACHE_SIZE; i++)
	{
		if (!thumb_cache_id[i])
			break;
		if (thumb_cache_lru[i] > m)
		{
			m = thumb_cache_lru[i];
			j = i;
		}
	}
	if (i >= THUMB_CACHE_SIZE)
	{
		thumb_cache_inval(thumb_cache_id[j]);
		i = j;
	}
	for (j=0; j<THUMB_CACHE_SIZE; j++)
		thumb_cache_lru[j] ++;
	thumb_cache_id[i] = mystrdup(id);
	thumb_cache_data[i] = malloc(size);
	memcpy(thumb_cache_data[i], thumb, size);
	thumb_cache_size[i] = size;
	thumb_cache_lru[i] = 0;
}
int thumb_cache_find(char *id, void **thumb, int *size)
{
	int i,j;
	for (i=0; i<THUMB_CACHE_SIZE; i++)
		if (thumb_cache_id[i] && !strcmp(id, thumb_cache_id[i]))
			break;
	if (i >= THUMB_CACHE_SIZE)
		return 0;
	for (j=0; j<THUMB_CACHE_SIZE; j++)
		if (thumb_cache_lru[j] < thumb_cache_lru[i])
			thumb_cache_lru[j]++;
	thumb_cache_lru[i] = 0;
	*thumb = malloc(thumb_cache_size[i]);
	*size = thumb_cache_size[i];
	memcpy(*thumb, thumb_cache_data[i], *size);
	return 1;
}

char http_proxy_string[256] = "";

unsigned char last_major=0, last_minor=0, update_flag=0;

char *tag = "(c) 2008-9 Stanislaw Skowronek";
int itc = 0;
char itc_msg[64] = "[?]";

char my_uri[] = "http://" SERVER "/Update.api?Action=Download&Architecture="
#if defined WIN32
                "Windows32"
#elif defined LIN32
                "Linux32"
#elif defined LIN64
                "Linux64"
#elif defined MACOSX
                "MacOSX"
#else
                "Unknown"
#endif
                "&InstructionSet="
#if defined X86_SSE3
                "SSE3"
#elif defined X86_SSE2
                "SSE2"
#elif defined X86_SSE
                "SSE"
#else
                "SSE"
#endif
                ;

                
char console_error[255] = "";

/* 
 * PYTHON FUNCTIONS
 * instructions on making a function callable from python:
 * first you make a function that accepts (PyObject *self, PyObject *args) as arguments
 * then you use PyArg_ParseTuple to parse the arguments, handle everything the function should do.
 * register the function by adding a line to static PyMethodDef EmbMethods[] = {
 * the line should look like this:
 * {"PyFunctionname", Functionname, METH_VARARGS,"short help string"},
 * for more information on the PyWhatever functions look here:
 * http://docs.python.org/extending/extending.html
 */

//functions callable from python:
static PyObject*
<<<<<<< HEAD
emb_create(PyObject *self, PyObject *args)
{
    int x,y,t;
    if(!PyArg_ParseTuple(args, "III:create",&x,&y,&t))
        return NULL;
    //
=======
emb_create(PyObject *self, PyObject *args, PyObject *keywds)
{
    int x,y,t;
    char *name = "";
    char *kwlist[] = {"x","y","t","name", NULL};
    if(!PyArg_ParseTupleAndKeywords(args, keywds, "II|Is:create",kwlist, &x,&y,&t,&name))
        return NULL;
    //
    if(strcmp(name,"")!=0)
    	console_parse_type(name, &t, console_error);
>>>>>>> 04f4a0d9
    return Py_BuildValue("i",create_part(-1,x,y,t));
}
//sys_pause = !sys_pause
emb_pause(PyObject *self, PyObject *args)
{
    int x,y,t;
    if(!PyArg_ParseTuple(args, ":unpause"))
        return NULL;
    //
    sys_pause=1;
    return Py_BuildValue("i",1);
}

emb_unpause(PyObject *self, PyObject *args)
{
    int x,y,t;
    if(!PyArg_ParseTuple(args, ":pause"))
        return NULL;
    //
    sys_pause=0;
    return Py_BuildValue("i",1);
}

emb_toggle_pause(PyObject *self, PyObject *args)
{
    int x,y,t;
    if(!PyArg_ParseTuple(args, ":toggle_pause"))
        return NULL;
    //
    sys_pause=!sys_pause;
    return Py_BuildValue("i",1);
}

//console_mode

emb_toggle_console(PyObject *self, PyObject *args)
{
    int x,y,t;
    if(!PyArg_ParseTuple(args, ":toggle_console"))
        return NULL;
    //
    console_mode=!console_mode;
    return Py_BuildValue("i",1);
}

emb_open_console(PyObject *self, PyObject *args)
{
    int x,y,t;
    if(!PyArg_ParseTuple(args, ":toggle_console"))
        return NULL;
    //
    console_mode=1;
    return Py_BuildValue("i",1);
}

emb_close_console(PyObject *self, PyObject *args)
{
    int x,y,t;
    if(!PyArg_ParseTuple(args, ":toggle_console"))
        return NULL;
    //
    console_mode=0;
    return Py_BuildValue("i",1);
}


emb_log(PyObject *self, PyObject *args)
{
    char *buffer;
    if(!PyArg_ParseTuple(args, "s:log",&buffer))
        return NULL;
    //
    strcpy(console_error,buffer);
    puts(buffer);
    return Py_BuildValue("i",1);
}

char console_more=0;

emb_console_more(PyObject *self, PyObject *args)
{
    if(!PyArg_ParseTuple(args, ":log"))
        return NULL;
    //
    console_more=1;
    return Py_BuildValue("i",1);
}

emb_console_less(PyObject *self, PyObject *args)
{
    if(!PyArg_ParseTuple(args, ":log"))
        return NULL;
    //
    console_more=0;
    return Py_BuildValue("i",1);
}

//drawtext(vid_buf, 15, 175-(cc*12), currentcommand->command, 255, 255, 255, 255);


emb_reset_pressure(PyObject *self, PyObject *args)
{
    if(!PyArg_ParseTuple(args, ":reset_pressure"))
        return NULL;
    //
        for (int nx = 0; nx<XRES/CELL; nx++)
            for (int ny = 0; ny<YRES/CELL; ny++)
            {
                pv[ny][nx] = 0;
            }
    return Py_BuildValue("i",1);
}

emb_reset_velocity(PyObject *self, PyObject *args)
{
    if(!PyArg_ParseTuple(args, ":reset_velocity"))
        return NULL;
    //
        for (int nx = 0; nx<XRES/CELL; nx++)
            for (int ny = 0; ny<YRES/CELL; ny++)
            {
                vx[ny][nx] = 0;
                vy[ny][nx] = 0;
            }
    return Py_BuildValue("i",1);
}

emb_reset_sparks(PyObject *self, PyObject *args)
{
    if(!PyArg_ParseTuple(args, ":reset_sparks"))
        return NULL;
    //
        for(int i=0; i<NPART; i++)
        {
            if(parts[i].type==PT_SPRK)
            {
                parts[i].type = parts[i].ctype;
                parts[i].life = 4;
            }
        }
    return Py_BuildValue("i",1);
}

<<<<<<< HEAD
emb_set_life(PyObject *self, PyObject *args)
{
    int i,life,j;
    if(!PyArg_ParseTuple(args, "II:set_life",&j,&life))
        return NULL;
    //
        if(j==-1)
=======
emb_set_life(PyObject *self, PyObject *args, PyObject *keywds)
{
    int i = -1,life,j,x=-1,y=-1;
    char *name = "";
    char *kwlist[] = {"setto", "from", "i", "x", "y", NULL};
    if(!PyArg_ParseTupleAndKeywords(args, keywds, "I|sIII:set_type",kwlist ,&life,&name,&i,&x,&y))
        return NULL;
    //
    if(strcmp(name,"")==0 && x==-1 && y==-1 && i==-1)
	return Py_BuildValue("s","Need more args(coords,i,or a particle name)");
        if(strcmp(name,"all")==0)
>>>>>>> 04f4a0d9
        {
            for(i=0; i<NPART; i++)
            {
                if(parts[i].type)
                    parts[i].life = life;
            }
        }
<<<<<<< HEAD
        else
=======
        else if(console_parse_type(name, &j, console_error))
>>>>>>> 04f4a0d9
        {
            for(i=0; i<NPART; i++)
            {
                if(parts[i].type == j)
                    parts[i].life = life;
            }
        }
<<<<<<< HEAD
        return Py_BuildValue("i",1);
}

emb_set_type(PyObject *self, PyObject *args)
{
    int i,life,j;
    if(!PyArg_ParseTuple(args, "II:set_type",&j,&life))
        return NULL;
    //
        if(j==-1)
=======
	else if(i!=-1)
	{
		if(parts[i].type != PT_NONE)
			parts[i].life = life;

	}
	else if(x!=-1 && y!=-1 && x>=0 && x<XRES && y>=0 && y<YRES)
	{
		if(parts[pmap[y][x]>>8].type != PT_NONE)
			parts[pmap[y][x]>>8].life = life;
	}
        return Py_BuildValue("i",1);
}

emb_set_type(PyObject *self, PyObject *args, PyObject *keywds)
{
    int i = -1,life,j=-1,x=-1,y=-1;
    char *name = "";
    char *type = "";
    char *kwlist[] = {"setto", "settoint", "from", "i", "x", "y", NULL};
    if(!PyArg_ParseTupleAndKeywords(args, keywds, "|sIsIII:set_type",kwlist ,&type,&life,&name,&i,&x,&y))
        return NULL;
    //
    if(strcmp(name,"")==0 && x==-1 && y==-1 && i==-1 && j==-1)
	return Py_BuildValue("s","Need more args(coords,i,or a particle name)");
	console_parse_type(type, &life, console_error);
        if(strcmp(name,"all")==0)
>>>>>>> 04f4a0d9
        {
            for(i=0; i<NPART; i++)
            {
                if(parts[i].type)
                    parts[i].type = life;
            }
        }
<<<<<<< HEAD
        else
=======
        else if(console_parse_type(name, &j, console_error))
>>>>>>> 04f4a0d9
        {
            for(i=0; i<NPART; i++)
            {
                if(parts[i].type == j)
                    parts[i].type = life;
            }
        }
<<<<<<< HEAD
        return Py_BuildValue("i",1);
}

emb_set_temp(PyObject *self, PyObject *args)
{
    int i,life,j;
    if(!PyArg_ParseTuple(args, "II:set_temp",&j,&life))
        return NULL;
    //
        if(j==-1)
=======
	else if(i!=-1)
	{
		if(parts[i].type != PT_NONE)
			parts[i].type = life;

	}
	else if(x!=-1 && y!=-1 && x>=0 && x<XRES && y>=0 && y<YRES)
	{
		if(parts[pmap[y][x]>>8].type != PT_NONE)
			parts[pmap[y][x]>>8].type = life;
	}
        return Py_BuildValue("i",1);
}

emb_set_temp(PyObject *self, PyObject *args, PyObject *keywds)
{
    int i = -1,life,j,x=-1,y=-1;
    char *name = "";
    char *kwlist[] = {"setto", "from", "i", "x", "y", NULL};
    if(!PyArg_ParseTupleAndKeywords(args, keywds, "I|sIII:set_type",kwlist ,&life,&name,&i,&x,&y))
        return NULL;
    //
    if(strcmp(name,"")==0 && x==-1 && y==-1 && i==-1)
	return Py_BuildValue("s","Need more args(coords,i,or a particle name)");
        if(strcmp(name,"all")==0)
>>>>>>> 04f4a0d9
        {
            for(i=0; i<NPART; i++)
            {
                if(parts[i].type)
                    parts[i].temp = life;
            }
        }
<<<<<<< HEAD
        else
=======
        else if(console_parse_type(name, &j, console_error))
>>>>>>> 04f4a0d9
        {
            for(i=0; i<NPART; i++)
            {
                if(parts[i].type == j)
                    parts[i].temp = life;
            }
        }
<<<<<<< HEAD
        return Py_BuildValue("i",1);
}

emb_set_tmp(PyObject *self, PyObject *args)
{
    int i,life,j;
    if(!PyArg_ParseTuple(args, "II:set_tmp",&j,&life))
        return NULL;
    //
        if(j==-1)
=======
	else if(i!=-1)
	{
		if(parts[i].type != PT_NONE)
			parts[i].temp = life;

	}
	else if(x!=-1 && y!=-1 && x>=0 && x<XRES && y>=0 && y<YRES)
	{
		if(parts[pmap[y][x]>>8].type != PT_NONE)
			parts[pmap[y][x]>>8].temp = life;
	}
        return Py_BuildValue("i",1);
}

emb_set_tmp(PyObject *self, PyObject *args, PyObject *keywds)
{
    int i = -1,life,j,x=-1,y=-1;
    char *name = "";
    char *kwlist[] = {"setto", "from", "i", "x", "y", NULL};
    if(!PyArg_ParseTupleAndKeywords(args, keywds, "I|sIII:set_type",kwlist ,&life,&name,&i,&x,&y))
        return NULL;
    //
    if(strcmp(name,"")==0 && x==-1 && y==-1 && i==-1)
	return Py_BuildValue("s","Need more args(coords,i,or a particle name)");
        if(strcmp(name,"all")==0)
>>>>>>> 04f4a0d9
        {
            for(i=0; i<NPART; i++)
            {
                if(parts[i].type)
                    parts[i].tmp = life;
            }
        }
<<<<<<< HEAD
        else
=======
        else if(console_parse_type(name, &j, console_error))
>>>>>>> 04f4a0d9
        {
            for(i=0; i<NPART; i++)
            {
                if(parts[i].type == j)
                    parts[i].tmp = life;
            }
        }
<<<<<<< HEAD
        return Py_BuildValue("i",1);
}

emb_set_x(PyObject *self, PyObject *args)
{
    int i,life,j;
    if(!PyArg_ParseTuple(args, "II:set_x",&j,&life))
        return NULL;
    //
        if(j==-1)
=======
	else if(i!=-1)
	{
		if(parts[i].type != PT_NONE)
			parts[i].tmp = life;

	}
	else if(x!=-1 && y!=-1 && x>=0 && x<XRES && y>=0 && y<YRES)
	{
		if(parts[pmap[y][x]>>8].type != PT_NONE)
			parts[pmap[y][x]>>8].tmp = life;
	}
        return Py_BuildValue("i",1);
}

emb_set_x(PyObject *self, PyObject *args, PyObject *keywds)
{
    int i = -1,life,j,x=-1,y=-1;
    char *name = "";
    char *type = "";
    char *kwlist[] = {"setto", "from", "i", "x", "y", NULL};
    if(!PyArg_ParseTupleAndKeywords(args, keywds, "I|sIII:set_type",kwlist ,&life,&name,&i,&x,&y))
        return NULL;
    //
    if(strcmp(name,"")==0 && x==-1 && y==-1 && i==-1)
	return Py_BuildValue("s","Need more args(coords,i,or a particle name)");
        if(strcmp(name,"all")==0)
>>>>>>> 04f4a0d9
        {
            for(i=0; i<NPART; i++)
            {
                if(parts[i].type)
                    parts[i].x = life;
            }
        }
<<<<<<< HEAD
        else
=======
        else if(console_parse_type(name, &j, console_error))
>>>>>>> 04f4a0d9
        {
            for(i=0; i<NPART; i++)
            {
                if(parts[i].type == j)
                    parts[i].x = life;
            }
        }
<<<<<<< HEAD
        return Py_BuildValue("i",1);
}

emb_set_y(PyObject *self, PyObject *args)
{
    int i,life,j;
    if(!PyArg_ParseTuple(args, "II:set_y",&j,&life))
        return NULL;
    //
        if(j==-1)
=======
	else if(i!=-1)
	{
		if(parts[i].type != PT_NONE)
			parts[i].x = life;

	}
	else if(x!=-1 && y!=-1 && x>=0 && x<XRES && y>=0 && y<YRES)
	{
		if(parts[pmap[y][x]>>8].type != PT_NONE)
			parts[pmap[y][x]>>8].x = life;
	}
        return Py_BuildValue("i",1);
}

emb_set_y(PyObject *self, PyObject *args, PyObject *keywds)
{
    int i = -1,life,j,x=-1,y=-1;
    char *name = "";
    char *kwlist[] = {"setto", "from", "i", "x", "y", NULL};
    if(!PyArg_ParseTupleAndKeywords(args, keywds, "I|sIII:set_type",kwlist ,&life,&name,&i,&x,&y))
        return NULL;
    //
    if(strcmp(name,"")==0 && x==-1 && y==-1 && i==-1)
	return Py_BuildValue("s","Need more args(coords,i,or a particle name)");
        if(strcmp(name,"all")==0)
>>>>>>> 04f4a0d9
        {
            for(i=0; i<NPART; i++)
            {
                if(parts[i].type)
                    parts[i].y = life;
            }
        }
<<<<<<< HEAD
        else
=======
        else if(console_parse_type(name, &j, console_error))
>>>>>>> 04f4a0d9
        {
            for(i=0; i<NPART; i++)
            {
                if(parts[i].type == j)
                    parts[i].y = life;
            }
        }
<<<<<<< HEAD
        return Py_BuildValue("i",1);
}

emb_set_ctype(PyObject *self, PyObject *args)
{
    int i,life,j;
    if(!PyArg_ParseTuple(args, "II:set_ctype",&j,&life))
        return NULL;
    //
        if(j==-1)
=======
	else if(i!=-1)
	{
		if(parts[i].type != PT_NONE)
			parts[i].y = life;

	}
	else if(x!=-1 && y!=-1 && x>=0 && x<XRES && y>=0 && y<YRES)
	{
		if(parts[pmap[y][x]>>8].type != PT_NONE)
			parts[pmap[y][x]>>8].y = life;
	}
        return Py_BuildValue("i",1);
}

emb_set_ctype(PyObject *self, PyObject *args, PyObject *keywds)
{
    int i = -1,life,j,x=-1,y=-1;
    char *name = "";
    char *type = "";
    char *kwlist[] = {"setto", "toctypeint", "from", "i", "x", "y", NULL};
    if(!PyArg_ParseTupleAndKeywords(args, keywds, "s|IsIII:set_type",kwlist ,&type, &life, &name,&i,&x,&y))
        return NULL;
    //
    if(strcmp(name,"")==0 && x==-1 && y==-1 && i==-1)
	return Py_BuildValue("s","Need more args(coords,i,or a particle name)");
	if(!life)
		console_parse_type(type, &life, console_error);
        if(strcmp(name,"all")==0)
>>>>>>> 04f4a0d9
        {
            for(i=0; i<NPART; i++)
            {
                if(parts[i].type)
                    parts[i].ctype = life;
            }
        }
<<<<<<< HEAD
        else
=======
        else if(console_parse_type(name, &j, console_error))
>>>>>>> 04f4a0d9
        {
            for(i=0; i<NPART; i++)
            {
                if(parts[i].type == j)
                    parts[i].ctype = life;
            }
        }
<<<<<<< HEAD
        return Py_BuildValue("i",1);
}

emb_set_vx(PyObject *self, PyObject *args)
{
    int i,life,j;
    if(!PyArg_ParseTuple(args, "II:set_vx",&j,&life))
        return NULL;
    //
        if(j==-1)
=======
	else if(i!=-1)
	{
		if(parts[i].type != PT_NONE)
			parts[i].ctype = life;

	}
	else if(x!=-1 && y!=-1 && x>=0 && x<XRES && y>=0 && y<YRES)
	{
		if(parts[pmap[y][x]>>8].type != PT_NONE)
			parts[pmap[y][x]>>8].ctype = life;
	}
        return Py_BuildValue("i",1);
}

emb_set_vx(PyObject *self, PyObject *args, PyObject *keywds)
{
    int i = -1,life,j,x=-1,y=-1;
    char *name = "";
    char *kwlist[] = {"setto", "from", "i", "x", "y", NULL};
    if(!PyArg_ParseTupleAndKeywords(args, keywds, "I|sIII:set_type",kwlist ,&life,&name,&i,&x,&y))
        return NULL;
    //
    if(strcmp(name,"")==0 && x==-1 && y==-1 && i==-1)
	return Py_BuildValue("s","Need more args(coords,i,or a particle name)");
        if(strcmp(name,"all")==0)
>>>>>>> 04f4a0d9
        {
            for(i=0; i<NPART; i++)
            {
                if(parts[i].type)
                    parts[i].vx = life;
            }
        }
<<<<<<< HEAD
        else
=======
        else if(console_parse_type(name, &j, console_error))
>>>>>>> 04f4a0d9
        {
            for(i=0; i<NPART; i++)
            {
                if(parts[i].type == j)
                    parts[i].vx = life;
            }
        }
<<<<<<< HEAD
        return Py_BuildValue("i",1);
}

emb_set_vy(PyObject *self, PyObject *args)
{
    int i,life,j;
    if(!PyArg_ParseTuple(args, "II:set_vy",&j,&life))
        return NULL;
    //
        if(j==-1)
=======
	else if(i!=-1)
	{
		if(parts[i].type != PT_NONE)
			parts[i].vx = life;

	}
	else if(x!=-1 && y!=-1 && x>=0 && x<XRES && y>=0 && y<YRES)
	{
		if(parts[pmap[y][x]>>8].type != PT_NONE)
			parts[pmap[y][x]>>8].vx = life;
	}
        return Py_BuildValue("i",1);
}

emb_set_vy(PyObject *self, PyObject *args, PyObject *keywds)
{
    int i = -1,life,j,x=-1,y=-1;
    char *name = "";
    char *kwlist[] = {"setto", "from", "i", "x", "y", NULL};
    if(!PyArg_ParseTupleAndKeywords(args, keywds, "I|sIII:set_type",kwlist ,&life,&name,&i,&x,&y))
        return NULL;
    //
    if(strcmp(name,"")==0 && x==-1 && y==-1 && i==-1)
	return Py_BuildValue("s","Need more args(coords,i,or a particle name)");
        if(strcmp(name,"all")==0)
>>>>>>> 04f4a0d9
        {
            for(i=0; i<NPART; i++)
            {
                if(parts[i].type)
                    parts[i].vy = life;
            }
        }
<<<<<<< HEAD
        else
=======
        else if(console_parse_type(name, &j, console_error))
>>>>>>> 04f4a0d9
        {
            for(i=0; i<NPART; i++)
            {
                if(parts[i].type == j)
                    parts[i].vy = life;
            }
        }
<<<<<<< HEAD
        return Py_BuildValue("i",1);
}

static PyMethodDef EmbMethods[] = { //WARNING! don't forget to register your function here!
    {"create", emb_create, METH_VARARGS,"create a particle."},
    {"log", emb_log, METH_VARARGS,"logs an error string to the console."},
    {"reset_pressure", emb_reset_pressure, METH_VARARGS,"resets all the pressure."},
    {"reset_velocity", emb_reset_velocity, METH_VARARGS,"resets all the velocity."},
    {"reset_sparks", emb_reset_sparks, METH_VARARGS,"resets all the sparks."},
    {"set_life", emb_set_life, METH_VARARGS,"sets life of a specified particle."},
    {"set_type", emb_set_type, METH_VARARGS,"sets type of a specified particle."},
    {"set_temp", emb_set_temp, METH_VARARGS,"sets temp of a specified particle."},
    {"set_tmp", emb_set_tmp, METH_VARARGS,"sets tmp of a specified particle."},
    {"set_x", emb_set_x, METH_VARARGS,"sets x of a specified particle."},
    {"set_y", emb_set_y, METH_VARARGS,"sets y of a specified particle."},
    {"set_ctype", emb_set_y, METH_VARARGS,"sets ctype of a specified particle."},
    {"set_vx", emb_set_vx, METH_VARARGS,"sets vx of a specified particle."},
    {"set_vy", emb_set_vy, METH_VARARGS,"sets vy of a specified particle."},
    {"pause", emb_pause, METH_VARARGS,"pause the game."},
    {"unpause", emb_unpause, METH_VARARGS,"unpause the game."},
    {"toggle_pause", emb_toggle_pause, METH_VARARGS,"toggle game pause."},
    {"open_console", emb_open_console, METH_VARARGS,"open the game console."},
    {"close_console", emb_close_console, METH_VARARGS,"close the game console."},
    {"toggle_console", emb_toggle_console, METH_VARARGS,"toggle the game console."},
    {"console_more", emb_console_more, METH_VARARGS,"turns the more indicator on."},
    {"console_less", emb_console_less, METH_VARARGS,"turns the more indicator off."},
=======
	else if(i!=-1)
	{
		if(parts[i].type != PT_NONE)
			parts[i].vy = life;

	}
	else if(x!=-1 && y!=-1 && x>=0 && x<XRES && y>=0 && y<YRES)
	{
		if(parts[pmap[y][x]>>8].type != PT_NONE)
			parts[pmap[y][x]>>8].vy = life;
	}
        return Py_BuildValue("i",1);
}
emb_get_pmap(PyObject *self, PyObject *args)
{
    int x,y;
    if(!PyArg_ParseTuple(args, "II:get_pmap",&x,&y))
        return NULL;
    //
    if(x<0 || y<0 || x>=XRES || y>=YRES)
	return Py_BuildValue("i",-1);

    return Py_BuildValue("I",pmap[y][x]);
}
emb_get_prop(PyObject *self, PyObject *args)
{
    int i;
    char *prop = "";
    if(!PyArg_ParseTuple(args, "Is:get_pmap",&i,&prop))
        return NULL;
    //
    if(parts[i].type)
    {
	if(strcmp(prop,"type")==0)
		return Py_BuildValue("i",parts[i].type);
	if(strcmp(prop,"life")==0)
		return Py_BuildValue("i",parts[i].life);
	if(strcmp(prop,"ctype")==0)
		return Py_BuildValue("i",parts[i].ctype);
	if(strcmp(prop,"temp")==0)
		return Py_BuildValue("i",parts[i].temp);
	if(strcmp(prop,"tmp")==0)
		return Py_BuildValue("i",parts[i].tmp);
	if(strcmp(prop,"vy")==0)
		return Py_BuildValue("f",parts[i].vy);
	if(strcmp(prop,"vx")==0)
		return Py_BuildValue("f",parts[i].vx);
	if(strcmp(prop,"x")==0)
		return Py_BuildValue("i",parts[i].x);
	if(strcmp(prop,"y")==0)
		return Py_BuildValue("i",parts[i].y);
    }

    return Py_BuildValue("i",-1);
}

static PyMethodDef EmbMethods[] = { //WARNING! don't forget to register your function here!
    {"create",		emb_create, 		METH_VARARGS|METH_KEYWORDS,	"create a particle."},
    {"log", 		emb_log, 		METH_VARARGS,			"logs an error string to the console."},
    {"reset_pressure", 	emb_reset_pressure, 	METH_VARARGS,			"resets all the pressure."},
    {"reset_velocity", 	emb_reset_velocity, 	METH_VARARGS,			"resets all the velocity."},
    {"reset_sparks", 	emb_reset_sparks, 	METH_VARARGS,			"resets all the sparks."},
    {"set_life",	emb_set_life, 		METH_VARARGS|METH_KEYWORDS,	"sets life of a specified particle."},
    {"set_type", 	emb_set_type, 		METH_VARARGS|METH_KEYWORDS,	"sets type of a specified particle."},
    {"set_temp", 	emb_set_temp, 		METH_VARARGS|METH_KEYWORDS,	"sets temp of a specified particle."},
    {"set_tmp", 	emb_set_tmp, 		METH_VARARGS|METH_KEYWORDS,	"sets tmp of a specified particle."},
    {"set_x", 		emb_set_x, 		METH_VARARGS|METH_KEYWORDS,	"sets x of a specified particle."},
    {"set_y", 		emb_set_y, 		METH_VARARGS|METH_KEYWORDS,	"sets y of a specified particle."},
    {"set_ctype", 	emb_set_y, 		METH_VARARGS|METH_KEYWORDS,	"sets ctype of a specified particle."},
    {"set_vx", 		emb_set_vx, 		METH_VARARGS|METH_KEYWORDS,	"sets vx of a specified particle."},
    {"set_vy", 		emb_set_vy, 		METH_VARARGS|METH_KEYWORDS,	"sets vy of a specified particle."},
    {"pause", 		emb_pause, 		METH_VARARGS,			"pause the game."},
    {"unpause", 	emb_unpause, 		METH_VARARGS,			"unpause the game."},
    {"toggle_pause", 	emb_toggle_pause, 	METH_VARARGS,			"toggle game pause."},
    {"open_console", 	emb_open_console, 	METH_VARARGS,			"open the game console."},
    {"close_console", 	emb_close_console, 	METH_VARARGS,			"close the game console."},
    {"toggle_console", 	emb_toggle_console, 	METH_VARARGS,			"toggle the game console."},
    {"console_more", 	emb_console_more, 	METH_VARARGS,			"turns the more indicator on."},
    {"console_less", 	emb_console_less, 	METH_VARARGS,			"turns the more indicator off."},
    {"get_pmap", 	emb_get_pmap, 		METH_VARARGS,			"get the pmap value."},
    {"get_prop", 	emb_get_prop, 		METH_VARARGS,			"get some properties."},
>>>>>>> 04f4a0d9
    {NULL, NULL, 0, NULL}
};

int main(int argc, char *argv[])
{
	int hud_enable = 1;
	int active_menu = 0;
#ifdef BETA
	int is_beta = 0;
#endif
	char uitext[512] = "";
	char heattext[128] = "";
	char coordtext[128] = "";
	int currentTime = 0;
	int FPS = 0;
	int pastFPS = 0;
	int past = 0;
	pixel *vid_buf=calloc((XRES+BARSIZE)*(YRES+MENUSIZE), PIXELSIZE);
	void *http_ver_check;
	void *http_session_check = NULL;
	char *ver_data=NULL, *check_data=NULL, *tmp;
    //char console_error[255] = "";
	int i, j, bq, fire_fc=0, do_check=0, do_s_check=0, old_version=0, http_ret=0,http_s_ret=0, major, minor, old_ver_len;
#ifdef INTERNAL
	int vs = 0;
#endif
	int x, y, b = 0, sl=1, sr=0, su=0, c, lb = 0, lx = 0, ly = 0, lm = 0;//, tx, ty;
	int da = 0, db = 0, it = 2047, mx, my, bsx = 2, bsy = 2;
	float nfvx, nfvy;
	int load_mode=0, load_w=0, load_h=0, load_x=0, load_y=0, load_size=0;
	void *load_data=NULL;
	pixel *load_img=NULL;//, *fbi_img=NULL;
	int save_mode=0, save_x=0, save_y=0, save_w=0, save_h=0, copy_mode=0;
	SDL_AudioSpec fmt;
	int username_flash = 0, username_flash_t = 1;
	GSPEED = 1;
    PyObject *pname,*pmodule,*pfunc,*pvalue,*pargs;

	/* Set 16-bit stereo audio at 22Khz */
	fmt.freq = 22050;
	fmt.format = AUDIO_S16;
	fmt.channels = 2;
	fmt.samples = 512;
	fmt.callback = mixaudio;
	fmt.userdata = NULL;
	
    //initialise python console
    Py_Initialize();
    Py_InitModule("tpt", EmbMethods);
    //change the path to find all the correct modules
    PyRun_SimpleString("import sys\nsys.path.append('.')");
    PyRun_SimpleString("print 'python present.'");
    //load the console module and whatnot
<<<<<<< HEAD
    pname=PyString_FromString("tpt_console");//create string object
    pmodule = PyImport_Import(pname);//import module
    if(pmodule!=NULL)
    {
        Py_DECREF(pname);//throw away the string object
=======
    //pname=PyString_FromString("tpt_console");//create string object
    //pmodule = PyImport_Import(pname);//import module
    PyObject *tpt_console_obj = PyMarshal_ReadObjectFromString(tpt_console_pyc+8, sizeof(tpt_console_pyc)-8);
    pmodule=PyImport_ExecCodeModule("tpt_console", tpt_console_obj);
    if(pmodule!=NULL)
    {
        //Py_DECREF(pname);//throw away the string object
>>>>>>> 04f4a0d9
        pfunc=PyObject_GetAttrString(pmodule,"handle");//get the handler function
        if(pfunc && PyCallable_Check(pfunc))//check if it's really a function
        {
            //it is
            printf("python console ready to go.\n");
            /*pargs=Py_BuildValue("(s)","test");
            pvalue = PyObject_CallObject(pfunc, pargs);
            Py_DECREF(pargs);
            pargs=NULL;
            //Py_DECREF(pvalue);
            //puts("a");
            pvalue=NULL;*/
        }
        else
        {
            //oops! mangled console.py?
            printf("unable to find handle function, mangled console.py?\n");
            return -1;
        }
    }
    else
    {
        printf("unable to find console module, missing file?\n");
        return -1;
    }
    
#ifdef MT
	numCores = core_count();
#endif
//TODO: Move out version stuff
#ifdef BETA
	if (is_beta)
	{
		old_ver_len = textwidth(old_ver_msg_beta);
	}
	else
	{
		old_ver_len = textwidth(old_ver_msg);
	}
#else
	old_ver_len = textwidth(old_ver_msg);
#endif
	menu_count();
	parts = calloc(sizeof(particle), NPART);
	cb_parts = calloc(sizeof(particle), NPART);
	for (i=0; i<NPART-1; i++)
		parts[i].life = i+1;
	parts[NPART-1].life = -1;
	pfree = 0;
	fire_bg=calloc(XRES*YRES, PIXELSIZE);
	pers_bg=calloc((XRES+BARSIZE)*YRES, PIXELSIZE);
	memset(signs, 0, sizeof(signs));

	//fbi_img = render_packed_rgb(fbi, FBI_W, FBI_H, FBI_CMP);

	load_presets();

	for (i=1; i<argc; i++)
	{
		if (!strncmp(argv[i], "scale:", 6))
		{
			sdl_scale = (argv[i][6]=='2') ? 2 : 1;
		}
		else if (!strncmp(argv[i], "proxy:", 6))
		{
			memset(http_proxy_string, 0, sizeof(http_proxy_string));
			strncpy(http_proxy_string, argv[i]+6, 255);
		}
		else if (!strncmp(argv[i], "nohud", 5))
		{
			hud_enable = 0;
		}
		else if (!strncmp(argv[i], "kiosk", 5))
		{
			kiosk_enable = 1;
			//sdl_scale = 2; //Removed because some displays cannot handle the resolution
			hud_enable = 0;
		}
		else if (!strncmp(argv[i], "sound", 5))
		{
			/* Open the audio device and start playing sound! */
			if ( SDL_OpenAudio(&fmt, NULL) < 0 )
			{
				fprintf(stderr, "Unable to open audio: %s\n", SDL_GetError());
			}
			else
			{
				sound_enable = 1;
				SDL_PauseAudio(0);
			}
		}
		else if (!strncmp(argv[i], "scripts", 5))
		{
			file_script = 1;
		}

	}

	save_presets(0);

	make_kernel();
	prepare_alpha();

	stamp_init();

	sdl_open();
	http_init(http_proxy_string[0] ? http_proxy_string : NULL);

	if (cpu_check())
	{
		error_ui(vid_buf, 0, "Unsupported CPU. Try another version.");
		return 1;
	}

#ifdef BETA
	http_ver_check = http_async_req_start(NULL, "http://" SERVER "/Update.api?Action=CheckVersion", NULL, 0, 0);
#else
	http_ver_check = http_async_req_start(NULL, "http://" SERVER "/Update.api?Action=CheckVersion", NULL, 0, 0);
#endif
	if(svf_login){
		http_session_check = http_async_req_start(NULL, "http://" SERVER "/Login.api?Action=CheckSession", NULL, 0, 0);
		http_auth_headers(http_session_check, svf_user_id, NULL, svf_session_id);
	}

	while (!sdl_poll())
	{
		if (!sys_pause||framerender)
		{
			update_air();
		}
#ifdef OpenGL
		ClearScreen();
#else
		if (cmode==CM_VEL || cmode==CM_PRESS || cmode==CM_CRACK)
		{
			draw_air(vid_buf);
		}
		else if (cmode==CM_PERS)
		{
			memcpy(vid_buf, pers_bg, (XRES+BARSIZE)*YRES*PIXELSIZE);
			memset(vid_buf+((XRES+BARSIZE)*YRES), 0, ((XRES+BARSIZE)*YRES*PIXELSIZE)-((XRES+BARSIZE)*YRES*PIXELSIZE));
		}
		else
		{
			memset(vid_buf, 0, (XRES+BARSIZE)*YRES*PIXELSIZE);
		}
#endif

		//Can't be too sure...
		if (bsx>1180)
			bsx = 1180;
		if (bsx<0)
			bsx = 0;
		if (bsy>1180)
			bsy = 1180;
		if (bsy<0)
			bsy = 0;

		update_particles(vid_buf);
		draw_parts(vid_buf);

		if (cmode==CM_PERS)
		{
			if (!fire_fc)
			{
				dim_copy_pers(pers_bg, vid_buf);
			}
			else
			{
				memcpy(pers_bg, vid_buf, (XRES+BARSIZE)*YRES*PIXELSIZE);
			}
			fire_fc = (fire_fc+1) % 3;
		}
		if (cmode==CM_FIRE||cmode==CM_BLOB||cmode==CM_FANCY)
			render_fire(vid_buf);

		render_signs(vid_buf);

		memset(vid_buf+((XRES+BARSIZE)*YRES), 0, (PIXELSIZE*(XRES+BARSIZE))*MENUSIZE);
		clearrect(vid_buf, XRES-1, 0, BARSIZE+1, YRES);

		draw_svf_ui(vid_buf);

		if (http_ver_check)
		{
			if (!do_check && http_async_req_status(http_ver_check))
			{
				ver_data = http_async_req_stop(http_ver_check, &http_ret, NULL);
				if (http_ret==200 && ver_data)
				{
#ifdef BETA
					if (sscanf(ver_data, "%d.%d.%d", &major, &minor, &is_beta)==3)
						if (major>SAVE_VERSION || (major==SAVE_VERSION && minor>MINOR_VERSION) || (major==SAVE_VERSION && is_beta == 0))
							old_version = 1;
#else
					if (sscanf(ver_data, "%d.%d", &major, &minor)==2)
						if (major>SAVE_VERSION || (major==SAVE_VERSION && minor>MINOR_VERSION))
							old_version = 1;
#endif
					free(ver_data);
				}
				http_ver_check = NULL;
			}
			do_check = (do_check+1) & 15;
		}
		if(http_session_check)
		{
			if(!do_s_check && http_async_req_status(http_session_check))
			{
				check_data = http_async_req_stop(http_session_check, &http_s_ret, NULL);
				if(http_ret==200 && check_data)
				{
					if(!strncmp(check_data, "EXPIRED", 7))
					{
						//Session expired
						strcpy(svf_user, "");
						strcpy(svf_pass, "");
						strcpy(svf_user_id, "");
						strcpy(svf_session_id, "");
						svf_login = 0;
						svf_own = 0;
						svf_admin = 0;
						svf_mod = 0;
					}
					else if(!strncmp(check_data, "BANNED", 6))
					{
						//User banned
						strcpy(svf_user, "");
						strcpy(svf_pass, "");
						strcpy(svf_user_id, "");
						strcpy(svf_session_id, "");
						svf_login = 0;
						svf_own = 0;
						svf_admin = 0;
						svf_mod = 0;
						error_ui(vid_buf, "Unable to log in", "Your account has been suspended, consider reading the rules.");
					}
					else if(!strncmp(check_data, "OK", 2))
					{
						//Session valid
						if(strlen(check_data)>2){
							//User is elevated
							if (!strncmp(check_data+3, "ADMIN", 5))
							{
								svf_admin = 1;
								svf_mod = 0;
							}
							else if (!strncmp(check_data+3, "MOD", 3))
							{
								svf_admin = 0;
								svf_mod = 1;
							}							
						}	
					}
					else
					{
						//No idea, but log the user out anyway
						strcpy(svf_user, "");
						strcpy(svf_pass, "");
						strcpy(svf_user_id, "");
						strcpy(svf_session_id, "");
						svf_login = 0;
						svf_own = 0;
						svf_admin = 0;
						svf_mod = 0;
					}
					save_presets(0);
					free(check_data);
				}
				http_session_check = NULL;
			} else {
				clearrect(vid_buf, XRES-125+BARSIZE/*385*/, YRES+(MENUSIZE-16), 91, 14);
				drawrect(vid_buf, XRES-125+BARSIZE/*385*/, YRES+(MENUSIZE-16), 91, 14, 255, 255, 255, 255);
				drawtext(vid_buf, XRES-122+BARSIZE/*388*/, YRES+(MENUSIZE-13), "\x84", 255, 255, 255, 255);
				if(username_flash>30){
					username_flash_t = -1;
					username_flash = 30;
				} else if(username_flash<0) {
					username_flash_t = 1;
					username_flash = 0;
				}
				username_flash += username_flash_t;
				if (svf_login)
					drawtext(vid_buf, XRES-104+BARSIZE/*406*/, YRES+(MENUSIZE-12), svf_user, 255, 255, 255, 175-(username_flash*5));
				else
					drawtext(vid_buf, XRES-104+BARSIZE/*406*/, YRES+(MENUSIZE-12), "[checking]", 255, 255, 255, 255);
			}
			do_s_check = (do_s_check+1) & 15;
		}

		if (sdl_key=='q' || sdl_key==SDLK_ESCAPE)
		{
			if (confirm_ui(vid_buf, "You are about to quit", "Are you sure you want to quit?", "Quit"))
			{
				break;
			}
		}
		//if(sdl_key=='d' && isplayer)
		//{
		//    death = 1;
		//    //death = !(death);
		//}
		if (sdl_key=='f')
		{
			framerender = 1;
		}
		if ((sdl_key=='l' || sdl_key=='k') && stamps[0].name[0])
		{
			if (load_mode)
			{
				free(load_img);
				free(load_data);
				load_mode = 0;
				load_data = NULL;
				load_img = NULL;
			}
			if (it > 50)
				it = 50;
			if (sdl_key=='k' && stamps[1].name[0])
			{
				j = stamp_ui(vid_buf);
				if (j>=0)
					load_data = stamp_load(j, &load_size);
				else
					load_data = NULL;
			}
			else
				load_data = stamp_load(0, &load_size);
			if (load_data)
			{
				load_img = prerender_save(load_data, load_size, &load_w, &load_h);
				if (load_img)
					load_mode = 1;
				else
					free(load_data);
			}
		}
		if (sdl_key=='s' && (sdl_mod & (KMOD_CTRL)) || (sdl_key=='s' && !isplayer2))
		{
			if (it > 50)
				it = 50;
			save_mode = 1;
		}
		if (sdl_key=='1')
		{
			set_cmode(CM_VEL);
		}
		if (sdl_key=='2')
		{
			set_cmode(CM_PRESS);
		}
		if (sdl_key=='3')
		{
			set_cmode(CM_PERS);
		}
		if (sdl_key=='4')
		{
			set_cmode(CM_FIRE);
		}
		if (sdl_key=='5')
		{
			set_cmode(CM_BLOB);
		}
		if (sdl_key=='6')
		{
			set_cmode(CM_HEAT);
		}
		if (sdl_key=='7')
		{
			set_cmode(CM_FANCY);
		}
		if (sdl_key=='8')
		{
			set_cmode(CM_NOTHING);
		}
		if (sdl_key=='9')
		{
			set_cmode(CM_GRAD);
		}
		if (sdl_key=='0')
		{
			set_cmode(CM_CRACK);
		}
		if (sdl_key=='1'&& (sdl_mod & (KMOD_SHIFT)) && DEBUG_MODE)
		{
			set_cmode(CM_LIFE);
		}
		if (sdl_key==SDLK_TAB)
		{
			CURRENT_BRUSH =(CURRENT_BRUSH + 1)%BRUSH_NUM ;
		}
		if (sdl_key==SDLK_LEFTBRACKET) {
			if (sdl_zoom_trig==1)
			{
				ZSIZE -= 1;
				if (ZSIZE>60)
					ZSIZE = 60;
				if (ZSIZE<2)
					ZSIZE = 2;
				ZFACTOR = 256/ZSIZE;
			}
			else
			{
				if (sdl_mod & (KMOD_LALT|KMOD_RALT) && !(sdl_mod & (KMOD_SHIFT|KMOD_CTRL)))
				{
					bsx -= 1;
					bsy -= 1;
				}
				else if (sdl_mod & (KMOD_SHIFT) && !(sdl_mod & (KMOD_CTRL)))
				{
					bsx -= 1;
				}
				else if (sdl_mod & (KMOD_CTRL) && !(sdl_mod & (KMOD_SHIFT)))
				{
					bsy -= 1;
				}
				else
				{
					bsx -= ceil((bsx/5)+0.5f);
					bsy -= ceil((bsy/5)+0.5f);
				}
				if (bsx>1180)
					bsx = 1180;
				if (bsy>1180)
					bsy = 1180;
				if (bsx<0)
					bsx = 0;
				if (bsy<0)
					bsy = 0;
			}
		}
		if (sdl_key==SDLK_RIGHTBRACKET) {
			if (sdl_zoom_trig==1)
			{
				ZSIZE += 1;
				if (ZSIZE>60)
					ZSIZE = 60;
				if (ZSIZE<2)
					ZSIZE = 2;
				ZFACTOR = 256/ZSIZE;
			}
			else
			{
				if (sdl_mod & (KMOD_LALT|KMOD_RALT) && !(sdl_mod & (KMOD_SHIFT|KMOD_CTRL)))
				{
					bsx += 1;
					bsy += 1;
				}
				else if (sdl_mod & (KMOD_SHIFT) && !(sdl_mod & (KMOD_CTRL)))
				{
					bsx += 1;
				}
				else if (sdl_mod & (KMOD_CTRL) && !(sdl_mod & (KMOD_SHIFT)))
				{
					bsy += 1;
				}
				else
				{
					bsx += ceil((bsx/5)+0.5f);
					bsy += ceil((bsy/5)+0.5f);
				}
				if (bsx>1180)
					bsx = 1180;
				if (bsy>1180)
					bsy = 1180;
				if (bsx<0)
					bsx = 0;
				if (bsy<0)
					bsy = 0;
			}
		}
		if (sdl_key=='d'&&(sdl_mod & (KMOD_CTRL)) || (sdl_key=='d' && !isplayer2))
			DEBUG_MODE = !DEBUG_MODE;
		if (sdl_key=='i')
		{
			int nx, ny;
			for (nx = 0; nx<XRES/CELL; nx++)
				for (ny = 0; ny<YRES/CELL; ny++)
				{
					pv[ny][nx] = -pv[ny][nx];
					vx[ny][nx] = -vx[ny][nx];
					vy[ny][nx] = -vy[ny][nx];
				}
		}
		if ((sdl_mod & (KMOD_RCTRL) )&&( sdl_mod & (KMOD_RALT)))
			active_menu = 11;
		if (sdl_key==SDLK_INSERT)// || sdl_key==SDLK_BACKQUOTE)
			REPLACE_MODE = !REPLACE_MODE;
		if (sdl_key==SDLK_BACKQUOTE)
		{
			console_mode = !console_mode;
			//hud_enable = !console_mode;
		}
		if (sdl_key=='g')
		{
			if (sdl_mod & (KMOD_SHIFT))
				GRID_MODE = (GRID_MODE+9)%10;
			else
				GRID_MODE = (GRID_MODE+1)%10;
		}
		if (sdl_key=='=')
		{
			int nx, ny;
			if(sdl_mod & (KMOD_CTRL))
			{
				for(i=0; i<NPART; i++)
					if(parts[i].type==PT_SPRK)
					{
						parts[i].type = parts[i].ctype;
						parts[i].life = 0;
					}
			}
			else
			{
				for (nx = 0; nx<XRES/CELL; nx++)
					for (ny = 0; ny<YRES/CELL; ny++)
					{
						pv[ny][nx] = 0;
						vx[ny][nx] = 0;
						vy[ny][nx] = 0;
					}
			}
		}

		if (sdl_key=='w' && (!isplayer2 || (sdl_mod & (KMOD_SHIFT)))) //Gravity, by Moach
		{
			++gravityMode; // cycle gravity mode
			itc = 51;

			switch (gravityMode)
			{
			default:
				gravityMode = 0;
			case 0:
				strcpy(itc_msg, "Gravity: Vertical");
				break;
			case 1:
				strcpy(itc_msg, "Gravity: Off");
				break;
			case 2:
				strcpy(itc_msg, "Gravity: Radial");
				break;

			}
		}
		if (sdl_key=='y')
		{
			++airMode;
			itc = 52;
			
			switch (airMode)
			{
				default:
					airMode = 0;
				case 0:
					strcpy(itc_msg, "Air: On");
					break;
				case 1:
					strcpy(itc_msg, "Air: Pressure Off");
					break;
				case 2:
					strcpy(itc_msg, "Air: Velocity Off");
					break;
				case 3:
					strcpy(itc_msg, "Air: Off"); 
					break;
				case 4:
					strcpy(itc_msg, "Air: No Update");
					break;
			}
		}

		if (sdl_key=='t')
			VINE_MODE = !VINE_MODE;
		if (sdl_key==SDLK_SPACE)
			sys_pause = !sys_pause;
		if (sdl_key=='h')
			hud_enable = !hud_enable;
		if (sdl_key=='p')
			dump_frame(vid_buf, XRES, YRES, XRES+BARSIZE);
		if (sdl_key=='v'&&(sdl_mod & (KMOD_LCTRL|KMOD_RCTRL)))
		{
			if (clipboard_ready==1)
			{
				load_data = malloc(clipboard_length);
				memcpy(load_data, clipboard_data, clipboard_length);
				load_size = clipboard_length;
				if (load_data)
				{
					load_img = prerender_save(load_data, load_size, &load_w, &load_h);
					if (load_img)
						load_mode = 1;
					else
						free(load_data);
				}
			}
		}
		if (sdl_key=='r'&&(sdl_mod & (KMOD_CTRL))&&(sdl_mod & (KMOD_SHIFT)))
		{
			save_mode = 1;
			copy_mode = 4;//invert
		}
		else if (sdl_key=='r'&&(sdl_mod & (KMOD_LCTRL|KMOD_RCTRL)))
		{
			save_mode = 1;
			copy_mode = 3;//rotate
		}
		else if (sdl_key=='r')
			GENERATION = 0;
		if (sdl_key=='x'&&(sdl_mod & (KMOD_LCTRL|KMOD_RCTRL)))
		{
			save_mode = 1;
			copy_mode = 2;
		}
		if (sdl_key=='c'&&(sdl_mod & (KMOD_LCTRL|KMOD_RCTRL)))
		{
			save_mode = 1;
			copy_mode = 1;
		}
		else if (sdl_key=='c')
		{
			set_cmode((cmode+1) % CM_COUNT);
			if (it > 50)
				it = 50;
		}
		if (sdl_key=='z'&&(sdl_mod & (KMOD_LCTRL|KMOD_RCTRL))) // Undo
		{
			int cbx, cby, cbi;

			for (cbi=0; cbi<NPART; cbi++)
				parts[cbi] = cb_parts[cbi];

			for (cby = 0; cby<YRES; cby++)
				for (cbx = 0; cbx<XRES; cbx++)
					pmap[cby][cbx] = cb_pmap[cby][cbx];

			for (cby = 0; cby<(YRES/CELL); cby++)
				for (cbx = 0; cbx<(XRES/CELL); cbx++)
				{
					vx[cby][cbx] = cb_vx[cby][cbx];
					vy[cby][cbx] = cb_vy[cby][cbx];
					pv[cby][cbx] = cb_pv[cby][cbx];
					bmap[cby][cbx] = cb_bmap[cby][cbx];
					emap[cby][cbx] = cb_emap[cby][cbx];
				}
		}
#ifdef INTERNAL
		int counterthing;
		if (sdl_key=='v'&&!(sdl_mod & (KMOD_LCTRL|KMOD_RCTRL)))
		{
			if (sdl_mod & (KMOD_SHIFT)) {
				if (vs>=1)
					vs = 0;
				else
					vs = 3;//every other frame
			}
			else
			{
				if (vs>=1)
					vs = 0;
				else
					vs = 1;
			}
			counterthing = 0;
		}
		if (vs)
		{
			if (counterthing+1>=vs)
			{
				dump_frame(vid_buf, XRES, YRES, XRES+BARSIZE);
				counterthing = 0;
			}
			counterthing = (counterthing+1)%3;
		}
#endif

		if (sdl_wheel)
		{
			if (sdl_zoom_trig==1)
			{
				ZSIZE += sdl_wheel;
				if (ZSIZE>60)
					ZSIZE = 60;
				if (ZSIZE<2)
					ZSIZE = 2;
				ZFACTOR = 256/ZSIZE;
				sdl_wheel = 0;
			}
			else
			{
				if (!(sdl_mod & (KMOD_SHIFT|KMOD_CTRL)))
				{
					bsx += sdl_wheel;
					bsy += sdl_wheel;
				}
				else if (sdl_mod & (KMOD_SHIFT) && !(sdl_mod & (KMOD_CTRL)))
				{
					bsx += sdl_wheel;
				}
				else if (sdl_mod & (KMOD_CTRL) && !(sdl_mod & (KMOD_SHIFT)))
				{
					bsy += sdl_wheel;
				}
				if (bsx>1180)
					bsx = 1180;
				if (bsx<0)
					bsx = 0;
				if (bsy>1180)
					bsy = 1180;
				if (bsy<0)
					bsy = 0;
				sdl_wheel = 0;
				/*if(su >= PT_NUM) {
					if(sl < PT_NUM)
						su = sl;
					if(sr < PT_NUM)
						su = sr;
				}*/
			}
		}

		bq = b;
		b = SDL_GetMouseState(&x, &y);

		for (i=0; i<SC_TOTAL; i++)
		{
			draw_menu(vid_buf, i, active_menu);
		}

		for (i=0; i<SC_TOTAL; i++)
		{
			if (!b&&x>=sdl_scale*(XRES-2) && x<sdl_scale*(XRES+BARSIZE-1) &&y>= sdl_scale*((i*16)+YRES+MENUSIZE-16-(SC_TOTAL*16)) && y<sdl_scale*((i*16)+YRES+MENUSIZE-16-(SC_TOTAL*16)+15))
			{
				active_menu = i;
			}
		}
		menu_ui_v3(vid_buf, active_menu, &sl, &sr, b, bq, x, y);

		if (zoom_en && x>=sdl_scale*zoom_wx && y>=sdl_scale*zoom_wy
		        && x<sdl_scale*(zoom_wx+ZFACTOR*ZSIZE)
		        && y<sdl_scale*(zoom_wy+ZFACTOR*ZSIZE))
		{
			x = (((x/sdl_scale-zoom_wx)/ZFACTOR)+zoom_x)*sdl_scale;
			y = (((y/sdl_scale-zoom_wy)/ZFACTOR)+zoom_y)*sdl_scale;
		}
		if (y>0 && y<sdl_scale*YRES && x>0 && x<sdl_scale*XRES)
		{
			int cr;
			if (photons[y/sdl_scale][x/sdl_scale]) {
				cr = photons[y/sdl_scale][x/sdl_scale];
			} else {
				cr = pmap[y/sdl_scale][x/sdl_scale];
			}
			if (!((cr>>8)>=NPART || !cr))
			{
				if (DEBUG_MODE)
				{
					int tctype = parts[cr>>8].ctype;
					if (tctype>=PT_NUM)
						tctype = 0;
					sprintf(heattext, "%s (%s), Pressure: %3.2f, Temp: %4.2f C, Life: %d", ptypes[cr&0xFF].name, ptypes[tctype].name, pv[(y/sdl_scale)/CELL][(x/sdl_scale)/CELL], parts[cr>>8].temp-273.15f, parts[cr>>8].life);
					sprintf(coordtext, "#%d, X:%d Y:%d", cr>>8, x/sdl_scale, y/sdl_scale);
				} else {
#ifdef BETA
					sprintf(heattext, "%s, Pressure: %3.2f, Temp: %4.2f C, Life: %d", ptypes[cr&0xFF].name, pv[(y/sdl_scale)/CELL][(x/sdl_scale)/CELL], parts[cr>>8].temp-273.15f, parts[cr>>8].life);
#else
					sprintf(heattext, "%s, Pressure: %3.2f, Temp: %4.2f C", ptypes[cr&0xFF].name, pv[(y/sdl_scale)/CELL][(x/sdl_scale)/CELL], parts[cr>>8].temp-273.15f);
#endif
				}
			}
			else
			{
				sprintf(heattext, "Empty, Pressure: %3.2f", pv[(y/sdl_scale)/CELL][(x/sdl_scale)/CELL]);
				if (DEBUG_MODE)
				{
					sprintf(coordtext, "X:%d Y:%d", x/sdl_scale, y/sdl_scale);
				}
			}
		}
		
		mx = x;
		my = y;
		if (update_flag)
		{
			info_box(vid_buf, "Finalizing update...");
			if (last_major>SAVE_VERSION || (last_major==SAVE_VERSION && last_minor>=MINOR_VERSION))
			{
				update_cleanup();
				error_ui(vid_buf, 0, "Update failed - try downloading a new version.");
			}
			else
			{
				if (update_finish())
					error_ui(vid_buf, 0, "Update failed - try downloading a new version.");
				else
					info_ui(vid_buf, "Update success", "You have successfully updated the Powder Toy!");
			}
			update_flag = 0;
		}

		if (b && !bq && x>=(XRES-19-old_ver_len)*sdl_scale &&
		        x<=(XRES-14)*sdl_scale && y>=(YRES-22)*sdl_scale && y<=(YRES-9)*sdl_scale && old_version)
		{
			tmp = malloc(64);
#ifdef BETA
			if (is_beta)
			{
				sprintf(tmp, "Your version: %d (Beta %d), new version: %d (Beta %d).", SAVE_VERSION, MINOR_VERSION, major, minor);
			}
			else
			{
				sprintf(tmp, "Your version: %d (Beta %d), new version: %d.%d.", SAVE_VERSION, MINOR_VERSION, major, minor);
			}
#else
			sprintf(tmp, "Your version: %d.%d, new version: %d.%d.", SAVE_VERSION, MINOR_VERSION, major, minor);
#endif
			if (confirm_ui(vid_buf, "Do you want to update The Powder Toy?", tmp, "Update"))
			{
				free(tmp);
				tmp = download_ui(vid_buf, my_uri, &i);
				if (tmp)
				{
					save_presets(1);
					if (update_start(tmp, i))
					{
						update_cleanup();
						save_presets(0);
						error_ui(vid_buf, 0, "Update failed - try downloading a new version.");
					}
					else
						return 0;
				}
			}
			else
				free(tmp);
		}
		if (y>=sdl_scale*(YRES+(MENUSIZE-20)))
		{
			if (x>=189*sdl_scale && x<=202*sdl_scale && svf_login && svf_open && svf_myvote==0)
			{
				db = svf_own ? 275 : 272;
				if (da < 51)
					da ++;
			}
			else if (x>=204 && x<=217 && svf_login && svf_open && svf_myvote==0)
			{
				db = svf_own ? 275 : 272;
				if (da < 51)
					da ++;
			}
			else if (x>=189 && x<=217 && svf_login && svf_open && svf_myvote!=0)
			{
				db = (svf_myvote==1) ? 273 : 274;
				if (da < 51)
					da ++;
			}
			else if (x>=219*sdl_scale && x<=((XRES+BARSIZE-(510-349))*sdl_scale) && svf_login && svf_open)
			{
				db = svf_own ? 257 : 256;
				if (da < 51)
					da ++;
			}
			else if (x>=((XRES+BARSIZE-(510-351))*sdl_scale) && x<((XRES+BARSIZE-(510-366))*sdl_scale))
			{
				db = 270;
				if (da < 51)
					da ++;
			}
			else if (x>=((XRES+BARSIZE-(510-367))*sdl_scale) && x<((XRES+BARSIZE-(510-383))*sdl_scale))
			{
				db = 266;
				if (da < 51)
					da ++;
			}
			else if (x>=37*sdl_scale && x<=187*sdl_scale && svf_login)
			{
				db = 259;
				if (svf_open && svf_own && x<=55*sdl_scale)
					db = 258;
				if (da < 51)
					da ++;
			}
			else if (x>=((XRES+BARSIZE-(510-385))*sdl_scale) && x<=((XRES+BARSIZE-(510-476))*sdl_scale))
			{
				db = svf_login ? 261 : 260;
				if (svf_admin)
				{
					db = 268;
				}
				else if (svf_mod)
				{
					db = 271;
				}
				if (da < 51)
					da ++;
			}
			else if (x>=sdl_scale && x<=17*sdl_scale)
			{
				db = 262;
				if (da < 51)
					da ++;
			}
			else if (x>=((XRES+BARSIZE-(510-494))*sdl_scale) && x<=((XRES+BARSIZE-(510-509))*sdl_scale))
			{
				db = sys_pause ? 264 : 263;
				if (da < 51)
					da ++;
			}
			else if (x>=((XRES+BARSIZE-(510-476))*sdl_scale) && x<=((XRES+BARSIZE-(510-491))*sdl_scale))
			{
				db = 267;
				if (da < 51)
					da ++;
			}
			else if (x>=19*sdl_scale && x<=35*sdl_scale && svf_open)
			{
				db = 265;
				if (da < 51)
					da ++;
			}
			else if (da > 0)
				da --;
		}
		else if (da > 0)
			da --;

		if (!sdl_zoom_trig && zoom_en==1)
			zoom_en = 0;

		if (sdl_key=='z' && zoom_en==2)
			zoom_en = 1;

		if (load_mode)
		{
			load_x = CELL*((mx/sdl_scale-load_w/2+CELL/2)/CELL);
			load_y = CELL*((my/sdl_scale-load_h/2+CELL/2)/CELL);
			if (load_x+load_w>XRES) load_x=XRES-load_w;
			if (load_y+load_h>YRES) load_y=YRES-load_h;
			if (load_x<0) load_x=0;
			if (load_y<0) load_y=0;
			if (bq==1 && !b)
			{
				parse_save(load_data, load_size, 0, load_x, load_y);
				free(load_data);
				free(load_img);
				load_mode = 0;
			}
			else if (bq==4 && !b)
			{
				free(load_data);
				free(load_img);
				load_mode = 0;
			}
		}
		else if (save_mode==1)
		{
			save_x = (mx/sdl_scale)/CELL;
			save_y = (my/sdl_scale)/CELL;
			if (save_x >= XRES/CELL) save_x = XRES/CELL-1;
			if (save_y >= YRES/CELL) save_y = YRES/CELL-1;
			save_w = 1;
			save_h = 1;
			if (b==1)
			{
				save_mode = 2;
			}
			else if (b==4)
			{
				save_mode = 0;
				copy_mode = 0;
			}
		}
		else if (save_mode==2)
		{
			save_w = (mx/sdl_scale+CELL/2)/CELL - save_x;
			save_h = (my/sdl_scale+CELL/2)/CELL - save_y;
			if (save_w>XRES/CELL) save_w = XRES/CELL;
			if (save_h>YRES/CELL) save_h = YRES/CELL;
			if (save_w<1) save_w = 1;
			if (save_h<1) save_h = 1;
			if (!b)
			{
				if (copy_mode==1)
				{
					clipboard_data=build_save(&clipboard_length, save_x*CELL, save_y*CELL, save_w*CELL, save_h*CELL);
					clipboard_ready = 1;
					save_mode = 0;
					copy_mode = 0;
				}
				else if (copy_mode==2)
				{
					clipboard_data=build_save(&clipboard_length, save_x*CELL, save_y*CELL, save_w*CELL, save_h*CELL);
					clipboard_ready = 1;
					save_mode = 0;
					copy_mode = 0;
					clear_area(save_x*CELL, save_y*CELL, save_w*CELL, save_h*CELL);
				}
				else if (copy_mode==3)//rotation
				{
					if (save_h>save_w)
						save_w = save_h;
					rotate_area(save_x*CELL, save_y*CELL, save_w*CELL, save_w*CELL,0);//just do squares for now
					save_mode = 0;
					copy_mode = 0;
				}
				else if (copy_mode==4)//invertion
				{
					if (save_h>save_w)
						save_w = save_h;
					rotate_area(save_x*CELL, save_y*CELL, save_w*CELL, save_w*CELL,1);//just do squares for now
					save_mode = 0;
					copy_mode = 0;
				}
				else
				{
					stamp_save(save_x*CELL, save_y*CELL, save_w*CELL, save_h*CELL);
					save_mode = 0;
				}
			}
		}
		else if (sdl_zoom_trig && zoom_en<2)
		{
			x /= sdl_scale;
			y /= sdl_scale;
			x -= ZSIZE/2;
			y -= ZSIZE/2;
			if (x<0) x=0;
			if (y<0) y=0;
			if (x>XRES-ZSIZE) x=XRES-ZSIZE;
			if (y>YRES-ZSIZE) y=YRES-ZSIZE;
			zoom_x = x;
			zoom_y = y;
			zoom_wx = (x<XRES/2) ? XRES-ZSIZE*ZFACTOR : 0;
			zoom_wy = 0;
			zoom_en = 1;
			if (!b && bq)
				zoom_en = 2;
		}
		else if (b)
		{
			if (it > 50)
				it = 50;
			x /= sdl_scale;
			y /= sdl_scale;
			if (y>=YRES+(MENUSIZE-20))
			{
				if (!lb)
				{
					if (x>=189 && x<=202 && svf_login && svf_open && svf_myvote==0 && svf_own==0)
					{
						if (execute_vote(vid_buf, svf_id, "Up"))
						{
							svf_myvote = 1;
						}
					}
					if (x>=204 && x<=217 && svf_login && svf_open && svf_myvote==0 && svf_own==0)
					{
						if (execute_vote(vid_buf, svf_id, "Down"))
						{
							svf_myvote = -1;
						}
					}
					if (x>=219 && x<=(XRES+BARSIZE-(510-349)) && svf_login && svf_open)
						tag_list_ui(vid_buf);
					if (x>=(XRES+BARSIZE-(510-351)) && x<(XRES+BARSIZE-(510-366)) && !bq)
					{
						legacy_enable = !legacy_enable;
					}
					if (x>=(XRES+BARSIZE-(510-367)) && x<=(XRES+BARSIZE-(510-383)) && !bq)
					{
						memset(signs, 0, sizeof(signs));
						memset(pv, 0, sizeof(pv));
						memset(vx, 0, sizeof(vx));
						memset(vy, 0, sizeof(vy));
						memset(fvx, 0, sizeof(fvx));
						memset(fvy, 0, sizeof(fvy));
						memset(bmap, 0, sizeof(bmap));
						memset(emap, 0, sizeof(emap));
						memset(parts, 0, sizeof(particle)*NPART);
						memset(photons, 0, sizeof(photons));
						memset(wireless, 0, sizeof(wireless));
						memset(gol2, 0, sizeof(gol2));
						memset(portal, 0, sizeof(portal));
						for (i=0; i<NPART-1; i++)
							parts[i].life = i+1;
						parts[NPART-1].life = -1;
						pfree = 0;

						legacy_enable = 0;
						svf_myvote = 0;
						svf_open = 0;
						svf_publish = 0;
						svf_own = 0;
						svf_id[0] = 0;
						svf_name[0] = 0;
						svf_tags[0] = 0;
						svf_description[0] = 0;
						gravityMode = 0;
						airMode = 0;
						death = death2 = 0;
						isplayer2 = 0;
						isplayer = 0;
						ISSPAWN1 = 0;
						ISSPAWN2 = 0;

						memset(fire_bg, 0, XRES*YRES*PIXELSIZE);
						memset(pers_bg, 0, (XRES+BARSIZE)*YRES*PIXELSIZE);
						memset(fire_r, 0, sizeof(fire_r));
						memset(fire_g, 0, sizeof(fire_g));
						memset(fire_b, 0, sizeof(fire_b));
					}
					if (x>=(XRES+BARSIZE-(510-385)) && x<=(XRES+BARSIZE-(510-476)))
					{
						login_ui(vid_buf);
						if (svf_login){
							save_presets(0);
							http_session_check = NULL;
						}
					}
					if (x>=37 && x<=187 && svf_login)
					{
						if (!svf_open || !svf_own || x>51)
						{
							if (save_name_ui(vid_buf))
								execute_save(vid_buf);
						}
						else
							execute_save(vid_buf);
						while (!sdl_poll())
							if (!SDL_GetMouseState(&x, &y))
								break;
						b = bq = 0;
					}
					if (x>=1 && x<=17)
					{
						search_ui(vid_buf);
						memset(fire_bg, 0, XRES*YRES*PIXELSIZE);
						memset(pers_bg, 0, (XRES+BARSIZE)*YRES*PIXELSIZE);
						memset(fire_r, 0, sizeof(fire_r));
						memset(fire_g, 0, sizeof(fire_g));
						memset(fire_b, 0, sizeof(fire_b));
					}
					if (x>=19 && x<=35 && svf_last && svf_open && !bq) {
						//int tpval = sys_pause;
						parse_save(svf_last, svf_lsize, 1, 0, 0);
						//sys_pause = tpval;
					}
					if (x>=(XRES+BARSIZE-(510-476)) && x<=(XRES+BARSIZE-(510-491)) && !bq)
					{
						if (b & SDL_BUTTON_LMASK) {
							set_cmode((cmode+1) % CM_COUNT);
						}
						if (b & SDL_BUTTON_RMASK) {
							if ((cmode+(CM_COUNT-1)) % CM_COUNT == CM_LIFE) {
								set_cmode(CM_GRAD);
							} else {
								set_cmode((cmode+(CM_COUNT-1)) % CM_COUNT);
							}
						}
					}
					if (x>=(XRES+BARSIZE-(510-494)) && x<=(XRES+BARSIZE-(510-509)) && !bq)
						sys_pause = !sys_pause;
					lb = 0;
				}
			}
			else if (y<YRES)
			{
				int signi;

				c = (b&1) ? sl : sr;
				su = c;

				if(c!=WL_SIGN+100)
				{
					if(!bq)
						for(signi=0; signi<MAXSIGNS; signi++)
							if(sregexp(signs[signi].text, "^{c:[0-9]*|.*}$")==0)
							{
								int signx, signy, signw, signh;
								get_sign_pos(signi, &signx, &signy, &signw, &signh);
								if(x>=signx && x<=signx+signw && y>=signy && y<=signy+signh)
								{
									char buff[256];
									int sldr;

									memset(buff, 0, sizeof(buff));

									for(sldr=3; signs[signi].text[sldr] != '|'; sldr++)
										buff[sldr-3] = signs[signi].text[sldr];

									buff[sldr-3] = '\0';
									open_ui(vid_buf, buff, 0);
								}
							}
				}

				if (c==WL_SIGN+100)
				{
					if (!bq)
						add_sign_ui(vid_buf, x, y);
				}
				else if (lb)
				{
					if (lm == 1)
					{
						xor_line(lx, ly, x, y, vid_buf);
						if (c==WL_FAN+100 && lx>=0 && ly>=0 && lx<XRES && ly<YRES && bmap[ly/CELL][lx/CELL]==WL_FAN)
						{
							nfvx = (x-lx)*0.005f;
							nfvy = (y-ly)*0.005f;
							flood_parts(lx, ly, WL_FANHELPER, -1, WL_FAN);
							for (j=0; j<YRES/CELL; j++)
								for (i=0; i<XRES/CELL; i++)
									if (bmap[j][i] == WL_FANHELPER)
									{
										fvx[j][i] = nfvx;
										fvy[j][i] = nfvy;
										bmap[j][i] = WL_FAN;
									}
						}
					}
					else if (lm == 2)
					{
						xor_line(lx, ly, lx, y, vid_buf);
						xor_line(lx, y, x, y, vid_buf);
						xor_line(x, y, x, ly, vid_buf);
						xor_line(x, ly, lx, ly, vid_buf);
					}
					else
					{
						if (c == PT_WIND)
						{
							for (j=-bsy; j<=bsy; j++)
								for (i=-bsx; i<=bsx; i++)
									if ((CURRENT_BRUSH==CIRCLE_BRUSH && (pow(i,2))/(pow(bsx,2))+(pow(j,2))/(pow(bsy,2))<=1)||(CURRENT_BRUSH==SQUARE_BRUSH&&i*j<=bsy*bsx))
									{
										vx[(y+j)/CELL][(x+i)/CELL] += (x-lx)*0.01f;
										vy[(y+j)/CELL][(x+i)/CELL] += (y-ly)*0.01f;
									}
						}
						else
							create_line(lx, ly, x, y, bsx, bsy, c);
						lx = x;
						ly = y;
					}
				}
				else
				{
					if ((sdl_mod & (KMOD_LSHIFT|KMOD_RSHIFT)) && !(sdl_mod & (KMOD_LCTRL|KMOD_RCTRL|KMOD_LALT)))
					{
						lx = x;
						ly = y;
						lb = b;
						lm = 1;
					}
					else if ((sdl_mod & (KMOD_LCTRL|KMOD_RCTRL)) && !(sdl_mod & (KMOD_LSHIFT|KMOD_RSHIFT)))
					{
						lx = x;
						ly = y;
						lb = b;
						lm = 2;
					}
					else if ((sdl_mod & (KMOD_LCTRL|KMOD_RCTRL)) && (sdl_mod & (KMOD_LSHIFT|KMOD_RSHIFT)) && !(sdl_mod & (KMOD_LALT)))
					{
						if (sdl_mod & (KMOD_CAPS))
							c = 0;
						if (c!=WL_STREAM+100&&c!=SPC_AIR&&c!=SPC_HEAT&&c!=SPC_COOL&&c!=SPC_VACUUM&&!REPLACE_MODE&&c!=PT_WIND)
							flood_parts(x, y, c, -1, -1);
						if (c==SPC_HEAT || c==SPC_COOL)
							create_parts(x, y, bsx, bsy, c);
						lx = x;
						ly = y;
						lb = 0;
						lm = 0;
					}
					else if (((sdl_mod & (KMOD_LALT|KMOD_RALT)) && !(sdl_mod & (KMOD_SHIFT))) || b==SDL_BUTTON_MIDDLE)
					{
						if (y>0 && y<sdl_scale*YRES && x>0 && x<sdl_scale*XRES)
						{
							int cr;
							cr = pmap[y][x];
							if (!((cr>>8)>=NPART || !cr))
							{
								c = sl = cr&0xFF;
							}
							else
							{
								//Something
							}
						}
						lx = x;
						ly = y;
						lb = 0;
						lm = 0;
					}
					else
					{
						//Copy state before drawing any particles (for undo)7
						int cbx, cby, cbi;

						for (cbi=0; cbi<NPART; cbi++)
							cb_parts[cbi] = parts[cbi];

						for (cby = 0; cby<YRES; cby++)
							for (cbx = 0; cbx<XRES; cbx++)
								cb_pmap[cby][cbx] = pmap[cby][cbx];

						for (cby = 0; cby<(YRES/CELL); cby++)
							for (cbx = 0; cbx<(XRES/CELL); cbx++)
							{
								cb_vx[cby][cbx] = vx[cby][cbx];
								cb_vy[cby][cbx] = vy[cby][cbx];
								cb_pv[cby][cbx] = pv[cby][cbx];
								cb_bmap[cby][cbx] = bmap[cby][cbx];
								cb_emap[cby][cbx] = emap[cby][cbx];
							}
						create_parts(x, y, bsx, bsy, c);
						lx = x;
						ly = y;
						lb = b;
						lm = 0;
					}
				}
			}
		}
		else
		{
			if (lb && lm)
			{
				x /= sdl_scale;
				y /= sdl_scale;
				c = (lb&1) ? sl : sr;
				su = c;
				if (lm == 1)
				{
					if (c!=WL_FAN+100 || lx<0 || ly<0 || lx>=XRES || ly>=YRES || bmap[ly/CELL][lx/CELL]!=WL_FAN)
						create_line(lx, ly, x, y, bsx, bsy, c);
				}
				else
					create_box(lx, ly, x, y, c);
				lm = 0;
			}
			lb = 0;
		}

		if (load_mode)
		{
			draw_image(vid_buf, load_img, load_x, load_y, load_w, load_h, 128);
			xor_rect(vid_buf, load_x, load_y, load_w, load_h);
		}

		if (save_mode)
		{
			if (copy_mode==3||copy_mode==4)//special drawing for rotate, can remove once it can do rectangles
			{
				if (save_h>save_w)
					save_w = save_h;
				xor_rect(vid_buf, save_x*CELL, save_y*CELL, save_w*CELL, save_w*CELL);
			}
			else
				xor_rect(vid_buf, save_x*CELL, save_y*CELL, save_w*CELL, save_h*CELL);
			da = 51;
			db = 269;
		}

		if (zoom_en!=1 && !load_mode && !save_mode)
		{
			render_cursor(vid_buf, mx/sdl_scale, my/sdl_scale, su, bsx, bsy);
			mousex = mx/sdl_scale;
			mousey = my/sdl_scale;
		}

		if (zoom_en)
			render_zoom(vid_buf);

		if (da)
			switch (db)
			{
			case 256:
				drawtext(vid_buf, 16, YRES-24, "Add simulation tags.", 255, 255, 255, da*5);
				break;
			case 257:
				drawtext(vid_buf, 16, YRES-24, "Add and remove simulation tags.", 255, 255, 255, da*5);
				break;
			case 258:
				drawtext(vid_buf, 16, YRES-24, "Save the simulation under the current name.", 255, 255, 255, da*5);
				break;
			case 259:
				drawtext(vid_buf, 16, YRES-24, "Save the simulation under a new name.", 255, 255, 255, da*5);
				break;
			case 260:
				drawtext(vid_buf, 16, YRES-24, "Sign into the Simulation Server.", 255, 255, 255, da*5);
				break;
			case 261:
				drawtext(vid_buf, 16, YRES-24, "Sign into the Simulation Server under a new name.", 255, 255, 255, da*5);
				break;
			case 262:
				drawtext(vid_buf, 16, YRES-24, "Find & open a simulation", 255, 255, 255, da*5);
				break;
			case 263:
				drawtext(vid_buf, 16, YRES-24, "Pause the simulation", 255, 255, 255, da*5);
				break;
			case 264:
				drawtext(vid_buf, 16, YRES-24, "Resume the simulation", 255, 255, 255, da*5);
				break;
			case 265:
				drawtext(vid_buf, 16, YRES-24, "Reload the simulation", 255, 255, 255, da*5);
				break;
			case 266:
				drawtext(vid_buf, 16, YRES-24, "Erase all particles and walls", 255, 255, 255, da*5);
				break;
			case 267:
				drawtext(vid_buf, 16, YRES-24, "Change display mode", 255, 255, 255, da*5);
				break;
			case 268:
				drawtext(vid_buf, 16, YRES-24, "Annuit C\245ptis", 255, 255, 255, da*5);
				break;
			case 269:
				drawtext(vid_buf, 16, YRES-24, "Click-and-drag to specify a rectangle to copy (right click = cancel).", 255, 216, 32, da*5);
				break;
			case 270:
				drawtext(vid_buf, 16, YRES-24, "Enable or disable compatibility mode (disables heat simulation).", 255, 255, 255, da*5);
				break;
			case 271:
				drawtext(vid_buf, 16, YRES-24, "You're a moderator", 255, 255, 255, da*5);
				break;
			case 272:
				drawtext(vid_buf, 16, YRES-24, "Like/Dislike this save.", 255, 255, 255, da*5);
				break;
			case 273:
				drawtext(vid_buf, 16, YRES-24, "You like this.", 255, 255, 255, da*5);
				break;
			case 274:
				drawtext(vid_buf, 16, YRES-24, "You dislike this.", 255, 255, 255, da*5);
				break;
			case 275:
				drawtext(vid_buf, 16, YRES-24, "You cannot vote on your own save.", 255, 255, 255, da*5);
				break;
			default:
				drawtext(vid_buf, 16, YRES-24, (char *)ptypes[db].descs, 255, 255, 255, da*5);
			}
		if (itc)
		{
			itc--;
			drawtext(vid_buf, (XRES-textwidth(itc_msg))/2, ((YRES/2)-10), itc_msg, 255, 255, 255, itc>51?255:itc*5);
		}
		if (it)
		{
			it--;
			drawtext(vid_buf, 16, 20, it_msg, 255, 255, 255, it>51?255:it*5);
		}

		if (old_version)
		{
			clearrect(vid_buf, XRES-21-old_ver_len, YRES-24, old_ver_len+9, 17);
#ifdef BETA
			if (is_beta)
			{
				drawtext(vid_buf, XRES-16-old_ver_len, YRES-19, old_ver_msg_beta, 255, 216, 32, 255);
			}
			else
			{
				drawtext(vid_buf, XRES-16-old_ver_len, YRES-19, old_ver_msg, 255, 216, 32, 255);
			}
#else
			drawtext(vid_buf, XRES-16-old_ver_len, YRES-19, old_ver_msg, 255, 216, 32, 255);
#endif
			drawrect(vid_buf, XRES-19-old_ver_len, YRES-22, old_ver_len+5, 13, 255, 216, 32, 255);
		}

		if (hud_enable)
		{
			currentTime = SDL_GetTicks();
			if (currentTime-past>=16)
			{
				past = SDL_GetTicks();
				FPS++;
			}
			if (currentTime-pastFPS>=1000)
			{
				FPSB = FPS;
				FPS = 0;
				pastFPS = currentTime;
			}

#ifdef BETA
			sprintf(uitext, "Version %d Beta %d FPS:%d Parts:%d Generation:%d Gravity:%d Air:%d", SAVE_VERSION, MINOR_VERSION, FPSB, NUM_PARTS, GENERATION, gravityMode, airMode);
#else
			if (DEBUG_MODE)
				sprintf(uitext, "Version %d.%d FPS:%d Parts:%d Generation:%d Gravity:%d Air:%d", SAVE_VERSION, MINOR_VERSION, FPSB, NUM_PARTS, GENERATION, gravityMode, airMode);
			else
				sprintf(uitext, "Version %d.%d FPS:%d", SAVE_VERSION, MINOR_VERSION, FPSB);
#endif
			if (REPLACE_MODE)
				strappend(uitext, " [REPLACE MODE]");
			if (sdl_mod&(KMOD_CAPS))
				strappend(uitext, " [CAP LOCKS]");
			if (GRID_MODE)
				sprintf(uitext, "%s [GRID: %d]", uitext, GRID_MODE);
#ifdef INTERNAL
			if (vs)
				strappend(uitext, " [FRAME CAPTURE]");
#endif

			if (sdl_zoom_trig||zoom_en)
			{
				if (zoom_x<XRES/2)
				{
					fillrect(vid_buf, XRES-20-textwidth(heattext), 266, textwidth(heattext)+8, 15, 0, 0, 0, 140);
					drawtext(vid_buf, XRES-16-textwidth(heattext), 270, heattext, 255, 255, 255, 200);
					if(DEBUG_MODE)
					{
						fillrect(vid_buf, XRES-20-textwidth(coordtext), 280, textwidth(coordtext)+8, 13, 0, 0, 0, 140);
						drawtext(vid_buf, XRES-16-textwidth(coordtext), 282, coordtext, 255, 255, 255, 200);
					}
				}
				else
				{
					fillrect(vid_buf, 12, 266, textwidth(heattext)+8, 15, 0, 0, 0, 140);
					drawtext(vid_buf, 16, 270, heattext, 255, 255, 255, 200);
					if(DEBUG_MODE)
					{
						fillrect(vid_buf, 12, 280, textwidth(coordtext)+8, 13, 0, 0, 0, 140);
						drawtext(vid_buf, 16, 282, coordtext, 255, 255, 255, 200);
					}
				}
			}
			else
			{
				fillrect(vid_buf, XRES-20-textwidth(heattext), 12, textwidth(heattext)+8, 15, 0, 0, 0, 140);
				drawtext(vid_buf, XRES-16-textwidth(heattext), 16, heattext, 255, 255, 255, 200);
				if(DEBUG_MODE)
				{
					fillrect(vid_buf, XRES-20-textwidth(coordtext), 26, textwidth(coordtext)+8, 11, 0, 0, 0, 140);
					drawtext(vid_buf, XRES-16-textwidth(coordtext), 27, coordtext, 255, 255, 255, 200);
				}
			}
			fillrect(vid_buf, 12, 12, textwidth(uitext)+8, 15, 0, 0, 0, 140);
			drawtext(vid_buf, 16, 16, uitext, 32, 216, 255, 200);
			
		}
		
		if(console_mode)
		{
			char *console;
			//char error[255] = "error!";
			sys_pause = 1;
			console = console_ui(vid_buf,console_error,console_more);
			console = mystrdup(console);
			strcpy(console_error,"");
			if(process_command(vid_buf,console,&console_error,pfunc)==-1)
			{
				free(console);
				break;
			}
			free(console);
			if(!console_mode)
				hud_enable = 1;
		}
		
		sdl_blit(0, 0, XRES+BARSIZE, YRES+MENUSIZE, vid_buf, XRES+BARSIZE);

		//Setting an element for the stick man
		if (isplayer==0)
		{
			if (ptypes[sr].falldown>0 || sr == PT_NEUT || sr == PT_PHOT)
				player[2] = sr;
			else
				player[2] = PT_DUST;
		}
		if (isplayer2==0)
		{
			if (ptypes[sr].falldown>0 || sr == PT_NEUT || sr == PT_PHOT)
				player2[2] = sr;
			else
				player2[2] = PT_DUST;
		}

	}
	SDL_CloseAudio();
	http_done();
    //make sure no threads are blocking us
    //fork_unblock
    pargs=Py_BuildValue("(s)","fork_unblock()");//this deamonises all threads.
    pvalue = PyObject_CallObject(pfunc, pargs);
    Py_DECREF(pargs);
    pargs=NULL;
    Py_Finalize();//cleanup any python stuff.
	return 0;
}
int process_command(pixel *vid_buf,char *console,char *console_error,PyObject *pfunc) {
	int y,x,nx,ny,i,j,k,m;
	int do_next = 1;
	char xcoord[10];
	char ycoord[10];
	char console2[15];
	char console3[15];
	char console4[15];
	char console5[15];
    PyObject *pvalue,*pargs;
	//sprintf(console_error, "%s", console);
	if(console && strcmp(console, "")!=0 && strncmp(console, " ", 1)!=0)
	{
		sscanf(console,"%14s %14s %14s %14s", console2, console3, console4, console5);//why didn't i know about this function?!
		if(strcmp(console2, "quit")==0)
		{
			return -1;
		}
		else
        {
		//	sprintf(console_error, "Invalid Command", console2);
		//handle them command
		pargs=Py_BuildValue("(s)",console);
        pvalue = PyObject_CallObject(pfunc, pargs);
        Py_DECREF(pargs);
        pargs=NULL;
        if(pvalue==NULL)
            strcpy(console_error,"failed to execute code.");
        //Py_DECREF(pvalue);
        //puts("a");
        pvalue=NULL;
        }
	}
	return 1;
}
<|MERGE_RESOLUTION|>--- conflicted
+++ resolved
@@ -24,11 +24,8 @@
  */
 
 #include "Python.h"
-<<<<<<< HEAD
-=======
 #include "pyconsole.h"
 
->>>>>>> 04f4a0d9
 #include <stdio.h>
 #include <stdlib.h>
 #include <string.h>
@@ -1194,14 +1191,6 @@
 
 //functions callable from python:
 static PyObject*
-<<<<<<< HEAD
-emb_create(PyObject *self, PyObject *args)
-{
-    int x,y,t;
-    if(!PyArg_ParseTuple(args, "III:create",&x,&y,&t))
-        return NULL;
-    //
-=======
 emb_create(PyObject *self, PyObject *args, PyObject *keywds)
 {
     int x,y,t;
@@ -1212,7 +1201,6 @@
     //
     if(strcmp(name,"")!=0)
     	console_parse_type(name, &t, console_error);
->>>>>>> 04f4a0d9
     return Py_BuildValue("i",create_part(-1,x,y,t));
 }
 //sys_pause = !sys_pause
@@ -1356,15 +1344,6 @@
     return Py_BuildValue("i",1);
 }
 
-<<<<<<< HEAD
-emb_set_life(PyObject *self, PyObject *args)
-{
-    int i,life,j;
-    if(!PyArg_ParseTuple(args, "II:set_life",&j,&life))
-        return NULL;
-    //
-        if(j==-1)
-=======
 emb_set_life(PyObject *self, PyObject *args, PyObject *keywds)
 {
     int i = -1,life,j,x=-1,y=-1;
@@ -1376,7 +1355,6 @@
     if(strcmp(name,"")==0 && x==-1 && y==-1 && i==-1)
 	return Py_BuildValue("s","Need more args(coords,i,or a particle name)");
         if(strcmp(name,"all")==0)
->>>>>>> 04f4a0d9
         {
             for(i=0; i<NPART; i++)
             {
@@ -1384,11 +1362,7 @@
                     parts[i].life = life;
             }
         }
-<<<<<<< HEAD
-        else
-=======
         else if(console_parse_type(name, &j, console_error))
->>>>>>> 04f4a0d9
         {
             for(i=0; i<NPART; i++)
             {
@@ -1396,18 +1370,6 @@
                     parts[i].life = life;
             }
         }
-<<<<<<< HEAD
-        return Py_BuildValue("i",1);
-}
-
-emb_set_type(PyObject *self, PyObject *args)
-{
-    int i,life,j;
-    if(!PyArg_ParseTuple(args, "II:set_type",&j,&life))
-        return NULL;
-    //
-        if(j==-1)
-=======
 	else if(i!=-1)
 	{
 		if(parts[i].type != PT_NONE)
@@ -1435,7 +1397,6 @@
 	return Py_BuildValue("s","Need more args(coords,i,or a particle name)");
 	console_parse_type(type, &life, console_error);
         if(strcmp(name,"all")==0)
->>>>>>> 04f4a0d9
         {
             for(i=0; i<NPART; i++)
             {
@@ -1443,11 +1404,7 @@
                     parts[i].type = life;
             }
         }
-<<<<<<< HEAD
-        else
-=======
         else if(console_parse_type(name, &j, console_error))
->>>>>>> 04f4a0d9
         {
             for(i=0; i<NPART; i++)
             {
@@ -1455,18 +1412,6 @@
                     parts[i].type = life;
             }
         }
-<<<<<<< HEAD
-        return Py_BuildValue("i",1);
-}
-
-emb_set_temp(PyObject *self, PyObject *args)
-{
-    int i,life,j;
-    if(!PyArg_ParseTuple(args, "II:set_temp",&j,&life))
-        return NULL;
-    //
-        if(j==-1)
-=======
 	else if(i!=-1)
 	{
 		if(parts[i].type != PT_NONE)
@@ -1492,7 +1437,6 @@
     if(strcmp(name,"")==0 && x==-1 && y==-1 && i==-1)
 	return Py_BuildValue("s","Need more args(coords,i,or a particle name)");
         if(strcmp(name,"all")==0)
->>>>>>> 04f4a0d9
         {
             for(i=0; i<NPART; i++)
             {
@@ -1500,11 +1444,7 @@
                     parts[i].temp = life;
             }
         }
-<<<<<<< HEAD
-        else
-=======
         else if(console_parse_type(name, &j, console_error))
->>>>>>> 04f4a0d9
         {
             for(i=0; i<NPART; i++)
             {
@@ -1512,18 +1452,6 @@
                     parts[i].temp = life;
             }
         }
-<<<<<<< HEAD
-        return Py_BuildValue("i",1);
-}
-
-emb_set_tmp(PyObject *self, PyObject *args)
-{
-    int i,life,j;
-    if(!PyArg_ParseTuple(args, "II:set_tmp",&j,&life))
-        return NULL;
-    //
-        if(j==-1)
-=======
 	else if(i!=-1)
 	{
 		if(parts[i].type != PT_NONE)
@@ -1549,7 +1477,6 @@
     if(strcmp(name,"")==0 && x==-1 && y==-1 && i==-1)
 	return Py_BuildValue("s","Need more args(coords,i,or a particle name)");
         if(strcmp(name,"all")==0)
->>>>>>> 04f4a0d9
         {
             for(i=0; i<NPART; i++)
             {
@@ -1557,11 +1484,7 @@
                     parts[i].tmp = life;
             }
         }
-<<<<<<< HEAD
-        else
-=======
         else if(console_parse_type(name, &j, console_error))
->>>>>>> 04f4a0d9
         {
             for(i=0; i<NPART; i++)
             {
@@ -1569,18 +1492,6 @@
                     parts[i].tmp = life;
             }
         }
-<<<<<<< HEAD
-        return Py_BuildValue("i",1);
-}
-
-emb_set_x(PyObject *self, PyObject *args)
-{
-    int i,life,j;
-    if(!PyArg_ParseTuple(args, "II:set_x",&j,&life))
-        return NULL;
-    //
-        if(j==-1)
-=======
 	else if(i!=-1)
 	{
 		if(parts[i].type != PT_NONE)
@@ -1607,7 +1518,6 @@
     if(strcmp(name,"")==0 && x==-1 && y==-1 && i==-1)
 	return Py_BuildValue("s","Need more args(coords,i,or a particle name)");
         if(strcmp(name,"all")==0)
->>>>>>> 04f4a0d9
         {
             for(i=0; i<NPART; i++)
             {
@@ -1615,11 +1525,7 @@
                     parts[i].x = life;
             }
         }
-<<<<<<< HEAD
-        else
-=======
         else if(console_parse_type(name, &j, console_error))
->>>>>>> 04f4a0d9
         {
             for(i=0; i<NPART; i++)
             {
@@ -1627,18 +1533,6 @@
                     parts[i].x = life;
             }
         }
-<<<<<<< HEAD
-        return Py_BuildValue("i",1);
-}
-
-emb_set_y(PyObject *self, PyObject *args)
-{
-    int i,life,j;
-    if(!PyArg_ParseTuple(args, "II:set_y",&j,&life))
-        return NULL;
-    //
-        if(j==-1)
-=======
 	else if(i!=-1)
 	{
 		if(parts[i].type != PT_NONE)
@@ -1664,7 +1558,6 @@
     if(strcmp(name,"")==0 && x==-1 && y==-1 && i==-1)
 	return Py_BuildValue("s","Need more args(coords,i,or a particle name)");
         if(strcmp(name,"all")==0)
->>>>>>> 04f4a0d9
         {
             for(i=0; i<NPART; i++)
             {
@@ -1672,11 +1565,7 @@
                     parts[i].y = life;
             }
         }
-<<<<<<< HEAD
-        else
-=======
         else if(console_parse_type(name, &j, console_error))
->>>>>>> 04f4a0d9
         {
             for(i=0; i<NPART; i++)
             {
@@ -1684,18 +1573,6 @@
                     parts[i].y = life;
             }
         }
-<<<<<<< HEAD
-        return Py_BuildValue("i",1);
-}
-
-emb_set_ctype(PyObject *self, PyObject *args)
-{
-    int i,life,j;
-    if(!PyArg_ParseTuple(args, "II:set_ctype",&j,&life))
-        return NULL;
-    //
-        if(j==-1)
-=======
 	else if(i!=-1)
 	{
 		if(parts[i].type != PT_NONE)
@@ -1724,7 +1601,6 @@
 	if(!life)
 		console_parse_type(type, &life, console_error);
         if(strcmp(name,"all")==0)
->>>>>>> 04f4a0d9
         {
             for(i=0; i<NPART; i++)
             {
@@ -1732,11 +1608,7 @@
                     parts[i].ctype = life;
             }
         }
-<<<<<<< HEAD
-        else
-=======
         else if(console_parse_type(name, &j, console_error))
->>>>>>> 04f4a0d9
         {
             for(i=0; i<NPART; i++)
             {
@@ -1744,18 +1616,6 @@
                     parts[i].ctype = life;
             }
         }
-<<<<<<< HEAD
-        return Py_BuildValue("i",1);
-}
-
-emb_set_vx(PyObject *self, PyObject *args)
-{
-    int i,life,j;
-    if(!PyArg_ParseTuple(args, "II:set_vx",&j,&life))
-        return NULL;
-    //
-        if(j==-1)
-=======
 	else if(i!=-1)
 	{
 		if(parts[i].type != PT_NONE)
@@ -1781,7 +1641,6 @@
     if(strcmp(name,"")==0 && x==-1 && y==-1 && i==-1)
 	return Py_BuildValue("s","Need more args(coords,i,or a particle name)");
         if(strcmp(name,"all")==0)
->>>>>>> 04f4a0d9
         {
             for(i=0; i<NPART; i++)
             {
@@ -1789,11 +1648,7 @@
                     parts[i].vx = life;
             }
         }
-<<<<<<< HEAD
-        else
-=======
         else if(console_parse_type(name, &j, console_error))
->>>>>>> 04f4a0d9
         {
             for(i=0; i<NPART; i++)
             {
@@ -1801,18 +1656,6 @@
                     parts[i].vx = life;
             }
         }
-<<<<<<< HEAD
-        return Py_BuildValue("i",1);
-}
-
-emb_set_vy(PyObject *self, PyObject *args)
-{
-    int i,life,j;
-    if(!PyArg_ParseTuple(args, "II:set_vy",&j,&life))
-        return NULL;
-    //
-        if(j==-1)
-=======
 	else if(i!=-1)
 	{
 		if(parts[i].type != PT_NONE)
@@ -1838,7 +1681,6 @@
     if(strcmp(name,"")==0 && x==-1 && y==-1 && i==-1)
 	return Py_BuildValue("s","Need more args(coords,i,or a particle name)");
         if(strcmp(name,"all")==0)
->>>>>>> 04f4a0d9
         {
             for(i=0; i<NPART; i++)
             {
@@ -1846,11 +1688,7 @@
                     parts[i].vy = life;
             }
         }
-<<<<<<< HEAD
-        else
-=======
         else if(console_parse_type(name, &j, console_error))
->>>>>>> 04f4a0d9
         {
             for(i=0; i<NPART; i++)
             {
@@ -1858,34 +1696,6 @@
                     parts[i].vy = life;
             }
         }
-<<<<<<< HEAD
-        return Py_BuildValue("i",1);
-}
-
-static PyMethodDef EmbMethods[] = { //WARNING! don't forget to register your function here!
-    {"create", emb_create, METH_VARARGS,"create a particle."},
-    {"log", emb_log, METH_VARARGS,"logs an error string to the console."},
-    {"reset_pressure", emb_reset_pressure, METH_VARARGS,"resets all the pressure."},
-    {"reset_velocity", emb_reset_velocity, METH_VARARGS,"resets all the velocity."},
-    {"reset_sparks", emb_reset_sparks, METH_VARARGS,"resets all the sparks."},
-    {"set_life", emb_set_life, METH_VARARGS,"sets life of a specified particle."},
-    {"set_type", emb_set_type, METH_VARARGS,"sets type of a specified particle."},
-    {"set_temp", emb_set_temp, METH_VARARGS,"sets temp of a specified particle."},
-    {"set_tmp", emb_set_tmp, METH_VARARGS,"sets tmp of a specified particle."},
-    {"set_x", emb_set_x, METH_VARARGS,"sets x of a specified particle."},
-    {"set_y", emb_set_y, METH_VARARGS,"sets y of a specified particle."},
-    {"set_ctype", emb_set_y, METH_VARARGS,"sets ctype of a specified particle."},
-    {"set_vx", emb_set_vx, METH_VARARGS,"sets vx of a specified particle."},
-    {"set_vy", emb_set_vy, METH_VARARGS,"sets vy of a specified particle."},
-    {"pause", emb_pause, METH_VARARGS,"pause the game."},
-    {"unpause", emb_unpause, METH_VARARGS,"unpause the game."},
-    {"toggle_pause", emb_toggle_pause, METH_VARARGS,"toggle game pause."},
-    {"open_console", emb_open_console, METH_VARARGS,"open the game console."},
-    {"close_console", emb_close_console, METH_VARARGS,"close the game console."},
-    {"toggle_console", emb_toggle_console, METH_VARARGS,"toggle the game console."},
-    {"console_more", emb_console_more, METH_VARARGS,"turns the more indicator on."},
-    {"console_less", emb_console_less, METH_VARARGS,"turns the more indicator off."},
-=======
 	else if(i!=-1)
 	{
 		if(parts[i].type != PT_NONE)
@@ -1967,7 +1777,6 @@
     {"console_less", 	emb_console_less, 	METH_VARARGS,			"turns the more indicator off."},
     {"get_pmap", 	emb_get_pmap, 		METH_VARARGS,			"get the pmap value."},
     {"get_prop", 	emb_get_prop, 		METH_VARARGS,			"get some properties."},
->>>>>>> 04f4a0d9
     {NULL, NULL, 0, NULL}
 };
 
@@ -2021,13 +1830,6 @@
     PyRun_SimpleString("import sys\nsys.path.append('.')");
     PyRun_SimpleString("print 'python present.'");
     //load the console module and whatnot
-<<<<<<< HEAD
-    pname=PyString_FromString("tpt_console");//create string object
-    pmodule = PyImport_Import(pname);//import module
-    if(pmodule!=NULL)
-    {
-        Py_DECREF(pname);//throw away the string object
-=======
     //pname=PyString_FromString("tpt_console");//create string object
     //pmodule = PyImport_Import(pname);//import module
     PyObject *tpt_console_obj = PyMarshal_ReadObjectFromString(tpt_console_pyc+8, sizeof(tpt_console_pyc)-8);
@@ -2035,7 +1837,6 @@
     if(pmodule!=NULL)
     {
         //Py_DECREF(pname);//throw away the string object
->>>>>>> 04f4a0d9
         pfunc=PyObject_GetAttrString(pmodule,"handle");//get the handler function
         if(pfunc && PyCallable_Check(pfunc))//check if it's really a function
         {
