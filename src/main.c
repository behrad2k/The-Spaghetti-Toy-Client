/**
 * Powder Toy - Main source
 *
 * Copyright (c) 2008 - 2010 Stanislaw Skowronek.
 * Copyright (c) 2010 Simon Robertshaw
 * Copyright (c) 2010 Skresanov Savely
 * Copyright (c) 2010 Bryan Hoyle
 * Copyright (c) 2010 Nathan Cousins
 * Copyright (c) 2010 cracker64
 *
 * This program is free software; you can redistribute it and/or modify
 * it under the terms of the GNU General Public License as published by
 * the Free Software Foundation; either version 2 of the License, or
 * (at your option) any later version.
 *
 * This program is distributed in the hope that it will be useful,
 * but WITHOUT ANY WARRANTY; without even the implied warranty of
 * MERCHANTABILITY or FITNESS FOR A PARTICULAR PURPOSE.  See the
 * GNU General Public License for more details.
 *
 * You should have received a copy of the GNU General Public License
 * along with this program; if not, write to the Free Software
 * Foundation, Inc., 51 Franklin Street, Fifth Floor, Boston, MA  02111-1301  USA
 */

#include <stdio.h>
#include <stdlib.h>
#include <string.h>
#include <math.h>
#include <SDL/SDL.h>
#include <SDL/SDL_audio.h>
#include <bzlib.h>
#include <time.h>

#ifdef WIN32
#include <direct.h>
#else
#include <sys/stat.h>
#include <unistd.h>
#endif

#include <misc.h>
#include <font.h>
#include <defines.h>
#include <powder.h>
#include <graphics.h>
#include <version.h>
#include <http.h>
#include <md5.h>
#include <update.h>
#include <hmap.h>
#include <air.h>
#include <icon.h>

#define NUM_SOUNDS 2
struct sample {
	Uint8 *data;
	Uint32 dpos;
	Uint32 dlen;
} sounds[NUM_SOUNDS];

void mixaudio(void *unused, Uint8 *stream, int len)
{
	int i;
	Uint32 amount;

	for ( i=0; i<NUM_SOUNDS; ++i ) {
		amount = (sounds[i].dlen-sounds[i].dpos);
		if ( amount > len ) {
			amount = len;
		}
		SDL_MixAudio(stream, &sounds[i].data[sounds[i].dpos], amount, SDL_MIX_MAXVOLUME);
		sounds[i].dpos += amount;
	}
}

void play_sound(char *file)
{
	int index;
	SDL_AudioSpec wave;
	Uint8 *data;
	Uint32 dlen;
	SDL_AudioCVT cvt;

	if (!sound_enable) return;

	/* Look for an empty (or finished) sound slot */
	for ( index=0; index<NUM_SOUNDS; ++index ) {
		if ( sounds[index].dpos == sounds[index].dlen ) {
			break;
		}
	}
	if ( index == NUM_SOUNDS )
		return;

	/* Load the sound file and convert it to 16-bit stereo at 22kHz */
	if ( SDL_LoadWAV(file, &wave, &data, &dlen) == NULL ) {
		fprintf(stderr, "Couldn't load %s: %s\n", file, SDL_GetError());
		return;
	}
	SDL_BuildAudioCVT(&cvt, wave.format, wave.channels, wave.freq,
	                  AUDIO_S16,   2,             22050);
	cvt.buf = malloc(dlen*cvt.len_mult);
	memcpy(cvt.buf, data, dlen);
	cvt.len = dlen;
	SDL_ConvertAudio(&cvt);
	SDL_FreeWAV(data);

	/* Put the sound data in the slot (it starts playing immediately) */
	if ( sounds[index].data ) {
		free(sounds[index].data);
	}
	SDL_LockAudio();
	sounds[index].data = cvt.buf;
	sounds[index].dlen = cvt.len_cvt;
	sounds[index].dpos = 0;
	SDL_UnlockAudio();
}

static const char *it_msg =
    "\brThe Powder Toy - http://powdertoy.co.uk, irc.freenode.net #powder\n"
    "\x7F\x7F\x7F\x7F\x7F\x7F\x7F\x7F\x7F\x7F\x7F\x7F\x7F\x7F\x7F\x7F\x7F\x7F\x7F\n"
    "\n"
    "\bgControl+C/V/X are Copy, Paste and cut respectively.\n"
    "\bgTo choose a material, hover over one of the icons on the right, it will show a selection of elements in that group.\n"
    "\bgPick your material from the menu using mouse left/right buttons.\n"
    "Draw freeform lines by dragging your mouse left/right button across the drawing area.\n"
    "Shift+drag will create straight lines of particles.\n"
    "Ctrl+drag will result in filled rectangles.\n"
    "Ctrl+Shift+click will flood-fill a closed area.\n"
    "Ctrl+Z will act as Undo.\n"
    "Middle click or Alt+Click to \"sample\" the particles.\n"
    "\n\boUse 'Z' for a zoom tool. Click to make the drawable zoom window stay around. Use the wheel to change the zoom strength\n"
    "Use 'S' to save parts of the window as 'stamps'.\n"
    "'L' will load the most recent stamp, 'K' shows a library of stamps you saved.\n"
    "'C' will cycle the display mode (Fire, Blob, Velocity, etc.). The numbers on the keyboard do the same\n"
    "Use the mouse scroll wheel to change the tool size for particles.\n"
    "The spacebar can be used to pause physics.\n"
    "'P' will take a screenshot and save it into the current directory.\n"
    "\n"
    "\bgCopyright (c) 2008-11 Stanislaw K Skowronek (\brhttp://powder.unaligned.org\bg, \bbirc.unaligned.org #wtf\bg)\n"
    "\bgCopyright (c) 2010-11 Simon Robertshaw, Skresanov Savely, cracker64, Bryan Hoyle, Nathan Cousins, jacksonmj\n"
    "\n"
    "\bgTo use online features such as saving, you need to register at: \brhttp://powdertoy.co.uk/Register.html"
    ;

typedef struct
{
	int start, inc;
	pixel *vid;
} upstruc;

#ifdef BETA
static const char *old_ver_msg_beta = "A new beta is available - click here!";
#endif
static const char *old_ver_msg = "A new version is available - click here!";
float mheat = 0.0f;

int do_open = 0;
int sys_pause = 0;
int legacy_enable = 0; //Used to disable new features such as heat, will be set by commandline or save.
int death = 0, framerender = 0;
int amd = 1;
int FPSB = 0;
int MSIGN =-1;
//int CGOL = 0;
//int GSPEED = 1;//causes my .exe to crash..
int sound_enable = 0;
int file_script = 0;

sign signs[MAXSIGNS];

int numCores = 4;

int core_count()
{
	int numCPU = 1;
#ifdef MT
#ifdef WIN32
	SYSTEM_INFO sysinfo;
	GetSystemInfo( &sysinfo );
	numCPU = sysinfo.dwNumberOfProcessors;
#else
#ifdef MACOSX
	numCPU = 4;
#else
	numCPU = sysconf( _SC_NPROCESSORS_ONLN );
#endif
#endif

	printf("Cpus: %d\n", numCPU);
	if (numCPU>1)
		printf("Multithreading enabled\n");
	else
		printf("Multithreading disabled\n");
#endif
	return numCPU;
}

int mousex = 0, mousey = 0;  //They contain mouse position
int kiosk_enable = 0;

void sdl_seticon(void)
{
#ifdef WIN32
	//SDL_Surface *icon = SDL_CreateRGBSurfaceFrom(app_icon_w32, 32, 32, 32, 128, 0x000000FF, 0x0000FF00, 0x00FF0000, 0xFF000000);
	//SDL_WM_SetIcon(icon, NULL/*app_icon_mask*/);
#else
#ifdef MACOSX
	//SDL_Surface *icon = SDL_CreateRGBSurfaceFrom(app_icon_w32, 32, 32, 32, 128, 0x000000FF, 0x0000FF00, 0x00FF0000, 0xFF000000);
	//SDL_WM_SetIcon(icon, NULL/*app_icon_mask*/);
#else
	SDL_Surface *icon = SDL_CreateRGBSurfaceFrom(app_icon, 16, 16, 32, 128, 0x000000FF, 0x0000FF00, 0x00FF0000, 0xFF000000);
	SDL_WM_SetIcon(icon, NULL/*app_icon_mask*/);
#endif
#endif
}

int frame_idx=0;
void dump_frame(pixel *src, int w, int h, int pitch)
{
	char frame_name[32];
	int j,i;
	unsigned char c[3];
	FILE *f;
	sprintf(frame_name,"frame%04d.ppm",frame_idx);
	f=fopen(frame_name,"wb");
	fprintf(f,"P6\n%d %d\n255\n",w,h);
	for (j=0; j<h; j++)
	{
		for (i=0; i<w; i++)
		{
			c[0] = PIXR(src[i]);
			c[1] = PIXG(src[i]);
			c[2] = PIXB(src[i]);
			fwrite(c,3,1,f);
		}
		src+=pitch;
	}
	fclose(f);
	frame_idx++;
}

/***********************************************************
 *                    STATE MANAGEMENT                     *
 ***********************************************************/

void *build_thumb(int *size, int bzip2)
{
	unsigned char *d=calloc(1,XRES*YRES), *c;
	int i,j,x,y;
	for (i=0; i<NPART; i++)
		if (parts[i].type)
		{
			x = (int)(parts[i].x+0.5f);
			y = (int)(parts[i].y+0.5f);
			if (x>=0 && x<XRES && y>=0 && y<YRES)
				d[x+y*XRES] = parts[i].type;
		}
	for (y=0; y<YRES/CELL; y++)
		for (x=0; x<XRES/CELL; x++)
			if (bmap[y][x])
				for (j=0; j<CELL; j++)
					for (i=0; i<CELL; i++)
						d[x*CELL+i+(y*CELL+j)*XRES] = 0xFF;
	j = XRES*YRES;

	if (bzip2)
	{
		i = (j*101+99)/100 + 608;
		c = malloc(i);

		c[0] = 0x53;
		c[1] = 0x68;
		c[2] = 0x49;
		c[3] = 0x74;
		c[4] = PT_NUM;
		c[5] = CELL;
		c[6] = XRES/CELL;
		c[7] = YRES/CELL;

		i -= 8;

		if (BZ2_bzBuffToBuffCompress((char *)(c+8), (unsigned *)&i, (char *)d, j, 9, 0, 0) != BZ_OK)
		{
			free(d);
			free(c);
			return NULL;
		}
		free(d);
		*size = i+8;
		return c;
	}

	*size = j;
	return d;
}

void *build_save(int *size, int x0, int y0, int w, int h)
{
	unsigned char *d=calloc(1,3*(XRES/CELL)*(YRES/CELL)+(XRES*YRES)*11+MAXSIGNS*262), *c;
	int i,j,x,y,p=0,*m=calloc(XRES*YRES, sizeof(int));
	int bx0=x0/CELL, by0=y0/CELL, bw=(w+CELL-1)/CELL, bh=(h+CELL-1)/CELL;

	// normalize coordinates
	x0 = bx0*CELL;
	y0 = by0*CELL;
	w  = bw *CELL;
	h  = bh *CELL;

	// save the required air state
	for (y=by0; y<by0+bh; y++)
		for (x=bx0; x<bx0+bw; x++)
			d[p++] = bmap[y][x];
	for (y=by0; y<by0+bh; y++)
		for (x=bx0; x<bx0+bw; x++)
			if (bmap[y][x]==WL_FAN||bmap[y][x]==4)
			{
				i = (int)(fvx[y][x]*64.0f+127.5f);
				if (i<0) i=0;
				if (i>255) i=255;
				d[p++] = i;
			}
	for (y=by0; y<by0+bh; y++)
		for (x=bx0; x<bx0+bw; x++)
			if (bmap[y][x]==WL_FAN||bmap[y][x]==4)
			{
				i = (int)(fvy[y][x]*64.0f+127.5f);
				if (i<0) i=0;
				if (i>255) i=255;
				d[p++] = i;
			}

	// save the particle map
	for (i=0; i<NPART; i++)
		if (parts[i].type)
		{
			x = (int)(parts[i].x+0.5f);
			y = (int)(parts[i].y+0.5f);
			if (x>=x0 && x<x0+w && y>=y0 && y<y0+h) {
				if (!m[(x-x0)+(y-y0)*w] ||
				        parts[m[(x-x0)+(y-y0)*w]-1].type == PT_PHOT)
					m[(x-x0)+(y-y0)*w] = i+1;
			}
		}
	for (j=0; j<w*h; j++)
	{
		i = m[j];
		if (i)
			d[p++] = parts[i-1].type;
		else
			d[p++] = 0;
	}

	// save particle properties
	for (j=0; j<w*h; j++)
	{
		i = m[j];
		if (i)
		{
			i--;
			x = (int)(parts[i].vx*16.0f+127.5f);
			y = (int)(parts[i].vy*16.0f+127.5f);
			if (x<0) x=0;
			if (x>255) x=255;
			if (y<0) y=0;
			if (y>255) y=255;
			d[p++] = x;
			d[p++] = y;
		}
	}
	for (j=0; j<w*h; j++)
	{
		i = m[j];
		if (i) {
			//Everybody loves a 16bit int
			//d[p++] = (parts[i-1].life+3)/4;
			int ttlife = (int)parts[i-1].life;
			d[p++] = ((ttlife&0xFF00)>>8);
			d[p++] = (ttlife&0x00FF);
		}
	}
	for (j=0; j<w*h; j++)
	{
		i = m[j];
		if (i) {
			//Now saving tmp!
			//d[p++] = (parts[i-1].life+3)/4;
			int tttmp = (int)parts[i-1].tmp;
			d[p++] = ((tttmp&0xFF00)>>8);
			d[p++] = (tttmp&0x00FF);
		}
	}
	for (j=0; j<w*h; j++)
	{
		i = m[j];
		if (i)
		{
			//New Temperature saving uses a 16bit unsigned int for temperatures, giving a precision of 1 degree versus 36 for the old format
			int tttemp = (int)parts[i-1].temp;
			d[p++] = ((tttemp&0xFF00)>>8);
			d[p++] = (tttemp&0x00FF);
		}
	}
	for (j=0; j<w*h; j++)
	{
		i = m[j];
		if (i && (parts[i-1].type==PT_CLNE || parts[i-1].type==PT_PCLN || parts[i-1].type==PT_BCLN || parts[i-1].type==PT_SPRK || parts[i-1].type==PT_LAVA || parts[i-1].type==PT_PIPE))
			d[p++] = parts[i-1].ctype;
	}

	j = 0;
	for (i=0; i<MAXSIGNS; i++)
		if (signs[i].text[0] &&
		        signs[i].x>=x0 && signs[i].x<x0+w &&
		        signs[i].y>=y0 && signs[i].y<y0+h)
			j++;
	d[p++] = j;
	for (i=0; i<MAXSIGNS; i++)
		if (signs[i].text[0] &&
		        signs[i].x>=x0 && signs[i].x<x0+w &&
		        signs[i].y>=y0 && signs[i].y<y0+h)
		{
			d[p++] = (signs[i].x-x0);
			d[p++] = (signs[i].x-x0)>>8;
			d[p++] = (signs[i].y-y0);
			d[p++] = (signs[i].y-y0)>>8;
			d[p++] = signs[i].ju;
			x = strlen(signs[i].text);
			d[p++] = x;
			memcpy(d+p, signs[i].text, x);
			p+=x;
		}

	i = (p*101+99)/100 + 612;
	c = malloc(i);

	//New file header uses PSv, replacing fuC. This is to detect if the client uses a new save format for temperatures
	//This creates a problem for old clients, that display and "corrupt" error instead of a "newer version" error
	
	c[0] = 0x50;	//0x66;
	c[1] = 0x53;	//0x75;
	c[2] = 0x76;	//0x43;
	c[3] = legacy_enable|((sys_pause<<1)&0x02)|((gravityMode<<2)&0x0C)|((airMode<<4)&0x70);
	c[4] = SAVE_VERSION;
	c[5] = CELL;
	c[6] = bw;
	c[7] = bh;
	c[8] = p;
	c[9] = p >> 8;
	c[10] = p >> 16;
	c[11] = p >> 24;

	i -= 12;

	if (BZ2_bzBuffToBuffCompress((char *)(c+12), (unsigned *)&i, (char *)d, p, 9, 0, 0) != BZ_OK)
	{
		free(d);
		free(c);
		return NULL;
	}
	free(d);

	*size = i+12;
	return c;
}

int parse_save(void *save, int size, int replace, int x0, int y0)
{
	unsigned char *d,*c=save;
	int q,i,j,k,x,y,p=0,*m=calloc(XRES*YRES, sizeof(int)), ver, pty, ty, legacy_beta=0;
	int bx0=x0/CELL, by0=y0/CELL, bw, bh, w, h;
	int fp[NPART], nf=0, new_format = 0, ttv = 0;

	//New file header uses PSv, replacing fuC. This is to detect if the client uses a new save format for temperatures
	//This creates a problem for old clients, that display and "corrupt" error instead of a "newer version" error

	if (size<16)
		return 1;
	if (!(c[2]==0x43 && c[1]==0x75 && c[0]==0x66) && !(c[2]==0x76 && c[1]==0x53 && c[0]==0x50))
		return 1;
	if (c[2]==0x76 && c[1]==0x53 && c[0]==0x50) {
		new_format = 1;
	}
	if (c[4]>SAVE_VERSION)
		return 2;
	ver = c[4];

	if (ver<34)
	{
		legacy_enable = 1;
	}
	else
	{
		if (ver>=44) {
			legacy_enable = c[3]&0x01;
			if (!sys_pause) {
				sys_pause = (c[3]>>1)&0x01;
			}
			if(ver>=46 && replace) {
				gravityMode = ((c[3]>>2)&0x03);// | ((c[3]>>2)&0x01);
				airMode = ((c[3]>>4)&0x07);// | ((c[3]>>4)&0x02) | ((c[3]>>4)&0x01);
			}
		} else {
			if (c[3]==1||c[3]==0) {
				legacy_enable = c[3];
			} else {
				legacy_beta = 1;
			}
		}
	}

	bw = c[6];
	bh = c[7];
	if (bx0+bw > XRES/CELL)
		bx0 = XRES/CELL - bw;
	if (by0+bh > YRES/CELL)
		by0 = YRES/CELL - bh;
	if (bx0 < 0)
		bx0 = 0;
	if (by0 < 0)
		by0 = 0;

	if (c[5]!=CELL || bx0+bw>XRES/CELL || by0+bh>YRES/CELL)
		return 3;
	i = (unsigned)c[8];
	i |= ((unsigned)c[9])<<8;
	i |= ((unsigned)c[10])<<16;
	i |= ((unsigned)c[11])<<24;
	d = malloc(i);
	if (!d)
		return 1;

	if (BZ2_bzBuffToBuffDecompress((char *)d, (unsigned *)&i, (char *)(c+12), size-12, 0, 0))
		return 1;
	size = i;

	if (size < bw*bh)
		return 1;

	// normalize coordinates
	x0 = bx0*CELL;
	y0 = by0*CELL;
	w  = bw *CELL;
	h  = bh *CELL;

	if (replace)
	{
		if(ver<46){
			gravityMode = 0;
			airMode = 0;
		}
		clear_sim();
	}

	// make a catalog of free parts
	memset(pmap, 0, sizeof(pmap));
	for (i=0; i<NPART; i++)
		if (parts[i].type)
		{
			x = (int)(parts[i].x+0.5f);
			y = (int)(parts[i].y+0.5f);
			pmap[y][x] = (i<<8)|1;
		}
		else
			fp[nf++] = i;

	// load the required air state
	for (y=by0; y<by0+bh; y++)
		for (x=bx0; x<bx0+bw; x++)
		{
			if (d[p])
			{
				bmap[y][x] = d[p];
				if (bmap[y][x]==1)
					bmap[y][x]=WL_WALL;
				if (bmap[y][x]==2)
					bmap[y][x]=WL_DESTROYALL;
				if (bmap[y][x]==3)
					bmap[y][x]=WL_ALLOWLIQUID;
				if (bmap[y][x]==4)
					bmap[y][x]=WL_FAN;
				if (bmap[y][x]==5)
					bmap[y][x]=WL_STREAM;
				if (bmap[y][x]==6)
					bmap[y][x]=WL_DETECT;
				if (bmap[y][x]==7)
					bmap[y][x]=WL_EWALL;
				if (bmap[y][x]==8)
					bmap[y][x]=WL_WALLELEC;
				if (bmap[y][x]==9)
					bmap[y][x]=WL_ALLOWAIR;
				if (bmap[y][x]==10)
					bmap[y][x]=WL_ALLOWSOLID;
				if (bmap[y][x]==11)
					bmap[y][x]=WL_ALLOWALLELEC;
				if (bmap[y][x]==12)
					bmap[y][x]=WL_EHOLE;
				if (bmap[y][x]==13)
					bmap[y][x]=WL_ALLOWGAS;
			}

			p++;
		}
	for (y=by0; y<by0+bh; y++)
		for (x=bx0; x<bx0+bw; x++)
			if (d[(y-by0)*bw+(x-bx0)]==4||d[(y-by0)*bw+(x-bx0)]==WL_FAN)
			{
				if (p >= size)
					goto corrupt;
				fvx[y][x] = (d[p++]-127.0f)/64.0f;
			}
	for (y=by0; y<by0+bh; y++)
		for (x=bx0; x<bx0+bw; x++)
			if (d[(y-by0)*bw+(x-bx0)]==4||d[(y-by0)*bw+(x-bx0)]==WL_FAN)
			{
				if (p >= size)
					goto corrupt;
				fvy[y][x] = (d[p++]-127.0f)/64.0f;
			}

	// load the particle map
	i = 0;
	pty = p;
	for (y=y0; y<y0+h; y++)
		for (x=x0; x<x0+w; x++)
		{
			if (p >= size)
				goto corrupt;
			j=d[p++];
			if (j >= PT_NUM) {
				//TODO: Possibly some server side translation
				j = PT_DUST;//goto corrupt;
			}
			gol[x][y]=0;
			if (j)// && !(isplayer == 1 && j==PT_STKM))
			{
				if (pmap[y][x])
				{
					k = pmap[y][x]>>8;
					parts[k].type = j;
					if (j == PT_PHOT)
						parts[k].ctype = 0x3fffffff;
					parts[k].x = (float)x;
					parts[k].y = (float)y;
					m[(x-x0)+(y-y0)*w] = k+1;
				}
				else if (i < nf)
				{
					parts[fp[i]].type = j;
					if (j == PT_COAL)
						parts[fp[i]].tmp = 50;
					if (j == PT_FUSE)
						parts[fp[i]].tmp = 50;
					if (j == PT_PHOT)
						parts[fp[i]].ctype = 0x3fffffff;
					parts[fp[i]].x = (float)x;
					parts[fp[i]].y = (float)y;
					m[(x-x0)+(y-y0)*w] = fp[i]+1;
					i++;
				}
				else
					m[(x-x0)+(y-y0)*w] = NPART+1;
			}
		}

	// load particle properties
	for (j=0; j<w*h; j++)
	{
		i = m[j];
		if (i)
		{
			i--;
			if (p+1 >= size)
				goto corrupt;
			if (i < NPART)
			{
				parts[i].vx = (d[p++]-127.0f)/16.0f;
				parts[i].vy = (d[p++]-127.0f)/16.0f;
				if (parts[i].type == PT_STKM)
				{
					//player[2] = PT_DUST;

					player[3] = parts[i].x-1;  //Setting legs positions
					player[4] = parts[i].y+6;
					player[5] = parts[i].x-1;
					player[6] = parts[i].y+6;

					player[7] = parts[i].x-3;
					player[8] = parts[i].y+12;
					player[9] = parts[i].x-3;
					player[10] = parts[i].y+12;

					player[11] = parts[i].x+1;
					player[12] = parts[i].y+6;
					player[13] = parts[i].x+1;
					player[14] = parts[i].y+6;

					player[15] = parts[i].x+3;
					player[16] = parts[i].y+12;
					player[17] = parts[i].x+3;
					player[18] = parts[i].y+12;

				}
				if (parts[i].type == PT_STKM2)
				{
					//player[2] = PT_DUST;

					player2[3] = parts[i].x-1;  //Setting legs positions
					player2[4] = parts[i].y+6;
					player2[5] = parts[i].x-1;
					player2[6] = parts[i].y+6;

					player2[7] = parts[i].x-3;
					player2[8] = parts[i].y+12;
					player2[9] = parts[i].x-3;
					player2[10] = parts[i].y+12;

					player2[11] = parts[i].x+1;
					player2[12] = parts[i].y+6;
					player2[13] = parts[i].x+1;
					player2[14] = parts[i].y+6;

					player2[15] = parts[i].x+3;
					player2[16] = parts[i].y+12;
					player2[17] = parts[i].x+3;
					player2[18] = parts[i].y+12;

				}
			}
			else
				p += 2;
		}
	}
	for (j=0; j<w*h; j++)
	{
		i = m[j];
		if (i)
		{
			if (ver>=44) {
				if (p >= size) {
					goto corrupt;
				}
				if (i <= NPART) {
					ttv = (d[p++])<<8;
					ttv |= (d[p++]);
					parts[i-1].life = ttv;
				} else {
					p+=2;
				}
			} else {
				if (p >= size)
					goto corrupt;
				if (i <= NPART)
					parts[i-1].life = d[p++]*4;
				else
					p++;
			}
		}
	}
	if (ver>=44) {
		for (j=0; j<w*h; j++)
		{
			i = m[j];
			if (i)
			{
				if (p >= size) {
					goto corrupt;
				}
				if (i <= NPART) {
					ttv = (d[p++])<<8;
					ttv |= (d[p++]);
					parts[i-1].tmp = ttv;
					if(ptypes[parts[i-1].type].properties&PROP_LIFE && !parts[i-1].tmp)
						for(q = 1; q<=NGOL ; q++) {
							if(parts[i-1].type==goltype[q-1] && grule[q][9]==2)
								parts[i-1].tmp = grule[q][9]-1;
						}
				} else {
					p+=2;
				}
			}
		}
	}
	for (j=0; j<w*h; j++)
	{
		i = m[j];
		ty = d[pty+j];
		if (i)
		{
			if (ver>=34&&legacy_beta==0)
			{
				if (p >= size)
				{
					goto corrupt;
				}
				if (i <= NPART)
				{
					if (ver>=42) {
						if (new_format) {
							ttv = (d[p++])<<8;
							ttv |= (d[p++]);
							if (parts[i-1].type==PT_PUMP) {
								parts[i-1].temp = ttv + 0.15;//fix PUMP saved at 0, so that it loads at 0.
							} else {
								parts[i-1].temp = ttv;
							}
						} else {
							parts[i-1].temp = (d[p++]*((MAX_TEMP+(-MIN_TEMP))/255))+MIN_TEMP;
						}
					} else {
						parts[i-1].temp = ((d[p++]*((O_MAX_TEMP+(-O_MIN_TEMP))/255))+O_MIN_TEMP)+273;
					}
				}
				else
				{
					p++;
					if (new_format) {
						p++;
					}
				}
			}
			else
			{
				parts[i-1].temp = ptypes[parts[i-1].type].heat;
			}
		}
	}
	for (j=0; j<w*h; j++)
	{
		i = m[j];
		ty = d[pty+j];
		if (i && (ty==PT_CLNE || (ty==PT_PCLN && ver>=43) || (ty==PT_BCLN && ver>=44) || (ty==PT_SPRK && ver>=21) || (ty==PT_LAVA && ver>=34) || (ty==PT_PIPE && ver>=43)))
		{
			if (p >= size)
				goto corrupt;
			if (i <= NPART)
				parts[i-1].ctype = d[p++];
			else
				p++;
		}
	}

	if (p >= size)
		goto version1;
	j = d[p++];
	for (i=0; i<j; i++)
	{
		if (p+6 > size)
			goto corrupt;
		for (k=0; k<MAXSIGNS; k++)
			if (!signs[k].text[0])
				break;
		x = d[p++];
		x |= ((unsigned)d[p++])<<8;
		if (k<MAXSIGNS)
			signs[k].x = x+x0;
		x = d[p++];
		x |= ((unsigned)d[p++])<<8;
		if (k<MAXSIGNS)
			signs[k].y = x+y0;
		x = d[p++];
		if (k<MAXSIGNS)
			signs[k].ju = x;
		x = d[p++];
		if (p+x > size)
			goto corrupt;
		if (k<MAXSIGNS)
		{
			memcpy(signs[k].text, d+p, x);
			signs[k].text[x] = 0;
		}
		p += x;
	}

version1:
	free(d);

	return 0;

corrupt:
	if (replace)
	{
		legacy_enable = 0;
		clear_sim();
	}
	return 1;
}

void clear_sim(void)
{
	memset(bmap, 0, sizeof(bmap));
	memset(emap, 0, sizeof(emap));
	memset(signs, 0, sizeof(signs));
	memset(parts, 0, sizeof(particle)*NPART);
	memset(pmap, 0, sizeof(pmap));
	memset(pv, 0, sizeof(pv));
	memset(vx, 0, sizeof(vx));
	memset(vy, 0, sizeof(vy));
	memset(fvx, 0, sizeof(fvx));
	memset(fvy, 0, sizeof(fvy));
	memset(photons, 0, sizeof(photons));
	memset(wireless, 0, sizeof(wireless));
	memset(gol2, 0, sizeof(gol2));
	memset(portal, 0, sizeof(portal));
	death = death2 = ISSPAWN1 = ISSPAWN2 = 0;
	memset(pers_bg, 0, (XRES+BARSIZE)*YRES*PIXELSIZE);
	memset(fire_bg, 0, XRES*YRES*PIXELSIZE);
	memset(fire_r, 0, sizeof(fire_r));
	memset(fire_g, 0, sizeof(fire_g));
	memset(fire_b, 0, sizeof(fire_b));
}

// stamps library

stamp stamps[STAMP_MAX];//[STAMP_X*STAMP_Y];

int stamp_count = 0;

unsigned last_time=0, last_name=0;
void stamp_gen_name(char *fn)
{
	unsigned t=(unsigned)time(NULL);

	if (last_time!=t)
	{
		last_time=t;
		last_name=0;
	}
	else
		last_name++;

	sprintf(fn, "%08x%02x", last_time, last_name);
}

void stamp_update(void)
{
	FILE *f;
	int i;
	f=fopen("stamps" PATH_SEP "stamps.def", "wb");
	if (!f)
		return;
	for (i=0; i<STAMP_MAX; i++)
	{
		if (!stamps[i].name[0])
			break;
		if (stamps[i].dodelete!=1)
		{
			fwrite(stamps[i].name, 1, 10, f);
		}
	}
	fclose(f);
}

void stamp_gen_thumb(int i)
{
	char fn[64];
	void *data;
	int size, factor_x, factor_y;
	pixel *tmp;

	if (stamps[i].thumb)
	{
		free(stamps[i].thumb);
		stamps[i].thumb = NULL;
	}

	sprintf(fn, "stamps" PATH_SEP "%s.stm", stamps[i].name);
	data = file_load(fn, &size);

	if (data)
	{
		stamps[i].thumb = prerender_save(data, size, &(stamps[i].thumb_w), &(stamps[i].thumb_h));
		if (stamps[i].thumb && (stamps[i].thumb_w>XRES/GRID_S || stamps[i].thumb_h>YRES/GRID_S))
		{
			factor_x = ceil((float)stamps[i].thumb_w/(float)(XRES/GRID_S));
			factor_y = ceil((float)stamps[i].thumb_h/(float)(YRES/GRID_S));
			if (factor_y > factor_x)
				factor_x = factor_y;
			tmp = rescale_img(stamps[i].thumb, stamps[i].thumb_w, stamps[i].thumb_h, &(stamps[i].thumb_w), &(stamps[i].thumb_h), factor_x);
			free(stamps[i].thumb);
			stamps[i].thumb = tmp;
		}
	}

	free(data);
}

int clipboard_ready = 0;
void *clipboard_data = 0;
int clipboard_length = 0;

void stamp_save(int x, int y, int w, int h)
{
	FILE *f;
	int n;
	char fn[64], sn[16];
	void *s=build_save(&n, x, y, w, h);

#ifdef WIN32
	_mkdir("stamps");
#else
	mkdir("stamps", 0755);
#endif

	stamp_gen_name(sn);
	sprintf(fn, "stamps" PATH_SEP "%s.stm", sn);

	f = fopen(fn, "wb");
	if (!f)
		return;
	fwrite(s, n, 1, f);
	fclose(f);

	free(s);

	if (stamps[STAMP_MAX-1].thumb)
		free(stamps[STAMP_MAX-1].thumb);
	memmove(stamps+1, stamps, sizeof(struct stamp)*(STAMP_MAX-1));
	memset(stamps, 0, sizeof(struct stamp));
	if (stamp_count<STAMP_MAX)
		stamp_count++;

	strcpy(stamps[0].name, sn);
	stamp_gen_thumb(0);

	stamp_update();
}

void *stamp_load(int i, int *size)
{
	void *data;
	char fn[64];
	struct stamp tmp;

	if (!stamps[i].thumb || !stamps[i].name[0])
		return NULL;

	sprintf(fn, "stamps" PATH_SEP "%s.stm", stamps[i].name);
	data = file_load(fn, size);
	if (!data)
		return NULL;

	if (i>0)
	{
		memcpy(&tmp, stamps+i, sizeof(struct stamp));
		memmove(stamps+1, stamps, sizeof(struct stamp)*i);
		memcpy(stamps, &tmp, sizeof(struct stamp));

		stamp_update();
	}

	return data;
}

void stamp_init(void)
{
	int i;
	FILE *f;

	memset(stamps, 0, sizeof(stamps));

	f=fopen("stamps" PATH_SEP "stamps.def", "rb");
	if (!f)
		return;
	for (i=0; i<STAMP_MAX; i++)
	{
		fread(stamps[i].name, 1, 10, f);
		if (!stamps[i].name[0])
			break;
		stamp_count++;
		stamp_gen_thumb(i);
	}
	fclose(f);
}

void del_stamp(int d)
{
	stamps[d].dodelete = 1;
	stamp_update();
	stamp_count = 0;
	stamp_init();
}

void thumb_cache_inval(char *id);

char *thumb_cache_id[THUMB_CACHE_SIZE];
void *thumb_cache_data[THUMB_CACHE_SIZE];
int thumb_cache_size[THUMB_CACHE_SIZE];
int thumb_cache_lru[THUMB_CACHE_SIZE];

void thumb_cache_inval(char *id)
{
	int i,j;
	for (i=0; i<THUMB_CACHE_SIZE; i++)
		if (thumb_cache_id[i] && !strcmp(id, thumb_cache_id[i]))
			break;
	if (i >= THUMB_CACHE_SIZE)
		return;
	free(thumb_cache_id[i]);
	free(thumb_cache_data[i]);
	thumb_cache_id[i] = NULL;
	for (j=0; j<THUMB_CACHE_SIZE; j++)
		if (thumb_cache_lru[j] > thumb_cache_lru[i])
			thumb_cache_lru[j]--;
}
void thumb_cache_add(char *id, void *thumb, int size)
{
	int i,m=-1,j=-1;
	thumb_cache_inval(id);
	for (i=0; i<THUMB_CACHE_SIZE; i++)
	{
		if (!thumb_cache_id[i])
			break;
		if (thumb_cache_lru[i] > m)
		{
			m = thumb_cache_lru[i];
			j = i;
		}
	}
	if (i >= THUMB_CACHE_SIZE)
	{
		thumb_cache_inval(thumb_cache_id[j]);
		i = j;
	}
	for (j=0; j<THUMB_CACHE_SIZE; j++)
		thumb_cache_lru[j] ++;
	thumb_cache_id[i] = mystrdup(id);
	thumb_cache_data[i] = malloc(size);
	memcpy(thumb_cache_data[i], thumb, size);
	thumb_cache_size[i] = size;
	thumb_cache_lru[i] = 0;
}
int thumb_cache_find(char *id, void **thumb, int *size)
{
	int i,j;
	for (i=0; i<THUMB_CACHE_SIZE; i++)
		if (thumb_cache_id[i] && !strcmp(id, thumb_cache_id[i]))
			break;
	if (i >= THUMB_CACHE_SIZE)
		return 0;
	for (j=0; j<THUMB_CACHE_SIZE; j++)
		if (thumb_cache_lru[j] < thumb_cache_lru[i])
			thumb_cache_lru[j]++;
	thumb_cache_lru[i] = 0;
	*thumb = malloc(thumb_cache_size[i]);
	*size = thumb_cache_size[i];
	memcpy(*thumb, thumb_cache_data[i], *size);
	return 1;
}

char http_proxy_string[256] = "";

unsigned char last_major=0, last_minor=0, update_flag=0;

char *tag = "(c) 2008-9 Stanislaw Skowronek";
int itc = 0;
char itc_msg[64] = "[?]";

char my_uri[] = "http://" SERVER "/Update.api?Action=Download&Architecture="
#if defined WIN32
                "Windows32"
#elif defined LIN32
                "Linux32"
#elif defined LIN64
                "Linux64"
#elif defined MACOSX
                "MacOSX"
#else
                "Unknown"
#endif
                "&InstructionSet="
#if defined X86_SSE3
                "SSE3"
#elif defined X86_SSE2
                "SSE2"
#elif defined X86_SSE
                "SSE"
#else
                "SSE"
#endif
                ;
int main(int argc, char *argv[])
{
	int hud_enable = 1;
	int active_menu = 0;
#ifdef BETA
	int is_beta = 0;
#endif
	char uitext[512] = "";
	char heattext[128] = "";
	char coordtext[128] = "";
	int currentTime = 0;
	int FPS = 0;
	int pastFPS = 0;
	int past = 0;
	pixel *vid_buf=calloc((XRES+BARSIZE)*(YRES+MENUSIZE), PIXELSIZE);
	pers_bg = calloc((XRES+BARSIZE)*YRES, PIXELSIZE);
	void *http_ver_check;
	void *http_session_check = NULL;
	char *ver_data=NULL, *check_data=NULL, *tmp;
	char console_error[255] = "";
	int i, j, bq, fire_fc=0, do_check=0, do_s_check=0, old_version=0, http_ret=0,http_s_ret=0, major, minor, old_ver_len;
#ifdef INTERNAL
	int vs = 0;
#endif
	int x, y, b = 0, sl=1, sr=0, su=0, c, lb = 0, lx = 0, ly = 0, lm = 0;//, tx, ty;
	int da = 0, db = 0, it = 2047, mx, my, bsx = 2, bsy = 2;
	float nfvx, nfvy;
	int load_mode=0, load_w=0, load_h=0, load_x=0, load_y=0, load_size=0;
	void *load_data=NULL;
	pixel *load_img=NULL;//, *fbi_img=NULL;
	int save_mode=0, save_x=0, save_y=0, save_w=0, save_h=0, copy_mode=0;
	SDL_AudioSpec fmt;
	int username_flash = 0, username_flash_t = 1;
	GSPEED = 1;

	/* Set 16-bit stereo audio at 22Khz */
	fmt.freq = 22050;
	fmt.format = AUDIO_S16;
	fmt.channels = 2;
	fmt.samples = 512;
	fmt.callback = mixaudio;
	fmt.userdata = NULL;
	
#ifdef MT
	numCores = core_count();
#endif
//TODO: Move out version stuff
#ifdef BETA
	if (is_beta)
	{
		old_ver_len = textwidth(old_ver_msg_beta);
	}
	else
	{
		old_ver_len = textwidth(old_ver_msg);
	}
#else
	old_ver_len = textwidth(old_ver_msg);
#endif
	menu_count();
	parts = calloc(sizeof(particle), NPART);
	cb_parts = calloc(sizeof(particle), NPART);
	for (i=0; i<NPART-1; i++)
		parts[i].life = i+1;
	parts[NPART-1].life = -1;
	pfree = 0;
	fire_bg=calloc(XRES*YRES, PIXELSIZE);
	clear_sim();

	//fbi_img = render_packed_rgb(fbi, FBI_W, FBI_H, FBI_CMP);

	load_presets();

	for (i=1; i<argc; i++)
	{
		if (!strncmp(argv[i], "scale:", 6))
		{
			sdl_scale = (argv[i][6]=='2') ? 2 : 1;
		}
		else if (!strncmp(argv[i], "proxy:", 6))
		{
			memset(http_proxy_string, 0, sizeof(http_proxy_string));
			strncpy(http_proxy_string, argv[i]+6, 255);
		}
		else if (!strncmp(argv[i], "nohud", 5))
		{
			hud_enable = 0;
		}
		else if (!strncmp(argv[i], "kiosk", 5))
		{
			kiosk_enable = 1;
			//sdl_scale = 2; //Removed because some displays cannot handle the resolution
			hud_enable = 0;
		}
		else if (!strncmp(argv[i], "sound", 5))
		{
			/* Open the audio device and start playing sound! */
			if ( SDL_OpenAudio(&fmt, NULL) < 0 )
			{
				fprintf(stderr, "Unable to open audio: %s\n", SDL_GetError());
			}
			else
			{
				sound_enable = 1;
				SDL_PauseAudio(0);
			}
		}
		else if (!strncmp(argv[i], "scripts", 5))
		{
			file_script = 1;
		}

	}

	save_presets(0);

	make_kernel();
	prepare_alpha();

	stamp_init();

	sdl_open();
	http_init(http_proxy_string[0] ? http_proxy_string : NULL);

	if (cpu_check())
	{
		error_ui(vid_buf, 0, "Unsupported CPU. Try another version.");
		return 1;
	}

#ifdef BETA
	http_ver_check = http_async_req_start(NULL, "http://" SERVER "/Update.api?Action=CheckVersion", NULL, 0, 0);
#else
	http_ver_check = http_async_req_start(NULL, "http://" SERVER "/Update.api?Action=CheckVersion", NULL, 0, 0);
#endif
	if(svf_login){
		http_session_check = http_async_req_start(NULL, "http://" SERVER "/Login.api?Action=CheckSession", NULL, 0, 0);
		http_auth_headers(http_session_check, svf_user_id, NULL, svf_session_id);
	}

	while (!sdl_poll())
	{
		if (!sys_pause||framerender)
		{
			update_air();
		}
#ifdef OpenGL
		ClearScreen();
#else
		if (cmode==CM_VEL || cmode==CM_PRESS || cmode==CM_CRACK)
		{
			draw_air(vid_buf);
		}
		else if (cmode==CM_PERS)
		{
			memcpy(vid_buf, pers_bg, (XRES+BARSIZE)*YRES*PIXELSIZE);
			memset(vid_buf+((XRES+BARSIZE)*YRES), 0, ((XRES+BARSIZE)*YRES*PIXELSIZE)-((XRES+BARSIZE)*YRES*PIXELSIZE));
		}
		else
		{
			memset(vid_buf, 0, (XRES+BARSIZE)*YRES*PIXELSIZE);
		}
#endif

		//Can't be too sure...
		if (bsx>1180)
			bsx = 1180;
		if (bsx<0)
			bsx = 0;
		if (bsy>1180)
			bsy = 1180;
		if (bsy<0)
			bsy = 0;

		update_particles(vid_buf);
		draw_parts(vid_buf);

		if (cmode==CM_PERS)
		{
			if (!fire_fc)
			{
				dim_copy_pers(pers_bg, vid_buf);
			}
			else
			{
				memcpy(pers_bg, vid_buf, (XRES+BARSIZE)*YRES*PIXELSIZE);
			}
			fire_fc = (fire_fc+1) % 3;
		}
		if (cmode==CM_FIRE||cmode==CM_BLOB||cmode==CM_FANCY)
			render_fire(vid_buf);

		render_signs(vid_buf);

		memset(vid_buf+((XRES+BARSIZE)*YRES), 0, (PIXELSIZE*(XRES+BARSIZE))*MENUSIZE);
		clearrect(vid_buf, XRES-1, 0, BARSIZE+1, YRES);

		draw_svf_ui(vid_buf);

		if (http_ver_check)
		{
			if (!do_check && http_async_req_status(http_ver_check))
			{
				ver_data = http_async_req_stop(http_ver_check, &http_ret, NULL);
				if (http_ret==200 && ver_data)
				{
#ifdef BETA
					if (sscanf(ver_data, "%d.%d.%d", &major, &minor, &is_beta)==3)
						if (major>SAVE_VERSION || (major==SAVE_VERSION && minor>MINOR_VERSION) || (major==SAVE_VERSION && is_beta == 0))
							old_version = 1;
#else
					if (sscanf(ver_data, "%d.%d", &major, &minor)==2)
						if (major>SAVE_VERSION || (major==SAVE_VERSION && minor>MINOR_VERSION))
							old_version = 1;
#endif
					free(ver_data);
				}
				http_ver_check = NULL;
			}
			do_check = (do_check+1) & 15;
		}
		if(http_session_check)
		{
			if(!do_s_check && http_async_req_status(http_session_check))
			{
				check_data = http_async_req_stop(http_session_check, &http_s_ret, NULL);
				if(http_ret==200 && check_data)
				{
					if(!strncmp(check_data, "EXPIRED", 7))
					{
						//Session expired
						strcpy(svf_user, "");
						strcpy(svf_pass, "");
						strcpy(svf_user_id, "");
						strcpy(svf_session_id, "");
						svf_login = 0;
						svf_own = 0;
						svf_admin = 0;
						svf_mod = 0;
					}
					else if(!strncmp(check_data, "BANNED", 6))
					{
						//User banned
						strcpy(svf_user, "");
						strcpy(svf_pass, "");
						strcpy(svf_user_id, "");
						strcpy(svf_session_id, "");
						svf_login = 0;
						svf_own = 0;
						svf_admin = 0;
						svf_mod = 0;
						error_ui(vid_buf, "Unable to log in", "Your account has been suspended, consider reading the rules.");
					}
					else if(!strncmp(check_data, "OK", 2))
					{
						//Session valid
						if(strlen(check_data)>2){
							//User is elevated
							if (!strncmp(check_data+3, "ADMIN", 5))
							{
								svf_admin = 1;
								svf_mod = 0;
							}
							else if (!strncmp(check_data+3, "MOD", 3))
							{
								svf_admin = 0;
								svf_mod = 1;
							}
						}
					}
					else
					{
						//No idea, but log the user out anyway
						strcpy(svf_user, "");
						strcpy(svf_pass, "");
						strcpy(svf_user_id, "");
						strcpy(svf_session_id, "");
						svf_login = 0;
						svf_own = 0;
						svf_admin = 0;
						svf_mod = 0;
					}
					save_presets(0);
					free(check_data);
				}
				http_session_check = NULL;
			} else {
				clearrect(vid_buf, XRES-125+BARSIZE/*385*/, YRES+(MENUSIZE-16), 91, 14);
				drawrect(vid_buf, XRES-125+BARSIZE/*385*/, YRES+(MENUSIZE-16), 91, 14, 255, 255, 255, 255);
				drawtext(vid_buf, XRES-122+BARSIZE/*388*/, YRES+(MENUSIZE-13), "\x84", 255, 255, 255, 255);
				if(username_flash>30){
					username_flash_t = -1;
					username_flash = 30;
				} else if(username_flash<0) {
					username_flash_t = 1;
					username_flash = 0;
				}
				username_flash += username_flash_t;
				if (svf_login)
					drawtext(vid_buf, XRES-104+BARSIZE/*406*/, YRES+(MENUSIZE-12), svf_user, 255, 255, 255, 175-(username_flash*5));
				else
					drawtext(vid_buf, XRES-104+BARSIZE/*406*/, YRES+(MENUSIZE-12), "[checking]", 255, 255, 255, 255);
			}
			do_s_check = (do_s_check+1) & 15;
		}

		if (sdl_key=='q' || sdl_key==SDLK_ESCAPE)
		{
			if (confirm_ui(vid_buf, "You are about to quit", "Are you sure you want to quit?", "Quit"))
			{
				break;
			}
		}
		//if(sdl_key=='d' && isplayer)
		//{
		//    death = 1;
		//    //death = !(death);
		//}
		if (sdl_key=='f')
		{
			framerender = 1;
		}
		if ((sdl_key=='l' || sdl_key=='k') && stamps[0].name[0])
		{
			if (load_mode)
			{
				free(load_img);
				free(load_data);
				load_mode = 0;
				load_data = NULL;
				load_img = NULL;
			}
			if (it > 50)
				it = 50;
			if (sdl_key=='k' && stamps[1].name[0])
			{
				j = stamp_ui(vid_buf);
				if (j>=0)
					load_data = stamp_load(j, &load_size);
				else
					load_data = NULL;
			}
			else
				load_data = stamp_load(0, &load_size);
			if (load_data)
			{
				load_img = prerender_save(load_data, load_size, &load_w, &load_h);
				if (load_img)
					load_mode = 1;
				else
					free(load_data);
			}
		}
		if ((sdl_key=='s' && (sdl_mod & (KMOD_CTRL))) || (sdl_key=='s' && !isplayer2))
		{
			if (it > 50)
				it = 50;
			save_mode = 1;
		}
		if (sdl_key=='1')
		{
			set_cmode(CM_VEL);
		}
		if (sdl_key=='2')
		{
			set_cmode(CM_PRESS);
		}
		if (sdl_key=='3')
		{
			set_cmode(CM_PERS);
		}
		if (sdl_key=='4')
		{
			set_cmode(CM_FIRE);
		}
		if (sdl_key=='5')
		{
			set_cmode(CM_BLOB);
		}
		if (sdl_key=='6')
		{
			set_cmode(CM_HEAT);
		}
		if (sdl_key=='7')
		{
			set_cmode(CM_FANCY);
		}
		if (sdl_key=='8')
		{
			set_cmode(CM_NOTHING);
		}
		if (sdl_key=='9')
		{
			set_cmode(CM_GRAD);
		}
		if (sdl_key=='0')
		{
			set_cmode(CM_CRACK);
		}
		if (sdl_key=='1'&& (sdl_mod & (KMOD_SHIFT)) && DEBUG_MODE)
		{
			set_cmode(CM_LIFE);
		}
		if (sdl_key==SDLK_TAB)
		{
			CURRENT_BRUSH =(CURRENT_BRUSH + 1)%BRUSH_NUM ;
		}
		if (sdl_key==SDLK_LEFTBRACKET) {
			if (sdl_zoom_trig==1)
			{
				ZSIZE -= 1;
				if (ZSIZE>60)
					ZSIZE = 60;
				if (ZSIZE<2)
					ZSIZE = 2;
				ZFACTOR = 256/ZSIZE;
			}
			else
			{
				if (sdl_mod & (KMOD_LALT|KMOD_RALT) && !(sdl_mod & (KMOD_SHIFT|KMOD_CTRL)))
				{
					bsx -= 1;
					bsy -= 1;
				}
				else if (sdl_mod & (KMOD_SHIFT) && !(sdl_mod & (KMOD_CTRL)))
				{
					bsx -= 1;
				}
				else if (sdl_mod & (KMOD_CTRL) && !(sdl_mod & (KMOD_SHIFT)))
				{
					bsy -= 1;
				}
				else
				{
					bsx -= ceil((bsx/5)+0.5f);
					bsy -= ceil((bsy/5)+0.5f);
				}
				if (bsx>1180)
					bsx = 1180;
				if (bsy>1180)
					bsy = 1180;
				if (bsx<0)
					bsx = 0;
				if (bsy<0)
					bsy = 0;
			}
		}
		if (sdl_key==SDLK_RIGHTBRACKET) {
			if (sdl_zoom_trig==1)
			{
				ZSIZE += 1;
				if (ZSIZE>60)
					ZSIZE = 60;
				if (ZSIZE<2)
					ZSIZE = 2;
				ZFACTOR = 256/ZSIZE;
			}
			else
			{
				if (sdl_mod & (KMOD_LALT|KMOD_RALT) && !(sdl_mod & (KMOD_SHIFT|KMOD_CTRL)))
				{
					bsx += 1;
					bsy += 1;
				}
				else if (sdl_mod & (KMOD_SHIFT) && !(sdl_mod & (KMOD_CTRL)))
				{
					bsx += 1;
				}
				else if (sdl_mod & (KMOD_CTRL) && !(sdl_mod & (KMOD_SHIFT)))
				{
					bsy += 1;
				}
				else
				{
					bsx += ceil((bsx/5)+0.5f);
					bsy += ceil((bsy/5)+0.5f);
				}
				if (bsx>1180)
					bsx = 1180;
				if (bsy>1180)
					bsy = 1180;
				if (bsx<0)
					bsx = 0;
				if (bsy<0)
					bsy = 0;
			}
		}
		if ((sdl_key=='d'&&(sdl_mod & (KMOD_CTRL))) || (sdl_key=='d' && !isplayer2))
			DEBUG_MODE = !DEBUG_MODE;
		if (sdl_key=='i')
		{
			int nx, ny;
			for (nx = 0; nx<XRES/CELL; nx++)
				for (ny = 0; ny<YRES/CELL; ny++)
				{
					pv[ny][nx] = -pv[ny][nx];
					vx[ny][nx] = -vx[ny][nx];
					vy[ny][nx] = -vy[ny][nx];
				}
		}
		if ((sdl_mod & (KMOD_RCTRL) )&&( sdl_mod & (KMOD_RALT)))
			active_menu = 11;
		if (sdl_key==SDLK_INSERT)// || sdl_key==SDLK_BACKQUOTE)
			REPLACE_MODE = !REPLACE_MODE;
		if (sdl_key==SDLK_BACKQUOTE)
		{
			console_mode = !console_mode;
			//hud_enable = !console_mode;
		}
		if (sdl_key=='g')
		{
			if (sdl_mod & (KMOD_SHIFT))
				GRID_MODE = (GRID_MODE+9)%10;
			else
				GRID_MODE = (GRID_MODE+1)%10;
		}
		if (sdl_key=='=')
		{
			int nx, ny;
			if(sdl_mod & (KMOD_CTRL))
			{
				for(i=0; i<NPART; i++)
					if(parts[i].type==PT_SPRK)
					{
						parts[i].type = parts[i].ctype;
						parts[i].life = 0;
					}
			}
			else
			{
				for (nx = 0; nx<XRES/CELL; nx++)
					for (ny = 0; ny<YRES/CELL; ny++)
					{
						pv[ny][nx] = 0;
						vx[ny][nx] = 0;
						vy[ny][nx] = 0;
					}
			}
		}

		if (sdl_key=='w' && (!isplayer2 || (sdl_mod & (KMOD_SHIFT)))) //Gravity, by Moach
		{
			++gravityMode; // cycle gravity mode
			itc = 51;

			switch (gravityMode)
			{
			default:
				gravityMode = 0;
			case 0:
				strcpy(itc_msg, "Gravity: Vertical");
				break;
			case 1:
				strcpy(itc_msg, "Gravity: Off");
				break;
			case 2:
				strcpy(itc_msg, "Gravity: Radial");
				break;

			}
		}
		if (sdl_key=='y')
		{
			++airMode;
			itc = 52;
			
			switch (airMode)
			{
				default:
					airMode = 0;
				case 0:
					strcpy(itc_msg, "Air: On");
					break;
				case 1:
					strcpy(itc_msg, "Air: Pressure Off");
					break;
				case 2:
					strcpy(itc_msg, "Air: Velocity Off");
					break;
				case 3:
					strcpy(itc_msg, "Air: Off"); 
					break;
				case 4:
					strcpy(itc_msg, "Air: No Update");
					break;
			}
		}

		if (sdl_key=='t')
			VINE_MODE = !VINE_MODE;
		if (sdl_key==SDLK_SPACE)
			sys_pause = !sys_pause;
		if (sdl_key=='h')
			hud_enable = !hud_enable;
		if (sdl_key=='p')
			dump_frame(vid_buf, XRES, YRES, XRES+BARSIZE);
		if (sdl_key=='v'&&(sdl_mod & (KMOD_LCTRL|KMOD_RCTRL)))
		{
			if (clipboard_ready==1)
			{
				load_data = malloc(clipboard_length);
				memcpy(load_data, clipboard_data, clipboard_length);
				load_size = clipboard_length;
				if (load_data)
				{
					load_img = prerender_save(load_data, load_size, &load_w, &load_h);
					if (load_img)
						load_mode = 1;
					else
						free(load_data);
				}
			}
		}
		if (sdl_key=='r'&&(sdl_mod & (KMOD_CTRL))&&(sdl_mod & (KMOD_SHIFT)))
		{
			save_mode = 1;
			copy_mode = 4;//invert
		}
		else if (sdl_key=='r'&&(sdl_mod & (KMOD_LCTRL|KMOD_RCTRL)))
		{
			save_mode = 1;
			copy_mode = 3;//rotate
		}
		else if (sdl_key=='r')
			GENERATION = 0;
		if (sdl_key=='x'&&(sdl_mod & (KMOD_LCTRL|KMOD_RCTRL)))
		{
			save_mode = 1;
			copy_mode = 2;
		}
		if (sdl_key=='c'&&(sdl_mod & (KMOD_LCTRL|KMOD_RCTRL)))
		{
			save_mode = 1;
			copy_mode = 1;
		}
		else if (sdl_key=='c')
		{
			set_cmode((cmode+1) % CM_COUNT);
			if (it > 50)
				it = 50;
		}
		if (sdl_key=='z'&&(sdl_mod & (KMOD_LCTRL|KMOD_RCTRL))) // Undo
		{
			int cbx, cby, cbi;

			for (cbi=0; cbi<NPART; cbi++)
				parts[cbi] = cb_parts[cbi];

			for (cby = 0; cby<YRES; cby++)
				for (cbx = 0; cbx<XRES; cbx++)
					pmap[cby][cbx] = cb_pmap[cby][cbx];

			for (cby = 0; cby<(YRES/CELL); cby++)
				for (cbx = 0; cbx<(XRES/CELL); cbx++)
				{
					vx[cby][cbx] = cb_vx[cby][cbx];
					vy[cby][cbx] = cb_vy[cby][cbx];
					pv[cby][cbx] = cb_pv[cby][cbx];
					bmap[cby][cbx] = cb_bmap[cby][cbx];
					emap[cby][cbx] = cb_emap[cby][cbx];
				}
		}
#ifdef INTERNAL
		int counterthing;
		if (sdl_key=='v'&&!(sdl_mod & (KMOD_LCTRL|KMOD_RCTRL)))
		{
			if (sdl_mod & (KMOD_SHIFT)) {
				if (vs>=1)
					vs = 0;
				else
					vs = 3;//every other frame
			}
			else
			{
				if (vs>=1)
					vs = 0;
				else
					vs = 1;
			}
			counterthing = 0;
		}
		if (vs)
		{
			if (counterthing+1>=vs)
			{
				dump_frame(vid_buf, XRES, YRES, XRES+BARSIZE);
				counterthing = 0;
			}
			counterthing = (counterthing+1)%3;
		}
#endif

		if (sdl_wheel)
		{
			if (sdl_zoom_trig==1)
			{
				ZSIZE += sdl_wheel;
				if (ZSIZE>60)
					ZSIZE = 60;
				if (ZSIZE<2)
					ZSIZE = 2;
				ZFACTOR = 256/ZSIZE;
				sdl_wheel = 0;
			}
			else
			{
				if (!(sdl_mod & (KMOD_SHIFT|KMOD_CTRL)))
				{
					bsx += sdl_wheel;
					bsy += sdl_wheel;
				}
				else if (sdl_mod & (KMOD_SHIFT) && !(sdl_mod & (KMOD_CTRL)))
				{
					bsx += sdl_wheel;
				}
				else if (sdl_mod & (KMOD_CTRL) && !(sdl_mod & (KMOD_SHIFT)))
				{
					bsy += sdl_wheel;
				}
				if (bsx>1180)
					bsx = 1180;
				if (bsx<0)
					bsx = 0;
				if (bsy>1180)
					bsy = 1180;
				if (bsy<0)
					bsy = 0;
				sdl_wheel = 0;
				/*if(su >= PT_NUM) {
					if(sl < PT_NUM)
						su = sl;
					if(sr < PT_NUM)
						su = sr;
				}*/
			}
		}
<<<<<<< HEAD
		if(console_mode)
		{
			char *console;
			//char error[255] = "error!";
			sys_pause = 1;
			console = console_ui(vid_buf,console_error);
			console = mystrdup(console);
			strcpy(console_error,"");
			if(process_command(vid_buf,console,console_error)==-1)
			{
				free(console);
				break;
			}
			free(console);
			if(!console_mode)
				hud_enable = 1;
		}
=======
>>>>>>> 669a672b

		bq = b;
		b = SDL_GetMouseState(&x, &y);

		for (i=0; i<SC_TOTAL; i++)
		{
			draw_menu(vid_buf, i, active_menu);
		}

		for (i=0; i<SC_TOTAL; i++)
		{
			if (!b&&x>=sdl_scale*(XRES-2) && x<sdl_scale*(XRES+BARSIZE-1) &&y>= sdl_scale*((i*16)+YRES+MENUSIZE-16-(SC_TOTAL*16)) && y<sdl_scale*((i*16)+YRES+MENUSIZE-16-(SC_TOTAL*16)+15))
			{
				active_menu = i;
			}
		}
		menu_ui_v3(vid_buf, active_menu, &sl, &sr, b, bq, x, y);

		if (zoom_en && x>=sdl_scale*zoom_wx && y>=sdl_scale*zoom_wy
		        && x<sdl_scale*(zoom_wx+ZFACTOR*ZSIZE)
		        && y<sdl_scale*(zoom_wy+ZFACTOR*ZSIZE))
		{
			x = (((x/sdl_scale-zoom_wx)/ZFACTOR)+zoom_x)*sdl_scale;
			y = (((y/sdl_scale-zoom_wy)/ZFACTOR)+zoom_y)*sdl_scale;
		}
		if (y>0 && y<sdl_scale*YRES && x>0 && x<sdl_scale*XRES)
		{
			int cr;
			if (photons[y/sdl_scale][x/sdl_scale]) {
				cr = photons[y/sdl_scale][x/sdl_scale];
			} else {
				cr = pmap[y/sdl_scale][x/sdl_scale];
			}
			if (!((cr>>8)>=NPART || !cr))
			{
				if (DEBUG_MODE)
				{
					int tctype = parts[cr>>8].ctype;
					if (tctype>=PT_NUM)
						tctype = 0;
					sprintf(heattext, "%s (%s), Pressure: %3.2f, Temp: %4.2f C, Life: %d", ptypes[cr&0xFF].name, ptypes[tctype].name, pv[(y/sdl_scale)/CELL][(x/sdl_scale)/CELL], parts[cr>>8].temp-273.15f, parts[cr>>8].life);
					sprintf(coordtext, "#%d, X:%d Y:%d", cr>>8, x/sdl_scale, y/sdl_scale);
				} else {
#ifdef BETA
					sprintf(heattext, "%s, Pressure: %3.2f, Temp: %4.2f C, Life: %d", ptypes[cr&0xFF].name, pv[(y/sdl_scale)/CELL][(x/sdl_scale)/CELL], parts[cr>>8].temp-273.15f, parts[cr>>8].life);
#else
					sprintf(heattext, "%s, Pressure: %3.2f, Temp: %4.2f C", ptypes[cr&0xFF].name, pv[(y/sdl_scale)/CELL][(x/sdl_scale)/CELL], parts[cr>>8].temp-273.15f);
#endif
				}
			}
			else
			{
				sprintf(heattext, "Empty, Pressure: %3.2f", pv[(y/sdl_scale)/CELL][(x/sdl_scale)/CELL]);
				if (DEBUG_MODE)
				{
					sprintf(coordtext, "X:%d Y:%d", x/sdl_scale, y/sdl_scale);
				}
			}
		}
		
		mx = x;
		my = y;
		if (update_flag)
		{
			info_box(vid_buf, "Finalizing update...");
			if (last_major>SAVE_VERSION || (last_major==SAVE_VERSION && last_minor>=MINOR_VERSION))
			{
				update_cleanup();
				error_ui(vid_buf, 0, "Update failed - try downloading a new version.");
			}
			else
			{
				if (update_finish())
					error_ui(vid_buf, 0, "Update failed - try downloading a new version.");
				else
					info_ui(vid_buf, "Update success", "You have successfully updated the Powder Toy!");
			}
			update_flag = 0;
		}

		if (b && !bq && x>=(XRES-19-old_ver_len)*sdl_scale &&
		        x<=(XRES-14)*sdl_scale && y>=(YRES-22)*sdl_scale && y<=(YRES-9)*sdl_scale && old_version)
		{
			tmp = malloc(64);
#ifdef BETA
			if (is_beta)
			{
				sprintf(tmp, "Your version: %d (Beta %d), new version: %d (Beta %d).", SAVE_VERSION, MINOR_VERSION, major, minor);
			}
			else
			{
				sprintf(tmp, "Your version: %d (Beta %d), new version: %d.%d.", SAVE_VERSION, MINOR_VERSION, major, minor);
			}
#else
			sprintf(tmp, "Your version: %d.%d, new version: %d.%d.", SAVE_VERSION, MINOR_VERSION, major, minor);
#endif
			if (confirm_ui(vid_buf, "Do you want to update The Powder Toy?", tmp, "Update"))
			{
				free(tmp);
				tmp = download_ui(vid_buf, my_uri, &i);
				if (tmp)
				{
					save_presets(1);
					if (update_start(tmp, i))
					{
						update_cleanup();
						save_presets(0);
						error_ui(vid_buf, 0, "Update failed - try downloading a new version.");
					}
					else
						return 0;
				}
			}
			else
				free(tmp);
		}
		if (y>=sdl_scale*(YRES+(MENUSIZE-20)))
		{
			if (x>=189*sdl_scale && x<=202*sdl_scale && svf_login && svf_open && svf_myvote==0)
			{
				db = svf_own ? 275 : 272;
				if (da < 51)
					da ++;
			}
			else if (x>=204 && x<=217 && svf_login && svf_open && svf_myvote==0)
			{
				db = svf_own ? 275 : 272;
				if (da < 51)
					da ++;
			}
			else if (x>=189 && x<=217 && svf_login && svf_open && svf_myvote!=0)
			{
				db = (svf_myvote==1) ? 273 : 274;
				if (da < 51)
					da ++;
			}
			else if (x>=219*sdl_scale && x<=((XRES+BARSIZE-(510-349))*sdl_scale) && svf_login && svf_open)
			{
				db = svf_own ? 257 : 256;
				if (da < 51)
					da ++;
			}
			else if (x>=((XRES+BARSIZE-(510-351))*sdl_scale) && x<((XRES+BARSIZE-(510-366))*sdl_scale))
			{
				db = 270;
				if (da < 51)
					da ++;
			}
			else if (x>=((XRES+BARSIZE-(510-367))*sdl_scale) && x<((XRES+BARSIZE-(510-383))*sdl_scale))
			{
				db = 266;
				if (da < 51)
					da ++;
			}
			else if (x>=37*sdl_scale && x<=187*sdl_scale && svf_login)
			{
				db = 259;
				if (svf_open && svf_own && x<=55*sdl_scale)
					db = 258;
				if (da < 51)
					da ++;
			}
			else if (x>=((XRES+BARSIZE-(510-385))*sdl_scale) && x<=((XRES+BARSIZE-(510-476))*sdl_scale))
			{
				db = svf_login ? 261 : 260;
				if (svf_admin)
				{
					db = 268;
				}
				else if (svf_mod)
				{
					db = 271;
				}
				if (da < 51)
					da ++;
			}
			else if (x>=sdl_scale && x<=17*sdl_scale)
			{
				db = 262;
				if (da < 51)
					da ++;
			}
			else if (x>=((XRES+BARSIZE-(510-494))*sdl_scale) && x<=((XRES+BARSIZE-(510-509))*sdl_scale))
			{
				db = sys_pause ? 264 : 263;
				if (da < 51)
					da ++;
			}
			else if (x>=((XRES+BARSIZE-(510-476))*sdl_scale) && x<=((XRES+BARSIZE-(510-491))*sdl_scale))
			{
				db = 267;
				if (da < 51)
					da ++;
			}
			else if (x>=19*sdl_scale && x<=35*sdl_scale && svf_open)
			{
				db = 265;
				if (da < 51)
					da ++;
			}
			else if (da > 0)
				da --;
		}
		else if (da > 0)
			da --;

		if (!sdl_zoom_trig && zoom_en==1)
			zoom_en = 0;

		if (sdl_key=='z' && zoom_en==2)
			zoom_en = 1;

		if (load_mode)
		{
			load_x = CELL*((mx/sdl_scale-load_w/2+CELL/2)/CELL);
			load_y = CELL*((my/sdl_scale-load_h/2+CELL/2)/CELL);
			if (load_x+load_w>XRES) load_x=XRES-load_w;
			if (load_y+load_h>YRES) load_y=YRES-load_h;
			if (load_x<0) load_x=0;
			if (load_y<0) load_y=0;
			if (bq==1 && !b)
			{
				parse_save(load_data, load_size, 0, load_x, load_y);
				free(load_data);
				free(load_img);
				load_mode = 0;
			}
			else if (bq==4 && !b)
			{
				free(load_data);
				free(load_img);
				load_mode = 0;
			}
		}
		else if (save_mode==1)
		{
			save_x = (mx/sdl_scale)/CELL;
			save_y = (my/sdl_scale)/CELL;
			if (save_x >= XRES/CELL) save_x = XRES/CELL-1;
			if (save_y >= YRES/CELL) save_y = YRES/CELL-1;
			save_w = 1;
			save_h = 1;
			if (b==1)
			{
				save_mode = 2;
			}
			else if (b==4)
			{
				save_mode = 0;
				copy_mode = 0;
			}
		}
		else if (save_mode==2)
		{
			save_w = (mx/sdl_scale+CELL/2)/CELL - save_x;
			save_h = (my/sdl_scale+CELL/2)/CELL - save_y;
			if (save_w>XRES/CELL) save_w = XRES/CELL;
			if (save_h>YRES/CELL) save_h = YRES/CELL;
			if (save_w<1) save_w = 1;
			if (save_h<1) save_h = 1;
			if (!b)
			{
				if (copy_mode==1)
				{
					clipboard_data=build_save(&clipboard_length, save_x*CELL, save_y*CELL, save_w*CELL, save_h*CELL);
					clipboard_ready = 1;
					save_mode = 0;
					copy_mode = 0;
				}
				else if (copy_mode==2)
				{
					clipboard_data=build_save(&clipboard_length, save_x*CELL, save_y*CELL, save_w*CELL, save_h*CELL);
					clipboard_ready = 1;
					save_mode = 0;
					copy_mode = 0;
					clear_area(save_x*CELL, save_y*CELL, save_w*CELL, save_h*CELL);
				}
				else if (copy_mode==3)//rotation
				{
					if (save_h>save_w)
						save_w = save_h;
					rotate_area(save_x*CELL, save_y*CELL, save_w*CELL, save_w*CELL,0);//just do squares for now
					save_mode = 0;
					copy_mode = 0;
				}
				else if (copy_mode==4)//invertion
				{
					if (save_h>save_w)
						save_w = save_h;
					rotate_area(save_x*CELL, save_y*CELL, save_w*CELL, save_w*CELL,1);//just do squares for now
					save_mode = 0;
					copy_mode = 0;
				}
				else
				{
					stamp_save(save_x*CELL, save_y*CELL, save_w*CELL, save_h*CELL);
					save_mode = 0;
				}
			}
		}
		else if (sdl_zoom_trig && zoom_en<2)
		{
			x /= sdl_scale;
			y /= sdl_scale;
			x -= ZSIZE/2;
			y -= ZSIZE/2;
			if (x<0) x=0;
			if (y<0) y=0;
			if (x>XRES-ZSIZE) x=XRES-ZSIZE;
			if (y>YRES-ZSIZE) y=YRES-ZSIZE;
			zoom_x = x;
			zoom_y = y;
			zoom_wx = (x<XRES/2) ? XRES-ZSIZE*ZFACTOR : 0;
			zoom_wy = 0;
			zoom_en = 1;
			if (!b && bq)
				zoom_en = 2;
		}
		else if (b)
		{
			if (it > 50)
				it = 50;
			x /= sdl_scale;
			y /= sdl_scale;
			if (y>=YRES+(MENUSIZE-20))
			{
				if (!lb)
				{
					if (x>=189 && x<=202 && svf_login && svf_open && svf_myvote==0 && svf_own==0)
					{
						if (execute_vote(vid_buf, svf_id, "Up"))
						{
							svf_myvote = 1;
						}
					}
					if (x>=204 && x<=217 && svf_login && svf_open && svf_myvote==0 && svf_own==0)
					{
						if (execute_vote(vid_buf, svf_id, "Down"))
						{
							svf_myvote = -1;
						}
					}
					if (x>=219 && x<=(XRES+BARSIZE-(510-349)) && svf_login && svf_open)
						tag_list_ui(vid_buf);
					if (x>=(XRES+BARSIZE-(510-351)) && x<(XRES+BARSIZE-(510-366)) && !bq)
					{
						legacy_enable = !legacy_enable;
					}
					if (x>=(XRES+BARSIZE-(510-367)) && x<=(XRES+BARSIZE-(510-383)) && !bq)
					{
						clear_sim();
						for (i=0; i<NPART-1; i++)
							parts[i].life = i+1;
						parts[NPART-1].life = -1;
						pfree = 0;

						legacy_enable = 0;
						svf_myvote = 0;
						svf_open = 0;
						svf_publish = 0;
						svf_own = 0;
						svf_id[0] = 0;
						svf_name[0] = 0;
						svf_tags[0] = 0;
						svf_description[0] = 0;
						gravityMode = 0;
						airMode = 0;
						isplayer2 = 0;
						isplayer = 0;
					}
					if (x>=(XRES+BARSIZE-(510-385)) && x<=(XRES+BARSIZE-(510-476)))
					{
						login_ui(vid_buf);
						if (svf_login){
							save_presets(0);
							http_session_check = NULL;
						}
					}
					if (x>=37 && x<=187 && svf_login)
					{
						if (!svf_open || !svf_own || x>51)
						{
							if (save_name_ui(vid_buf))
								execute_save(vid_buf);
						}
						else
							execute_save(vid_buf);
						while (!sdl_poll())
							if (!SDL_GetMouseState(&x, &y))
								break;
						b = bq = 0;
					}
					if (x>=1 && x<=17)
					{
						search_ui(vid_buf);
						memset(fire_bg, 0, XRES*YRES*PIXELSIZE);
						memset(pers_bg, 0, (XRES+BARSIZE)*YRES*PIXELSIZE);
						memset(fire_r, 0, sizeof(fire_r));
						memset(fire_g, 0, sizeof(fire_g));
						memset(fire_b, 0, sizeof(fire_b));
					}
					if (x>=19 && x<=35 && svf_last && svf_open && !bq) {
						//int tpval = sys_pause;
						parse_save(svf_last, svf_lsize, 1, 0, 0);
						//sys_pause = tpval;
					}
					if (x>=(XRES+BARSIZE-(510-476)) && x<=(XRES+BARSIZE-(510-491)) && !bq)
					{
						if (b & SDL_BUTTON_LMASK) {
							set_cmode((cmode+1) % CM_COUNT);
						}
						if (b & SDL_BUTTON_RMASK) {
							if ((cmode+(CM_COUNT-1)) % CM_COUNT == CM_LIFE) {
								set_cmode(CM_GRAD);
							} else {
								set_cmode((cmode+(CM_COUNT-1)) % CM_COUNT);
							}
						}
					}
					if (x>=(XRES+BARSIZE-(510-494)) && x<=(XRES+BARSIZE-(510-509)) && !bq)
						sys_pause = !sys_pause;
					lb = 0;
				}
			}
			else if (y<YRES)
			{
				int signi;

				c = (b&1) ? sl : sr;
				su = c;

				if(c!=WL_SIGN+100)
				{
					if(!bq)
						for(signi=0; signi<MAXSIGNS; signi++)
							if(sregexp(signs[signi].text, "^{c:[0-9]*|.*}$")==0)
							{
								int signx, signy, signw, signh;
								get_sign_pos(signi, &signx, &signy, &signw, &signh);
								if(x>=signx && x<=signx+signw && y>=signy && y<=signy+signh)
								{
									char buff[256];
									int sldr;

									memset(buff, 0, sizeof(buff));

									for(sldr=3; signs[signi].text[sldr] != '|'; sldr++)
										buff[sldr-3] = signs[signi].text[sldr];

									buff[sldr-3] = '\0';
									open_ui(vid_buf, buff, 0);
								}
							}
				}

				if (c==WL_SIGN+100)
				{
					if (!bq)
						add_sign_ui(vid_buf, x, y);
				}
				else if (lb)
				{
					if (lm == 1)
					{
						xor_line(lx, ly, x, y, vid_buf);
						if (c==WL_FAN+100 && lx>=0 && ly>=0 && lx<XRES && ly<YRES && bmap[ly/CELL][lx/CELL]==WL_FAN)
						{
							nfvx = (x-lx)*0.005f;
							nfvy = (y-ly)*0.005f;
							flood_parts(lx, ly, WL_FANHELPER, -1, WL_FAN);
							for (j=0; j<YRES/CELL; j++)
								for (i=0; i<XRES/CELL; i++)
									if (bmap[j][i] == WL_FANHELPER)
									{
										fvx[j][i] = nfvx;
										fvy[j][i] = nfvy;
										bmap[j][i] = WL_FAN;
									}
						}
					}
					else if (lm == 2)
					{
						xor_line(lx, ly, lx, y, vid_buf);
						xor_line(lx, y, x, y, vid_buf);
						xor_line(x, y, x, ly, vid_buf);
						xor_line(x, ly, lx, ly, vid_buf);
					}
					else
					{
						if (c == PT_WIND)
						{
							for (j=-bsy; j<=bsy; j++)
								for (i=-bsx; i<=bsx; i++)
									if ((CURRENT_BRUSH==CIRCLE_BRUSH && (pow(i,2))/(pow(bsx,2))+(pow(j,2))/(pow(bsy,2))<=1)||(CURRENT_BRUSH==SQUARE_BRUSH&&i*j<=bsy*bsx))
									{
										vx[(y+j)/CELL][(x+i)/CELL] += (x-lx)*0.01f;
										vy[(y+j)/CELL][(x+i)/CELL] += (y-ly)*0.01f;
									}
						}
						else
						{
							create_line(lx, ly, x, y, bsx, bsy, c);
						}
						lx = x;
						ly = y;
					}
				}
				else
				{
					if ((sdl_mod & (KMOD_LSHIFT|KMOD_RSHIFT)) && !(sdl_mod & (KMOD_LCTRL|KMOD_RCTRL|KMOD_LALT)))
					{
						lx = x;
						ly = y;
						lb = b;
						lm = 1;
					}
					else if ((sdl_mod & (KMOD_LCTRL|KMOD_RCTRL)) && !(sdl_mod & (KMOD_LSHIFT|KMOD_RSHIFT)))
					{
						lx = x;
						ly = y;
						lb = b;
						lm = 2;
					}
					else if ((sdl_mod & (KMOD_LCTRL|KMOD_RCTRL)) && (sdl_mod & (KMOD_LSHIFT|KMOD_RSHIFT)) && !(sdl_mod & (KMOD_LALT)))
					{
						if (sdl_mod & (KMOD_CAPS))
							c = 0;
						if (c!=WL_STREAM+100&&c!=SPC_AIR&&c!=SPC_HEAT&&c!=SPC_COOL&&c!=SPC_VACUUM&&c!=PT_WIND&&!REPLACE_MODE)
							flood_parts(x, y, c, -1, -1);
						if (c==SPC_HEAT || c==SPC_COOL)
							create_parts(x, y, bsx, bsy, c);
						lx = x;
						ly = y;
						lb = 0;
						lm = 0;
					}
					else if (((sdl_mod & (KMOD_LALT|KMOD_RALT)) && !(sdl_mod & (KMOD_SHIFT))) || b==SDL_BUTTON_MIDDLE)
					{
						if (y>0 && y<sdl_scale*YRES && x>0 && x<sdl_scale*XRES)
						{
							int cr;
							cr = pmap[y][x];
							if (!((cr>>8)>=NPART || !cr))
							{
								c = sl = cr&0xFF;
							}
							else
							{
								//Something
							}
						}
						lx = x;
						ly = y;
						lb = 0;
						lm = 0;
					}
					else
					{
						//Copy state before drawing any particles (for undo)7
						int cbx, cby, cbi;

						for (cbi=0; cbi<NPART; cbi++)
							cb_parts[cbi] = parts[cbi];

						for (cby = 0; cby<YRES; cby++)
							for (cbx = 0; cbx<XRES; cbx++)
								cb_pmap[cby][cbx] = pmap[cby][cbx];

						for (cby = 0; cby<(YRES/CELL); cby++)
							for (cbx = 0; cbx<(XRES/CELL); cbx++)
							{
								cb_vx[cby][cbx] = vx[cby][cbx];
								cb_vy[cby][cbx] = vy[cby][cbx];
								cb_pv[cby][cbx] = pv[cby][cbx];
								cb_bmap[cby][cbx] = bmap[cby][cbx];
								cb_emap[cby][cbx] = emap[cby][cbx];
							}
						create_parts(x, y, bsx, bsy, c);
						lx = x;
						ly = y;
						lb = b;
						lm = 0;
					}
				}
			}
		}
		else
		{
			if (lb && lm)
			{
				x /= sdl_scale;
				y /= sdl_scale;
				c = (lb&1) ? sl : sr;
				su = c;
				if (lm == 1)
				{
					if (c!=WL_FAN+100 || lx<0 || ly<0 || lx>=XRES || ly>=YRES || bmap[ly/CELL][lx/CELL]!=WL_FAN)
						create_line(lx, ly, x, y, bsx, bsy, c);
				}
				else
					create_box(lx, ly, x, y, c);
				lm = 0;
			}
			lb = 0;
		}

		if (load_mode)
		{
			draw_image(vid_buf, load_img, load_x, load_y, load_w, load_h, 128);
			xor_rect(vid_buf, load_x, load_y, load_w, load_h);
		}

		if (save_mode)
		{
			if (copy_mode==3||copy_mode==4)//special drawing for rotate, can remove once it can do rectangles
			{
				if (save_h>save_w)
					save_w = save_h;
				xor_rect(vid_buf, save_x*CELL, save_y*CELL, save_w*CELL, save_w*CELL);
			}
			else
				xor_rect(vid_buf, save_x*CELL, save_y*CELL, save_w*CELL, save_h*CELL);
			da = 51;
			db = 269;
		}

		if (zoom_en!=1 && !load_mode && !save_mode)
		{
			render_cursor(vid_buf, mx/sdl_scale, my/sdl_scale, su, bsx, bsy);
			mousex = mx/sdl_scale;
			mousey = my/sdl_scale;
		}

		if (zoom_en)
			render_zoom(vid_buf);

		if (da)
			switch (db)
			{
			case 256:
				drawtext(vid_buf, 16, YRES-24, "Add simulation tags.", 255, 255, 255, da*5);
				break;
			case 257:
				drawtext(vid_buf, 16, YRES-24, "Add and remove simulation tags.", 255, 255, 255, da*5);
				break;
			case 258:
				drawtext(vid_buf, 16, YRES-24, "Save the simulation under the current name.", 255, 255, 255, da*5);
				break;
			case 259:
				drawtext(vid_buf, 16, YRES-24, "Save the simulation under a new name.", 255, 255, 255, da*5);
				break;
			case 260:
				drawtext(vid_buf, 16, YRES-24, "Sign into the Simulation Server.", 255, 255, 255, da*5);
				break;
			case 261:
				drawtext(vid_buf, 16, YRES-24, "Sign into the Simulation Server under a new name.", 255, 255, 255, da*5);
				break;
			case 262:
				drawtext(vid_buf, 16, YRES-24, "Find & open a simulation", 255, 255, 255, da*5);
				break;
			case 263:
				drawtext(vid_buf, 16, YRES-24, "Pause the simulation", 255, 255, 255, da*5);
				break;
			case 264:
				drawtext(vid_buf, 16, YRES-24, "Resume the simulation", 255, 255, 255, da*5);
				break;
			case 265:
				drawtext(vid_buf, 16, YRES-24, "Reload the simulation", 255, 255, 255, da*5);
				break;
			case 266:
				drawtext(vid_buf, 16, YRES-24, "Erase all particles and walls", 255, 255, 255, da*5);
				break;
			case 267:
				drawtext(vid_buf, 16, YRES-24, "Change display mode", 255, 255, 255, da*5);
				break;
			case 268:
				drawtext(vid_buf, 16, YRES-24, "Annuit C\245ptis", 255, 255, 255, da*5);
				break;
			case 269:
				drawtext(vid_buf, 16, YRES-24, "Click-and-drag to specify a rectangle to copy (right click = cancel).", 255, 216, 32, da*5);
				break;
			case 270:
				drawtext(vid_buf, 16, YRES-24, "Enable or disable compatibility mode (disables heat simulation).", 255, 255, 255, da*5);
				break;
			case 271:
				drawtext(vid_buf, 16, YRES-24, "You're a moderator", 255, 255, 255, da*5);
				break;
			case 272:
				drawtext(vid_buf, 16, YRES-24, "Like/Dislike this save.", 255, 255, 255, da*5);
				break;
			case 273:
				drawtext(vid_buf, 16, YRES-24, "You like this.", 255, 255, 255, da*5);
				break;
			case 274:
				drawtext(vid_buf, 16, YRES-24, "You dislike this.", 255, 255, 255, da*5);
				break;
			case 275:
				drawtext(vid_buf, 16, YRES-24, "You cannot vote on your own save.", 255, 255, 255, da*5);
				break;
			default:
				drawtext(vid_buf, 16, YRES-24, (char *)ptypes[db].descs, 255, 255, 255, da*5);
			}
		if (itc)
		{
			itc--;
			drawtext(vid_buf, (XRES-textwidth(itc_msg))/2, ((YRES/2)-10), itc_msg, 255, 255, 255, itc>51?255:itc*5);
		}
		if (it)
		{
			it--;
			drawtext(vid_buf, 16, 20, it_msg, 255, 255, 255, it>51?255:it*5);
		}

		if (old_version)
		{
			clearrect(vid_buf, XRES-21-old_ver_len, YRES-24, old_ver_len+9, 17);
#ifdef BETA
			if (is_beta)
			{
				drawtext(vid_buf, XRES-16-old_ver_len, YRES-19, old_ver_msg_beta, 255, 216, 32, 255);
			}
			else
			{
				drawtext(vid_buf, XRES-16-old_ver_len, YRES-19, old_ver_msg, 255, 216, 32, 255);
			}
#else
			drawtext(vid_buf, XRES-16-old_ver_len, YRES-19, old_ver_msg, 255, 216, 32, 255);
#endif
			drawrect(vid_buf, XRES-19-old_ver_len, YRES-22, old_ver_len+5, 13, 255, 216, 32, 255);
		}

		if (hud_enable)
		{
			currentTime = SDL_GetTicks();
			if (currentTime-past>=16)
			{
				past = SDL_GetTicks();
				FPS++;
			}
			if (currentTime-pastFPS>=1000)
			{
				FPSB = FPS;
				FPS = 0;
				pastFPS = currentTime;
			}

#ifdef BETA
			sprintf(uitext, "Version %d Beta %d FPS:%d Parts:%d Generation:%d Gravity:%d Air:%d", SAVE_VERSION, MINOR_VERSION, FPSB, NUM_PARTS, GENERATION, gravityMode, airMode);
#else
			if (DEBUG_MODE)
				sprintf(uitext, "Version %d.%d FPS:%d Parts:%d Generation:%d Gravity:%d Air:%d", SAVE_VERSION, MINOR_VERSION, FPSB, NUM_PARTS, GENERATION, gravityMode, airMode);
			else
				sprintf(uitext, "Version %d.%d FPS:%d", SAVE_VERSION, MINOR_VERSION, FPSB);
#endif
			if (REPLACE_MODE)
				strappend(uitext, " [REPLACE MODE]");
			if (sdl_mod&(KMOD_CAPS))
				strappend(uitext, " [CAP LOCKS]");
			if (GRID_MODE)
				sprintf(uitext, "%s [GRID: %d]", uitext, GRID_MODE);
#ifdef INTERNAL
			if (vs)
				strappend(uitext, " [FRAME CAPTURE]");
#endif

			if (sdl_zoom_trig||zoom_en)
			{
				if (zoom_x<XRES/2)
				{
					fillrect(vid_buf, XRES-20-textwidth(heattext), 266, textwidth(heattext)+8, 15, 0, 0, 0, 140);
					drawtext(vid_buf, XRES-16-textwidth(heattext), 270, heattext, 255, 255, 255, 200);
					if(DEBUG_MODE)
					{
						fillrect(vid_buf, XRES-20-textwidth(coordtext), 280, textwidth(coordtext)+8, 13, 0, 0, 0, 140);
						drawtext(vid_buf, XRES-16-textwidth(coordtext), 282, coordtext, 255, 255, 255, 200);
					}
				}
				else
				{
					fillrect(vid_buf, 12, 266, textwidth(heattext)+8, 15, 0, 0, 0, 140);
					drawtext(vid_buf, 16, 270, heattext, 255, 255, 255, 200);
					if(DEBUG_MODE)
					{
						fillrect(vid_buf, 12, 280, textwidth(coordtext)+8, 13, 0, 0, 0, 140);
						drawtext(vid_buf, 16, 282, coordtext, 255, 255, 255, 200);
					}
				}
			}
			else
			{
				fillrect(vid_buf, XRES-20-textwidth(heattext), 12, textwidth(heattext)+8, 15, 0, 0, 0, 140);
				drawtext(vid_buf, XRES-16-textwidth(heattext), 16, heattext, 255, 255, 255, 200);
				if(DEBUG_MODE)
				{
					fillrect(vid_buf, XRES-20-textwidth(coordtext), 26, textwidth(coordtext)+8, 11, 0, 0, 0, 140);
					drawtext(vid_buf, XRES-16-textwidth(coordtext), 27, coordtext, 255, 255, 255, 200);
				}
			}
			fillrect(vid_buf, 12, 12, textwidth(uitext)+8, 15, 0, 0, 0, 140);
			drawtext(vid_buf, 16, 16, uitext, 32, 216, 255, 200);
			
		}
		
		if(console_mode)
		{
			char *console;
			//char error[255] = "error!";
			sys_pause = 1;
			console = console_ui(vid_buf,console_error);
			console = mystrdup(console);
			strcpy(console_error,"");
			if(process_command(vid_buf,console,&console_error)==-1)
			{
				free(console);
				break;
			}
			free(console);
			if(!console_mode)
				hud_enable = 1;
		}
		
		sdl_blit(0, 0, XRES+BARSIZE, YRES+MENUSIZE, vid_buf, XRES+BARSIZE);

		//Setting an element for the stick man
		if (isplayer==0)
		{
			if (ptypes[sr].falldown>0 || sr == PT_NEUT || sr == PT_PHOT)
				player[2] = sr;
			else
				player[2] = PT_DUST;
		}
		if (isplayer2==0)
		{
			if (ptypes[sr].falldown>0 || sr == PT_NEUT || sr == PT_PHOT)
				player2[2] = sr;
			else
				player2[2] = PT_DUST;
		}

	}
	SDL_CloseAudio();
	http_done();
	return 0;
}
int process_command(pixel *vid_buf,char *console,char *console_error) {
	int y,x,nx,ny,i,j,k,m;
	int do_next = 1;
	char xcoord[10];
	char ycoord[10];
	char console2[15];
	char console3[15];
	char console4[15];
	char console5[15];
	//sprintf(console_error, "%s", console);
	if(console && strcmp(console, "")!=0 && strncmp(console, " ", 1)!=0)
	{
		sscanf(console,"%14s %14s %14s %14s", console2, console3, console4, console5);//why didn't i know about this function?!
		if(strcmp(console2, "quit")==0)
		{
			return -1;
		}
		else if(strcmp(console2, "file")==0)
		{
			if(file_script){
				FILE *f=fopen(console3, "r");
				if(f)
				{
					char fileread[5000];//TODO: make this change with file size
					char pch[5000];
					char tokens[10];
					int tokensize;
					nx = 0;
					ny = 0;
					j = 0;
					m = 0;
					console_parse_coords(console4, &nx , &ny, console_error);
					memset(pch,0,sizeof(pch));
					memset(fileread,0,sizeof(fileread));
					fread(fileread,1,5000,f);
					for(i=0; i<strlen(fileread); i++)
					{
						if(fileread[i] != '\n')
						{
							pch[i-j] = fileread[i];
							if(fileread[i] != ' ')
								tokens[i-m] = fileread[i];
						}
						if(fileread[i] == ' ' || fileread[i] == '\n')
						{
							if(sregexp(tokens,"^x.[0-9],y.[0-9]")==0)//TODO: fix regex matching to work with x,y ect, right now it has to have a +0 or -0
							{
								char temp[5];
								int starty = 0;
								tokensize = strlen(tokens);
								x = 0;
								y = 0;
								sscanf(tokens,"x%d,y%d",&x,&y);
								sscanf(tokens,"%9s,%9s",xcoord,ycoord);
								x += nx;
								y += ny;
								sprintf(xcoord,"%d",x);
								sprintf(ycoord,"%d",y);
								for(k = 0; k<strlen(xcoord);k++)//rewrite pch with numbers
								{
									pch[i-j-tokensize+k] = xcoord[k];
									starty = k+1;
								}
								pch[i-j-tokensize+starty] = ',';
								starty++;
								for(k=0;k<strlen(ycoord);k++)
								{
									pch[i-j-tokensize+starty+k] = ycoord[k];
									
								}
								pch[i-j-tokensize +strlen(xcoord) +1 +strlen(ycoord)] = ' ';
								j = j -tokensize +strlen(xcoord) +1 +strlen(ycoord);
							}
							memset(tokens,0,sizeof(tokens));
							m = i+1;
						}
						if(fileread[i] == '\n')
						{
							
							if(do_next)
							{
								if(strcmp(pch,"else")==0)
									do_next = 0;
								else
									do_next = process_command(vid_buf, pch, console_error);
							}
							else if(strcmp(pch,"endif")==0 || strcmp(pch,"else")==0)
								do_next = 1;
							memset(pch,0,sizeof(pch));
							j = i+1;
						}
					}
					//sprintf(console_error, "%s exists", console3);
					fclose(f);
				}
				else
				{
					sprintf(console_error, "%s does not exist", console3);
				}
			}
			else 
			{
				sprintf(console_error, "Scripts are not enabled");
			}

		}
		else if(strcmp(console2, "sound")==0)
		{
			if (sound_enable) play_sound(console3);
			else strcpy(console_error, "Audio device not available - cannot play sounds");
		}
		else if(strcmp(console2, "load")==0)
		{
			j = atoi(console3);
			if(j)
			{
				open_ui(vid_buf, console3, NULL);
				console_mode = 0;
			}
		}
		else if(strcmp(console2, "if")==0)
		{
			if(strcmp(console3, "type")==0)//TODO: add more than just type, and be able to check greater/less than
			{
				if (console_parse_partref(console4, &i, console_error)
					&& console_parse_type(console5, &j, console_error))
				{
					if(parts[i].type==j)
						return 1;
					else
						return 0;
				}
				else
					return 0;
			}
		}
		else if (strcmp(console2, "create")==0)
		{
			if (console_parse_type(console3, &j, console_error)
			        && console_parse_coords(console4, &nx, &ny, console_error))
			{
				if (!j)
					strcpy(console_error, "Cannot create particle with type NONE");
				else if (create_part(-1,nx,ny,j)<0)
					strcpy(console_error, "Could not create particle");
			}
		}
		else if (strcmp(console2, "delete")==0 || strcmp(console2, "kill")==0)
		{
			if (console_parse_partref(console3, &i, console_error))
				kill_part(i);
		}
		else if(strcmp(console2, "reset")==0)
		{
			if(strcmp(console3, "pressure")==0)
			{
				for (nx = 0; nx<XRES/CELL; nx++)
					for (ny = 0; ny<YRES/CELL; ny++)
					{
						pv[ny][nx] = 0;
					}
			}
			else if(strcmp(console3, "velocity")==0)
			{
				for (nx = 0; nx<XRES/CELL; nx++)
					for (ny = 0; ny<YRES/CELL; ny++)
					{
						vx[ny][nx] = 0;
						vy[ny][nx] = 0;
					}
			}
			else if(strcmp(console3, "sparks")==0)
			{
				for(i=0; i<NPART; i++)
				{
					if(parts[i].type==PT_SPRK)
					{
						parts[i].type = parts[i].ctype;
						parts[i].life = 4;
					}
				}
			}
			else if(strcmp(console3, "temp")==0)
			{
				for(i=0; i<NPART; i++)
				{
					if(parts[i].type)
					{
						parts[i].temp = ptypes[parts[i].type].heat;
					}
				}
			}
		}
		else if(strcmp(console2, "set")==0)
		{
			if(strcmp(console3, "life")==0)
			{
				if(strcmp(console4, "all")==0)
				{
					j = atoi(console5);
					for(i=0; i<NPART; i++)
					{
						if(parts[i].type)
							parts[i].life = j;
					}
				}
				else if (console_parse_type(console4, &j, console_error))
				{
					k = atoi(console5);
					for(i=0; i<NPART; i++)
					{
						if(parts[i].type == j)
							parts[i].life = k;
					}
				}
				else
				{
					if (console_parse_partref(console4, &i, console_error))
					{
						j = atoi(console5);
						parts[i].life = j;
					}
				}
			}
			if(strcmp(console3, "type")==0)
			{
				if(strcmp(console4, "all")==0)
				{
					if (console_parse_type(console5, &j, console_error))
						for(i=0; i<NPART; i++)
						{
							if(parts[i].type)
								parts[i].type = j;
						}
				}
				else if (console_parse_type(console4, &j, console_error)
				         && console_parse_type(console5, &k, console_error))
				{
					for(i=0; i<NPART; i++)
					{
						if(parts[i].type == j)
							parts[i].type = k;
					}
				}
				else
				{
					if (console_parse_partref(console4, &i, console_error)
					        && console_parse_type(console5, &j, console_error))
					{
						parts[i].type = j;
					}
				}
			}
			if(strcmp(console3, "temp")==0)
			{
				if(strcmp(console4, "all")==0)
				{
					j = atoi(console5);
					for(i=0; i<NPART; i++)
					{
						if(parts[i].type)
							parts[i].temp = j;
					}
				}
				else if (console_parse_type(console4, &j, console_error))
				{
					k = atoi(console5);
					for(i=0; i<NPART; i++)
					{
						if(parts[i].type == j)
							parts[i].temp= k;
					}
				}
				else
				{
					if (console_parse_partref(console4, &i, console_error))
					{
						j = atoi(console5);
						parts[i].temp = j;
					}
				}
			}
			if(strcmp(console3, "tmp")==0)
			{
				if(strcmp(console4, "all")==0)
				{
					j = atoi(console5);
					for(i=0; i<NPART; i++)
					{
						if(parts[i].type)
							parts[i].tmp = j;
					}
				}
				else if (console_parse_type(console4, &j, console_error))
				{
					k = atoi(console5);
					for(i=0; i<NPART; i++)
					{
						if(parts[i].type == j)
							parts[i].tmp = k;
					}
				}
				else
				{
					if (console_parse_partref(console4, &i, console_error))
					{
						j = atoi(console5);
						parts[i].tmp = j;
					}
				}
			}
			if(strcmp(console3, "x")==0)
			{
				if(strcmp(console4, "all")==0)
				{
					j = atoi(console5);
					for(i=0; i<NPART; i++)
					{
						if(parts[i].type)
							parts[i].x = j;
					}
				}
				else if (console_parse_type(console4, &j, console_error))
				{
					k = atoi(console5);
					for(i=0; i<NPART; i++)
					{
						if(parts[i].type == j)
							parts[i].x = k;
					}
				}
				else
				{
					if (console_parse_partref(console4, &i, console_error))
					{
						j = atoi(console5);
						parts[i].x = j;
					}
				}
			}
			if(strcmp(console3, "y")==0)
			{
				if(strcmp(console4, "all")==0)
				{
					j = atoi(console5);
					for(i=0; i<NPART; i++)
					{
						if(parts[i].type)
							parts[i].y = j;
					}
				}
				else if (console_parse_type(console4, &j, console_error))
				{
					k = atoi(console5);
					for(i=0; i<NPART; i++)
					{
						if(parts[i].type == j)
							parts[i].y = k;
					}
				}
				else
				{
					if (console_parse_partref(console4, &i, console_error))
					{
						j = atoi(console5);
						parts[i].y = j;
					}
				}
			}
			if(strcmp(console3, "ctype")==0)
			{
				if(strcmp(console4, "all")==0)
				{
					if (console_parse_type(console5, &j, console_error))
						for(i=0; i<NPART; i++)
						{
							if(parts[i].type)
								parts[i].ctype = j;
						}
				}
				else if (console_parse_type(console4, &j, console_error)
				         && console_parse_type(console5, &k, console_error))
				{
					for(i=0; i<NPART; i++)
					{
						if(parts[i].type == j)
							parts[i].ctype = k;
					}
				}
				else
				{
					if (console_parse_partref(console4, &i, console_error)
					        && console_parse_type(console5, &j, console_error))
					{
						parts[i].ctype = j;
					}
				}
			}
			if(strcmp(console3, "vx")==0)
			{
				if(strcmp(console4, "all")==0)
				{
					j = atoi(console5);
					for(i=0; i<NPART; i++)
					{
						if(parts[i].type)
							parts[i].vx = j;
					}
				}
				else if (console_parse_type(console4, &j, console_error))
				{
					k = atoi(console5);
					for(i=0; i<NPART; i++)
					{
						if(parts[i].type == j)
							parts[i].vx = k;
					}
				}
				else
				{
					if (console_parse_partref(console4, &i, console_error))
					{
						j = atoi(console5);
						parts[i].vx = j;
					}
				}
			}
			if(strcmp(console3, "vy")==0)
			{
				if(strcmp(console4, "all")==0)
				{
					j = atoi(console5);
					for(i=0; i<NPART; i++)
					{
						if(parts[i].type)
							parts[i].vy = j;
					}
				}
				else if (console_parse_type(console4, &j, console_error))
				{
					k = atoi(console5);
					for(i=0; i<NPART; i++)
					{
						if(parts[i].type == j)
							parts[i].vy = k;
					}
				}
				else
				{
					if (console_parse_partref(console4, &i, console_error))
					{
						j = atoi(console5);
						parts[i].vy = j;
					}
				}
			}
		}
		else
			strcpy(console_error, "Invalid Command");
	}
	return 1;
}
<|MERGE_RESOLUTION|>--- conflicted
+++ resolved
@@ -1916,26 +1916,6 @@
 				}*/
 			}
 		}
-<<<<<<< HEAD
-		if(console_mode)
-		{
-			char *console;
-			//char error[255] = "error!";
-			sys_pause = 1;
-			console = console_ui(vid_buf,console_error);
-			console = mystrdup(console);
-			strcpy(console_error,"");
-			if(process_command(vid_buf,console,console_error)==-1)
-			{
-				free(console);
-				break;
-			}
-			free(console);
-			if(!console_mode)
-				hud_enable = 1;
-		}
-=======
->>>>>>> 669a672b
 
 		bq = b;
 		b = SDL_GetMouseState(&x, &y);
@@ -2747,7 +2727,7 @@
 			console = console_ui(vid_buf,console_error);
 			console = mystrdup(console);
 			strcpy(console_error,"");
-			if(process_command(vid_buf,console,&console_error)==-1)
+			if(process_command(vid_buf,console,console_error)==-1)
 			{
 				free(console);
 				break;
