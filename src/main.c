--- conflicted
+++ resolved
@@ -2009,11 +2009,7 @@
 					int tctype = parts[cr>>8].ctype;
 					if (tctype>=PT_NUM)
 						tctype = 0;
-<<<<<<< HEAD
-					sprintf(heattext, "%s (%s), Pressure: %3.2f, Temp: %4.2f C, Life: %d", ptypes[cr&0xFF].name, ptypes[tctype].name, pv[(y/sdl_scale)/CELL][(x/sdl_scale)/CELL], parts[cr>>8].temp-273.15f, parts[cr>>8].life);
-=======
 					sprintf(heattext, "%s (%s), Pressure: %3.2f, Temp: %4.2f C, Life: %d, #%d", ptypes[cr&0xFF].name, ptypes[tctype].name, pv[(y/sdl_scale)/CELL][(x/sdl_scale)/CELL], parts[cr>>8].temp-273.15f, parts[cr>>8].life ,cr>>8);
->>>>>>> fcf958da
 					//sprintf(heattext, "%s (%s), Pressure: %3.2f, Temp: %4.2f C, Life: %d", ptypes[cr&0xFF].name, ptypes[parts[cr>>8].ctype].name, pv[(y/sdl_scale)/CELL][(x/sdl_scale)/CELL], parts[cr>>8].temp-273.15f, parts[cr>>8].life);
 				} else {
 					sprintf(heattext, "%s, Pressure: %3.2f, Temp: %4.2f C", ptypes[cr&0xFF].name, pv[(y/sdl_scale)/CELL][(x/sdl_scale)/CELL], parts[cr>>8].temp-273.15f);
