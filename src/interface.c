#ifdef MACOSX
#include <CoreFoundation/CFString.h>
#endif
#include <stdio.h>
#include <stdlib.h>
#include <string.h>
#include <bzlib.h>
#include <math.h>
#include <time.h>
#include <http.h>
#include <md5.h>
#include <font.h>
#include <defines.h>
#include <powder.h>
#include <interface.h>
#include <misc.h>


//char pyready=1;
SDLMod sdl_mod;
int sdl_key, sdl_wheel, sdl_caps=0, sdl_ascii, sdl_zoom_trig=0;

char *shift_0="`1234567890-=[]\\;',./";
char *shift_1="~!@#$%^&*()_+{}|:\"<>?";

int svf_login = 0;
int svf_admin = 0;
int svf_mod = 0;
char svf_user[64] = "";
char svf_user_id[64] = "";
char svf_pass[64] = "";
char svf_session_id[64] = "";

int svf_open = 0;
int svf_own = 0;
int svf_myvote = 0;
int svf_publish = 0;
char svf_id[16] = "";
char svf_name[64] = "";
char svf_description[255] = "";
char svf_tags[256] = "";
void *svf_last = NULL;
int svf_lsize;

char *search_ids[GRID_X*GRID_Y];
char *search_dates[GRID_X*GRID_Y];
int   search_votes[GRID_X*GRID_Y];
int   search_publish[GRID_X*GRID_Y];
int	  search_scoredown[GRID_X*GRID_Y];
int	  search_scoreup[GRID_X*GRID_Y];
char *search_names[GRID_X*GRID_Y];
char *search_owners[GRID_X*GRID_Y];
void *search_thumbs[GRID_X*GRID_Y];
int   search_thsizes[GRID_X*GRID_Y];

int search_own = 0;
int search_fav = 0;
int search_date = 0;
int search_page = 0;
char search_expr[256] = "";

char *tag_names[TAG_MAX];
int tag_votes[TAG_MAX];

int zoom_en = 0;
int zoom_x=(XRES-ZSIZE_D)/2, zoom_y=(YRES-ZSIZE_D)/2;
int zoom_wx=0, zoom_wy=0;
unsigned char ZFACTOR = 256/ZSIZE_D;
unsigned char ZSIZE = ZSIZE_D;

void menu_count(void)
{
	int i=0;
	msections[SC_WALL].itemcount = UI_WALLCOUNT-4;
	msections[SC_SPECIAL].itemcount = 4;
	for (i=0; i<PT_NUM; i++)
	{
		msections[ptypes[i].menusection].itemcount+=ptypes[i].menu;
	}

}

void get_sign_pos(int i, int *x0, int *y0, int *w, int *h)
{
	//Changing width if sign have special content
	if (strcmp(signs[i].text, "{p}")==0)
		*w = textwidth("Pressure: -000.00");

	if (strcmp(signs[i].text, "{t}")==0)
		*w = textwidth("Temp: 0000.00");

	if(sregexp(signs[i].text, "^{c:[0-9]*|.*}$")==0)
	{
		int sldr, startm;
		char buff[256];
		memset(buff, 0, sizeof(buff));
		for(sldr=3; signs[i].text[sldr-1] != '|'; sldr++)
			startm = sldr + 1;

		sldr = startm;
		while(signs[i].text[sldr] != '}')
		{
			buff[sldr - startm] = signs[i].text[sldr];
			sldr++;
		}
		*w = textwidth(buff) + 5;
	}

	//Ususal width
	if (strcmp(signs[i].text, "{p}") && strcmp(signs[i].text, "{t}") && sregexp(signs[i].text, "^{c:[0-9]*|.*}$"))
		*w = textwidth(signs[i].text) + 5;
	*h = 14;
	*x0 = (signs[i].ju == 2) ? signs[i].x - *w :
	      (signs[i].ju == 1) ? signs[i].x - *w/2 : signs[i].x;
	*y0 = (signs[i].y > 18) ? signs[i].y - 18 : signs[i].y + 4;
}

void add_sign_ui(pixel *vid_buf, int mx, int my)
{
	int i, w, h, x, y, nm=0, ju;
	int x0=(XRES-192)/2,y0=(YRES-80)/2,b=1,bq;
	ui_edit ed;

	// check if it is an existing sign
	for (i=0; i<MAXSIGNS; i++)
		if (signs[i].text[0])
		{
			if (i == MSIGN)
			{
				MSIGN = -1;
				return;
			}
			get_sign_pos(i, &x, &y, &w, &h);
			if (mx>=x && mx<=x+w && my>=y && my<=y+h)
				break;
		}
	// else look for empty spot
	if (i >= MAXSIGNS)
	{
		nm = 1;
		for (i=0; i<MAXSIGNS; i++)
			if (!signs[i].text[0])
				break;
	}
	if (i >= MAXSIGNS)
		return;
	if (nm)
	{
		signs[i].x = mx;
		signs[i].y = my;
		signs[i].ju = 1;
	}

	while (!sdl_poll())
	{
		b = SDL_GetMouseState(&mx, &my);
		if (!b)
			break;
	}

	ed.x = x0+25;
	ed.y = y0+25;
	ed.w = 158;
	ed.nx = 1;
	ed.def = "[message]";
	ed.focus = 1;
	ed.hide = 0;
	ed.cursor = strlen(signs[i].text);
	ed.multiline = 0;
	strcpy(ed.str, signs[i].text);
	ju = signs[i].ju;

	fillrect(vid_buf, -1, -1, XRES, YRES+MENUSIZE, 0, 0, 0, 192);
	while (!sdl_poll())
	{
		bq = b;
		b = SDL_GetMouseState(&mx, &my);
		mx /= sdl_scale;
		my /= sdl_scale;

		drawrect(vid_buf, x0, y0, 192, 80, 192, 192, 192, 255);
		clearrect(vid_buf, x0, y0, 192, 80);
		drawtext(vid_buf, x0+8, y0+8, nm ? "New sign:" : "Edit sign:", 255, 255, 255, 255);
		drawtext(vid_buf, x0+12, y0+23, "\xA1", 32, 64, 128, 255);
		drawtext(vid_buf, x0+12, y0+23, "\xA0", 255, 255, 255, 255);
		drawrect(vid_buf, x0+8, y0+20, 176, 16, 192, 192, 192, 255);
		ui_edit_draw(vid_buf, &ed);
		drawtext(vid_buf, x0+8, y0+46, "Justify:", 255, 255, 255, 255);
		draw_icon(vid_buf, x0+50, y0+42, 0x9D, ju == 0);
		draw_icon(vid_buf, x0+68, y0+42, 0x9E, ju == 1);
		draw_icon(vid_buf, x0+86, y0+42, 0x9F, ju == 2);





		if (!nm)
		{
			drawtext(vid_buf, x0+138, y0+45, "\x86", 160, 48, 32, 255);
			drawtext(vid_buf, x0+138, y0+45, "\x85", 255, 255, 255, 255);
			drawtext(vid_buf, x0+152, y0+46, "Delete", 255, 255, 255, 255);
			drawrect(vid_buf, x0+134, y0+42, 50, 15, 255, 255, 255, 255);
			drawrect(vid_buf,x0+104,y0+42,26,15,255,255,255,255);
			drawtext(vid_buf, x0+110, y0+48, "Mv.", 255, 255, 255, 255);
		}

		drawtext(vid_buf, x0+5, y0+69, "OK", 255, 255, 255, 255);
		drawrect(vid_buf, x0, y0+64, 192, 16, 192, 192, 192, 255);

		sdl_blit(0, 0, (XRES+BARSIZE), YRES+MENUSIZE, vid_buf, (XRES+BARSIZE));

		ui_edit_process(mx, my, b, &ed);

		if (b && !bq && mx>=x0+50 && mx<=x0+67 && my>=y0+42 && my<=y0+59)
			ju = 0;
		if (b && !bq && mx>=x0+68 && mx<=x0+85 && my>=y0+42 && my<=y0+59)
			ju = 1;
		if (b && !bq && mx>=x0+86 && mx<=x0+103 && my>=y0+42 && my<=y0+59)
			ju = 2;

		if (!nm && b && !bq && mx>=x0+104 && mx<=x0+130 && my>=y0+42 && my<=y0+59)
		{
			MSIGN = i;
			break;
		}
		if (b && !bq && mx>=x0+9 && mx<x0+23 && my>=y0+22 && my<y0+36)
			break;
		if (b && !bq && mx>=x0 && mx<x0+192 && my>=y0+64 && my<=y0+80)
			break;

		if (!nm && b && !bq && mx>=x0+134 && my>=y0+42 && mx<=x0+184 && my<=y0+59)
		{
			signs[i].text[0] = 0;
			return;
		}

		if (sdl_key==SDLK_RETURN)
			break;
		if (sdl_key==SDLK_ESCAPE)
		{
			if (!ed.focus)
				return;
			ed.focus = 0;
		}
	}

	strcpy(signs[i].text, ed.str);
	signs[i].ju = ju;
}
//TODO: Finish text wrapping in text edits
void ui_edit_draw(pixel *vid_buf, ui_edit *ed)
{
	int cx, i, cy;
	char echo[256], *str;

	if (ed->hide)
	{
		for (i=0; ed->str[i]; i++)
			echo[i] = 0x8D;
		echo[i] = 0;
		str = echo;
	}
	else
		str = ed->str;

	if (ed->str[0])
	{
		if (ed->multiline) {
			drawtextwrap(vid_buf, ed->x, ed->y, ed->w-14, str, 255, 255, 255, 255);
			drawtext(vid_buf, ed->x+ed->w-11, ed->y-1, "\xAA", 128, 128, 128, 255);
		} else {
			drawtext(vid_buf, ed->x, ed->y, str, 255, 255, 255, 255);
			drawtext(vid_buf, ed->x+ed->w-11, ed->y-1, "\xAA", 128, 128, 128, 255);
		}
	}
	else if (!ed->focus)
		drawtext(vid_buf, ed->x, ed->y, ed->def, 128, 128, 128, 255);
	if (ed->focus)
	{
		if (ed->multiline) {
			textnpos(str, ed->cursor, ed->w-14, &cx, &cy);
		} else {
			cx = textnwidth(str, ed->cursor);
			cy = 0;
		}

		for (i=-3; i<9; i++)
			drawpixel(vid_buf, ed->x+cx, ed->y+i+cy, 255, 255, 255, 255);
	}
}

void ui_edit_process(int mx, int my, int mb, ui_edit *ed)
{
	char ch, ts[2], echo[256], *str;
	int l, i;
#ifdef RAWINPUT
	char *p;
#endif

	if (mb)
	{
		if (ed->hide)
		{
			for (i=0; ed->str[i]; i++)
				echo[i] = 0x8D;
			echo[i] = 0;
			str = echo;
		}
		else
			str = ed->str;

		if (ed->multiline) {
			if (mx>=ed->x+ed->w-11 && mx<ed->x+ed->w && my>=ed->y-5 && my<ed->y+11)
			{
				ed->focus = 1;
				ed->cursor = 0;
				ed->str[0] = 0;
			}
			else if (mx>=ed->x-ed->nx && mx<ed->x+ed->w && my>=ed->y-5 && my<ed->y+ed->h)
			{
				ed->focus = 1;
				ed->cursor = textposxy(str, ed->w-14, mx-ed->x, my-ed->y);
			}
			else
				ed->focus = 0;
		} else {
			if (mx>=ed->x+ed->w-11 && mx<ed->x+ed->w && my>=ed->y-5 && my<ed->y+11)
			{
				ed->focus = 1;
				ed->cursor = 0;
				ed->str[0] = 0;
			}
			else if (mx>=ed->x-ed->nx && mx<ed->x+ed->w && my>=ed->y-5 && my<ed->y+11)
			{
				ed->focus = 1;
				ed->cursor = textwidthx(str, mx-ed->x);
			}
			else
				ed->focus = 0;
		}
	}
	if (ed->focus && sdl_key)
	{
		if (ed->hide)
		{
			for (i=0; ed->str[i]; i++)
				echo[i] = 0x8D;
			echo[i] = 0;
			str = echo;
		}
		else
			str = ed->str;

		l = strlen(ed->str);
		switch (sdl_key)
		{
		case SDLK_HOME:
			ed->cursor = 0;
			break;
		case SDLK_END:
			ed->cursor = l;
			break;
		case SDLK_LEFT:
			if (ed->cursor > 0)
				ed->cursor --;
			break;
		case SDLK_RIGHT:
			if (ed->cursor < l)
				ed->cursor ++;
			break;
		case SDLK_DELETE:
			if (sdl_mod & (KMOD_LCTRL|KMOD_RCTRL))
				ed->str[ed->cursor] = 0;
			else if (ed->cursor < l)
				memmove(ed->str+ed->cursor, ed->str+ed->cursor+1, l-ed->cursor);
			break;
		case SDLK_BACKSPACE:
			if (sdl_mod & (KMOD_LCTRL|KMOD_RCTRL))
			{
				if (ed->cursor > 0)
					memmove(ed->str, ed->str+ed->cursor, l-ed->cursor+1);
				ed->cursor = 0;
			}
			else if (ed->cursor > 0)
			{
				ed->cursor--;
				memmove(ed->str+ed->cursor, ed->str+ed->cursor+1, l-ed->cursor);
			}
			break;
		default:
#ifdef RAWINPUT
			if (sdl_key>=SDLK_SPACE && sdl_key<=SDLK_z && l<255)
			{
				ch = sdl_key;
				if ((sdl_mod & (KMOD_LSHIFT|KMOD_RSHIFT|KMOD_CAPS)))
				{
					if (ch>='a' && ch<='z')
						ch &= ~0x20;
					p = strchr(shift_0, ch);
					if (p)
						ch = shift_1[p-shift_0];
				}
				ts[0]=ed->hide?0x8D:ch;
				ts[1]=0;
				if ((textwidth(str)+textwidth(ts) > ed->w-14 && !ed->multiline) || (float)(((textwidth(str)+textwidth(ts))/(ed->w-14)*12) > ed->h && ed->multiline))
					break;
				memmove(ed->str+ed->cursor+1, ed->str+ed->cursor, l+1-ed->cursor);
				ed->str[ed->cursor] = ch;
				ed->cursor++;
			}
#else
			if (sdl_ascii>=' ' && sdl_ascii<127 && l<255)
			{
				ch = sdl_ascii;
				ts[0]=ed->hide?0x8D:ch;
				ts[1]=0;
				if ((textwidth(str)+textwidth(ts) > ed->w-14 && !ed->multiline) || (float)(((textwidth(str)+textwidth(ts))/(ed->w-14)*12) > ed->h && ed->multiline))
					break;
				memmove(ed->str+ed->cursor+1, ed->str+ed->cursor, l+1-ed->cursor);
				ed->str[ed->cursor] = ch;
				ed->cursor++;
			}
#endif
			break;
		}
	}
}

void ui_checkbox_draw(pixel *vid_buf, ui_checkbox *ed)
{
	int w = 12;
	if (ed->checked)
	{
		drawtext(vid_buf, ed->x+2, ed->y+2, "\xCF", 128, 128, 128, 255);
	}
	if (ed->focus)
	{
		drawrect(vid_buf, ed->x, ed->y, w, w, 255, 255, 255, 255);
	}
	else
	{
		drawrect(vid_buf, ed->x, ed->y, w, w, 128, 128, 128, 255);
	}
}

void ui_checkbox_process(int mx, int my, int mb, int mbq, ui_checkbox *ed)
{
	int w = 12;

	if (mb && !mbq)
	{
		if (mx>=ed->x && mx<=ed->x+w && my>=ed->y && my<=ed->y+w)
		{
			ed->checked = (ed->checked)?0:1;
		}
	}
	else
	{
		if (mx>=ed->x && mx<=ed->x+w && my>=ed->y && my<=ed->y+w)
		{
			ed->focus = 1;
		}
		else
		{
			ed->focus = 0;
		}
	}
}

void draw_svf_ui(pixel *vid_buf)
{
	int c;

	drawtext(vid_buf, 4, YRES+(MENUSIZE-14), "\x81", 255, 255, 255, 255);
	drawrect(vid_buf, 1, YRES+(MENUSIZE-16), 16, 14, 255, 255, 255, 255);

	c = svf_open ? 255 : 128;
	drawtext(vid_buf, 23, YRES+(MENUSIZE-14), "\x91", c, c, c, 255);
	drawrect(vid_buf, 19, YRES+(MENUSIZE-16), 16, 14, c, c, c, 255);

	c = svf_login ? 255 : 128;
	drawtext(vid_buf, 40, YRES+(MENUSIZE-14), "\x82", c, c, c, 255);
	if (svf_open)
		drawtextmax(vid_buf, 58, YRES+(MENUSIZE-12), 125, svf_name, c, c, c, 255);
	else
		drawtext(vid_buf, 58, YRES+(MENUSIZE-12), "[untitled simulation]", c, c, c, 255);
	drawrect(vid_buf, 37, YRES+(MENUSIZE-16), 150, 14, c, c, c, 255);
	if (svf_open && svf_own)
		drawdots(vid_buf, 55, YRES+(MENUSIZE-15), 12, c, c, c, 255);

	c = (svf_login && svf_open) ? 255 : 128;

	drawrect(vid_buf, 189, YRES+(MENUSIZE-16), 14, 14, c, c, c, 255);
	drawrect(vid_buf, 203, YRES+(MENUSIZE-16), 14, 14, c, c, c, 255);

	if (svf_myvote==1 && (svf_login && svf_open))
	{
		fillrect(vid_buf, 189, YRES+(MENUSIZE-16), 14, 14, 0, 108, 10, 255);
	}
	else if (svf_myvote==-1 && (svf_login && svf_open))
	{
		fillrect(vid_buf, 203, YRES+(MENUSIZE-16), 14, 14, 108, 10, 0, 255);
	}

	drawtext(vid_buf, 192, YRES+(MENUSIZE-12), "\xCB", 0, 187, 18, c);
	drawtext(vid_buf, 205, YRES+(MENUSIZE-14), "\xCA", 187, 40, 0, c);

	drawtext(vid_buf, 222, YRES+(MENUSIZE-15), "\x83", c, c, c, 255);
	if (svf_tags[0])
		drawtextmax(vid_buf, 240, YRES+(MENUSIZE-12), XRES+BARSIZE-405, svf_tags, c, c, c, 255);
	else
		drawtext(vid_buf, 240, YRES+(MENUSIZE-12), "[no tags set]", c, c, c, 255);

	drawrect(vid_buf, 219, YRES+(MENUSIZE-16), XRES+BARSIZE-380, 14, c, c, c, 255);

	drawtext(vid_buf, XRES-139+BARSIZE/*371*/, YRES+(MENUSIZE-14), "\x92", 255, 255, 255, 255);
	drawrect(vid_buf, XRES-143+BARSIZE/*367*/, YRES+(MENUSIZE-16), 16, 14, 255, 255, 255, 255);

	drawtext(vid_buf, XRES-122+BARSIZE/*388*/, YRES+(MENUSIZE-13), "\x84", 255, 255, 255, 255);
	if (svf_login)
		drawtextmax(vid_buf, XRES-104+BARSIZE/*406*/, YRES+(MENUSIZE-12), 66, svf_user, 255, 255, 255, 255);
	else
		drawtext(vid_buf, XRES-104+BARSIZE/*406*/, YRES+(MENUSIZE-12), "[sign in]", 255, 255, 255, 255);
	drawrect(vid_buf, XRES-125+BARSIZE/*385*/, YRES+(MENUSIZE-16), 91, 14, 255, 255, 255, 255);

	if (sys_pause)
	{
		fillrect(vid_buf, XRES-17+BARSIZE/*493*/, YRES+(MENUSIZE-17), 16, 16, 255, 255, 255, 255);
		drawtext(vid_buf, XRES-14+BARSIZE/*496*/, YRES+(MENUSIZE-14), "\x90", 0, 0, 0, 255);
	}
	else
	{
		drawtext(vid_buf, XRES-14+BARSIZE/*496*/, YRES+(MENUSIZE-14), "\x90", 255, 255, 255, 255);
		drawrect(vid_buf, XRES-16+BARSIZE/*494*/, YRES+(MENUSIZE-16), 14, 14, 255, 255, 255, 255);
	}

	if (!legacy_enable)
	{
		fillrect(vid_buf, XRES-160+BARSIZE/*493*/, YRES+(MENUSIZE-17), 16, 16, 255, 255, 255, 255);
		drawtext(vid_buf, XRES-154+BARSIZE/*481*/, YRES+(MENUSIZE-13), "\xBE", 255, 0, 0, 255);
		drawtext(vid_buf, XRES-154+BARSIZE/*481*/, YRES+(MENUSIZE-13), "\xBD", 0, 0, 0, 255);
	}
	else
	{
		drawtext(vid_buf, XRES-154+BARSIZE/*481*/, YRES+(MENUSIZE-13), "\xBD", 255, 255, 255, 255);
		drawrect(vid_buf, XRES-159+BARSIZE/*494*/, YRES+(MENUSIZE-16), 14, 14, 255, 255, 255, 255);
	}

	switch (cmode)
	{
	case CM_VEL:
		drawtext(vid_buf, XRES-29+BARSIZE/*481*/, YRES+(MENUSIZE-13), "\x98", 128, 160, 255, 255);
		break;
	case CM_PRESS:
		drawtext(vid_buf, XRES-29+BARSIZE/*481*/, YRES+(MENUSIZE-13), "\x99", 255, 212, 32, 255);
		break;
	case CM_PERS:
		drawtext(vid_buf, XRES-29+BARSIZE/*481*/, YRES+(MENUSIZE-13), "\x9A", 212, 212, 212, 255);
		break;
	case CM_FIRE:
		drawtext(vid_buf, XRES-29+BARSIZE/*481*/, YRES+(MENUSIZE-13), "\x9B", 255, 0, 0, 255);
		drawtext(vid_buf, XRES-29+BARSIZE/*481*/, YRES+(MENUSIZE-13), "\x9C", 255, 255, 64, 255);
		break;
	case CM_BLOB:
		drawtext(vid_buf, XRES-29+BARSIZE/*481*/, YRES+(MENUSIZE-13), "\xBF", 55, 255, 55, 255);
		break;
	case CM_HEAT:
		drawtext(vid_buf, XRES-27+BARSIZE/*481*/, YRES+(MENUSIZE-13), "\xBE", 255, 0, 0, 255);
		drawtext(vid_buf, XRES-27+BARSIZE/*481*/, YRES+(MENUSIZE-13), "\xBD", 255, 255, 255, 255);
		break;
	case CM_FANCY:
		drawtext(vid_buf, XRES-29+BARSIZE/*481*/, YRES+(MENUSIZE-13), "\xC4", 100, 150, 255, 255);
		break;
	case CM_NOTHING:
		drawtext(vid_buf, XRES-29+BARSIZE/*481*/, YRES+(MENUSIZE-13), "\x00", 100, 150, 255, 255);
		break;
	case CM_CRACK:
		drawtext(vid_buf, XRES-29+BARSIZE/*481*/, YRES+(MENUSIZE-13), "\xD4", 255, 55, 55, 255);
		drawtext(vid_buf, XRES-29+BARSIZE/*481*/, YRES+(MENUSIZE-13), "\xD5", 55, 255, 55, 255);
		break;
	case CM_GRAD:
		drawtext(vid_buf, XRES-29+BARSIZE/*481*/, YRES+(MENUSIZE-13), "\xD3", 255, 50, 255, 255);
		break;
	case CM_LIFE:
		drawtext(vid_buf, XRES-29+BARSIZE/*481*/, YRES+(MENUSIZE-13), "\x00", 255, 50, 255, 255);
		break;
	}
	drawrect(vid_buf, XRES-32+BARSIZE/*478*/, YRES+(MENUSIZE-16), 14, 14, 255, 255, 255, 255);

	if (svf_admin)
	{
		drawtext(vid_buf, XRES-45+BARSIZE/*463*/, YRES+(MENUSIZE-14), "\xC9", 232, 127, 35, 255);
		drawtext(vid_buf, XRES-45+BARSIZE/*463*/, YRES+(MENUSIZE-14), "\xC7", 255, 255, 255, 255);
		drawtext(vid_buf, XRES-45+BARSIZE/*463*/, YRES+(MENUSIZE-14), "\xC8", 255, 255, 255, 255);
	}
	else if (svf_mod)
	{
		drawtext(vid_buf, XRES-45+BARSIZE/*463*/, YRES+(MENUSIZE-14), "\xC9", 35, 127, 232, 255);
		drawtext(vid_buf, XRES-45+BARSIZE/*463*/, YRES+(MENUSIZE-14), "\xC7", 255, 255, 255, 255);
	}//else if(amd)
	//	drawtext(vid_buf, XRES-45/*465*/, YRES+(MENUSIZE-15), "\x97", 0, 230, 153, 255); Why is this here?
}

void error_ui(pixel *vid_buf, int err, char *txt)
{
	int x0=(XRES-240)/2,y0=(YRES-MENUSIZE)/2,b=1,bq,mx,my;
	char *msg;

	msg = malloc(strlen(txt)+16);
	if (err)
		sprintf(msg, "%03d %s", err, txt);
	else
		sprintf(msg, "%s", txt);

	while (!sdl_poll())
	{
		b = SDL_GetMouseState(&mx, &my);
		if (!b)
			break;
	}

	while (!sdl_poll())
	{
		bq = b;
		b = SDL_GetMouseState(&mx, &my);
		mx /= sdl_scale;
		my /= sdl_scale;

		clearrect(vid_buf, x0-2, y0-2, 244, 64);
		drawrect(vid_buf, x0, y0, 240, 60, 192, 192, 192, 255);
		if (err)
			drawtext(vid_buf, x0+8, y0+8, "HTTP error:", 255, 64, 32, 255);
		else
			drawtext(vid_buf, x0+8, y0+8, "Error:", 255, 64, 32, 255);
		drawtext(vid_buf, x0+8, y0+26, msg, 255, 255, 255, 255);
		drawtext(vid_buf, x0+5, y0+49, "Dismiss", 255, 255, 255, 255);
		drawrect(vid_buf, x0, y0+44, 240, 16, 192, 192, 192, 255);
		sdl_blit(0, 0, (XRES+BARSIZE), YRES+MENUSIZE, vid_buf, (XRES+BARSIZE));

		if (b && !bq && mx>=x0 && mx<x0+240 && my>=y0+44 && my<=y0+60)
			break;

		if (sdl_key==SDLK_RETURN)
			break;
		if (sdl_key==SDLK_ESCAPE)
			break;
	}

	free(msg);

	while (!sdl_poll())
	{
		b = SDL_GetMouseState(&mx, &my);
		if (!b)
			break;
	}
}

void info_ui(pixel *vid_buf, char *top, char *txt)
{
	int x0=(XRES-240)/2,y0=(YRES-MENUSIZE)/2,b=1,bq,mx,my;

	while (!sdl_poll())
	{
		b = SDL_GetMouseState(&mx, &my);
		if (!b)
			break;
	}

	while (!sdl_poll())
	{
		bq = b;
		b = SDL_GetMouseState(&mx, &my);
		mx /= sdl_scale;
		my /= sdl_scale;

		clearrect(vid_buf, x0-2, y0-2, 244, 64);
		drawrect(vid_buf, x0, y0, 240, 60, 192, 192, 192, 255);
		drawtext(vid_buf, x0+8, y0+8, top, 160, 160, 255, 255);
		drawtext(vid_buf, x0+8, y0+26, txt, 255, 255, 255, 255);
		drawtext(vid_buf, x0+5, y0+49, "OK", 255, 255, 255, 255);
		drawrect(vid_buf, x0, y0+44, 240, 16, 192, 192, 192, 255);
		sdl_blit(0, 0, (XRES+BARSIZE), YRES+MENUSIZE, vid_buf, (XRES+BARSIZE));

		if (b && !bq && mx>=x0 && mx<x0+240 && my>=y0+44 && my<=y0+60)
			break;

		if (sdl_key==SDLK_RETURN)
			break;
		if (sdl_key==SDLK_ESCAPE)
			break;
	}

	while (!sdl_poll())
	{
		b = SDL_GetMouseState(&mx, &my);
		if (!b)
			break;
	}
}

void info_box(pixel *vid_buf, char *msg)
{
	int w = textwidth(msg)+16;
	int x0=(XRES-w)/2,y0=(YRES-24)/2;

	clearrect(vid_buf, x0-2, y0-2, w+4, 28);
	drawrect(vid_buf, x0, y0, w, 24, 192, 192, 192, 255);
	drawtext(vid_buf, x0+8, y0+8, msg, 192, 192, 240, 255);
	sdl_blit(0, 0, (XRES+BARSIZE), YRES+MENUSIZE, vid_buf, (XRES+BARSIZE));
}

int confirm_ui(pixel *vid_buf, char *top, char *msg, char *btn)
{
	int x0=(XRES-240)/2,y0=(YRES-MENUSIZE)/2,b=1,bq,mx,my;
	int ret = 0;

	while (!sdl_poll())
	{
		b = SDL_GetMouseState(&mx, &my);
		if (!b)
			break;
	}

	while (!sdl_poll())
	{
		bq = b;
		b = SDL_GetMouseState(&mx, &my);
		mx /= sdl_scale;
		my /= sdl_scale;

		clearrect(vid_buf, x0-2, y0-2, 244, 64);
		drawrect(vid_buf, x0, y0, 240, 60, 192, 192, 192, 255);
		drawtext(vid_buf, x0+8, y0+8, top, 255, 216, 32, 255);
		drawtext(vid_buf, x0+8, y0+26, msg, 255, 255, 255, 255);
		drawtext(vid_buf, x0+5, y0+49, "Cancel", 255, 255, 255, 255);
		drawtext(vid_buf, x0+165, y0+49, btn, 255, 216, 32, 255);
		drawrect(vid_buf, x0, y0+44, 160, 16, 192, 192, 192, 255);
		drawrect(vid_buf, x0+160, y0+44, 80, 16, 192, 192, 192, 255);
		sdl_blit(0, 0, (XRES+BARSIZE), YRES+MENUSIZE, vid_buf, (XRES+BARSIZE));

		if (b && !bq && mx>=x0+160 && mx<x0+240 && my>=y0+44 && my<=y0+60)
		{
			ret = 1;
			break;
		}
		if (b && !bq && mx>=x0 && mx<x0+160 && my>=y0+44 && my<=y0+60)
			break;

		if (sdl_key==SDLK_RETURN)
		{
			ret = 1;
			break;
		}
		if (sdl_key==SDLK_ESCAPE)
			break;
	}

	while (!sdl_poll())
	{
		b = SDL_GetMouseState(&mx, &my);
		if (!b)
			break;
	}

	return ret;
}

void login_ui(pixel *vid_buf)
{
	int x0=(XRES-192)/2,y0=(YRES-80)/2,b=1,bq,mx,my,err;
	ui_edit ed1,ed2;
	char *res;

	while (!sdl_poll())
	{
		b = SDL_GetMouseState(&mx, &my);
		if (!b)
			break;
	}

	ed1.x = x0+25;
	ed1.y = y0+25;
	ed1.w = 158;
	ed1.nx = 1;
	ed1.def = "[user name]";
	ed1.focus = 1;
	ed1.hide = 0;
	ed1.multiline = 0;
	ed1.cursor = strlen(svf_user);
	strcpy(ed1.str, svf_user);
	ed2.x = x0+25;
	ed2.y = y0+45;
	ed2.w = 158;
	ed2.nx = 1;
	ed2.def = "[password]";
	ed2.focus = 0;
	ed2.hide = 1;
	ed2.cursor = 0;
	ed2.multiline = 0;
	strcpy(ed2.str, "");

	fillrect(vid_buf, -1, -1, XRES, YRES+MENUSIZE, 0, 0, 0, 192);
	while (!sdl_poll())
	{
		bq = b;
		b = SDL_GetMouseState(&mx, &my);
		mx /= sdl_scale;
		my /= sdl_scale;

		drawrect(vid_buf, x0, y0, 192, 80, 192, 192, 192, 255);
		clearrect(vid_buf, x0, y0, 192, 80);
		drawtext(vid_buf, x0+8, y0+8, "Server login:", 255, 255, 255, 255);
		drawtext(vid_buf, x0+12, y0+23, "\x8B", 32, 64, 128, 255);
		drawtext(vid_buf, x0+12, y0+23, "\x8A", 255, 255, 255, 255);
		drawrect(vid_buf, x0+8, y0+20, 176, 16, 192, 192, 192, 255);
		drawtext(vid_buf, x0+11, y0+44, "\x8C", 160, 144, 32, 255);
		drawtext(vid_buf, x0+11, y0+44, "\x84", 255, 255, 255, 255);
		drawrect(vid_buf, x0+8, y0+40, 176, 16, 192, 192, 192, 255);
		ui_edit_draw(vid_buf, &ed1);
		ui_edit_draw(vid_buf, &ed2);
		drawtext(vid_buf, x0+5, y0+69, "Sign in", 255, 255, 255, 255);
		drawrect(vid_buf, x0, y0+64, 192, 16, 192, 192, 192, 255);
		sdl_blit(0, 0, (XRES+BARSIZE), YRES+MENUSIZE, vid_buf, (XRES+BARSIZE));

		ui_edit_process(mx, my, b, &ed1);
		ui_edit_process(mx, my, b, &ed2);

		if (b && !bq && mx>=x0+9 && mx<x0+23 && my>=y0+22 && my<y0+36)
			break;
		if (b && !bq && mx>=x0+9 && mx<x0+23 && my>=y0+42 && my<y0+46)
			break;
		if (b && !bq && mx>=x0 && mx<x0+192 && my>=y0+64 && my<=y0+80)
			break;

		if (sdl_key==SDLK_RETURN || sdl_key==SDLK_TAB)
		{
			if (!ed1.focus)
				break;
			ed1.focus = 0;
			ed2.focus = 1;
		}
		if (sdl_key==SDLK_ESCAPE)
		{
			if (!ed1.focus && !ed2.focus)
				return;
			ed1.focus = 0;
			ed2.focus = 0;
		}
	}

	strcpy(svf_user, ed1.str);
	md5_ascii(svf_pass, (unsigned char *)ed2.str, 0);

	res = http_multipart_post(
	          "http://" SERVER "/Login.api",
	          NULL, NULL, NULL,
	          svf_user, svf_pass, NULL,
	          &err, NULL);
	if (err != 200)
	{
		error_ui(vid_buf, err, http_ret_text(err));
		if (res)
			free(res);
		goto fail;
	}
	if (res && !strncmp(res, "OK ", 3))
	{
		char *s_id,*u_e,*nres;
		printf("{%s}\n", res);
		s_id = strchr(res+3, ' ');
		if (!s_id)
			goto fail;
		*(s_id++) = 0;

		u_e = strchr(s_id, ' ');
		if (!u_e) {
			u_e = malloc(1);
			memset(u_e, 0, 1);
		}
		else
			*(u_e++) = 0;

		strcpy(svf_user_id, res+3);
		strcpy(svf_session_id, s_id);
		nres = mystrdup(u_e);

		printf("{%s} {%s} {%s}\n", svf_user_id, svf_session_id, nres);

		if (!strncmp(nres, "ADMIN", 5))
		{
			svf_admin = 1;
			svf_mod = 0;
		}
		else if (!strncmp(nres, "MOD", 3))
		{
			svf_admin = 0;
			svf_mod = 1;
		}
		else
		{
			svf_admin = 0;
			svf_mod = 0;
		}
		free(res);
		svf_login = 1;
		return;
	}
	if (!res)
		res = mystrdup("Unspecified Error");
	error_ui(vid_buf, 0, res);
	free(res);

fail:
	strcpy(svf_user, "");
	strcpy(svf_pass, "");
	strcpy(svf_user_id, "");
	strcpy(svf_session_id, "");
	svf_login = 0;
	svf_own = 0;
	svf_admin = 0;
	svf_mod = 0;
}

int stamp_ui(pixel *vid_buf)
{
	int b=1,bq,mx,my,d=-1,i,j,k,x,gx,gy,y,w,h,r=-1,stamp_page=0,per_page=STAMP_X*STAMP_Y,page_count;
	char page_info[64];
	page_count = ceil((float)stamp_count/(float)per_page);

	while (!sdl_poll())
	{
		b = SDL_GetMouseState(&mx, &my);
		if (!b)
			break;
	}

	while (!sdl_poll())
	{
		bq = b;
		b = SDL_GetMouseState(&mx, &my);
		mx /= sdl_scale;
		my /= sdl_scale;

		clearrect(vid_buf, -1, -1, XRES+1, YRES+MENUSIZE+1);
		k = stamp_page*per_page;//0;
		r = -1;
		d = -1;
		for (j=0; j<GRID_Y; j++)
			for (i=0; i<GRID_X; i++)
			{
				if (stamps[k].name[0] && stamps[k].thumb)
				{
					gx = ((XRES/GRID_X)*i) + (XRES/GRID_X-XRES/GRID_S)/2;
					gy = ((((YRES-MENUSIZE+20)+15)/GRID_Y)*j) + ((YRES-MENUSIZE+20)/GRID_Y-(YRES-MENUSIZE+20)/GRID_S+10)/2 + 18;
					x = (XRES*i)/GRID_X + XRES/(GRID_X*2);
					y = (YRES*j)/GRID_Y + YRES/(GRID_Y*2);
					gy -= 20;
					w = stamps[k].thumb_w;
					h = stamps[k].thumb_h;
					x -= w/2;
					y -= h/2;
					draw_image(vid_buf, stamps[k].thumb, gx+(((XRES/GRID_S)/2)-(w/2)), gy+(((YRES/GRID_S)/2)-(h/2)), w, h, 255);
					xor_rect(vid_buf, gx+(((XRES/GRID_S)/2)-(w/2)), gy+(((YRES/GRID_S)/2)-(h/2)), w, h);
					if (mx>=gx+XRES/GRID_S-4 && mx<(gx+XRES/GRID_S)+6 && my>=gy-6 && my<gy+4)
					{
						d = k;
						drawrect(vid_buf, gx-2, gy-2, XRES/GRID_S+3, YRES/GRID_S+3, 128, 128, 128, 255);
						drawtext(vid_buf, gx+XRES/GRID_S-4, gy-6, "\x86", 255, 48, 32, 255);
					}
					else
					{
						if (mx>=gx && mx<gx+(XRES/GRID_S) && my>=gy && my<gy+(YRES/GRID_S))
						{
							r = k;
							drawrect(vid_buf, gx-2, gy-2, XRES/GRID_S+3, YRES/GRID_S+3, 128, 128, 210, 255);
						}
						else
						{
							drawrect(vid_buf, gx-2, gy-2, XRES/GRID_S+3, YRES/GRID_S+3, 128, 128, 128, 255);
						}
						drawtext(vid_buf, gx+XRES/GRID_S-4, gy-6, "\x86", 150, 48, 32, 255);
					}
					drawtext(vid_buf, gx+XRES/(GRID_S*2)-textwidth(stamps[k].name)/2, gy+YRES/GRID_S+7, stamps[k].name, 192, 192, 192, 255);
					drawtext(vid_buf, gx+XRES/GRID_S-4, gy-6, "\x85", 255, 255, 255, 255);
				}
				k++;
			}

		sprintf(page_info, "Page %d of %d", stamp_page+1, page_count);

		drawtext(vid_buf, (XRES/2)-(textwidth(page_info)/2), YRES+MENUSIZE-14, page_info, 255, 255, 255, 255);

		if (stamp_page)
		{
			drawtext(vid_buf, 4, YRES+MENUSIZE-14, "\x96", 255, 255, 255, 255);
			drawrect(vid_buf, 1, YRES+MENUSIZE-18, 16, 16, 255, 255, 255, 255);
		}
		if (stamp_page<page_count-1)
		{
			drawtext(vid_buf, XRES-15, YRES+MENUSIZE-14, "\x95", 255, 255, 255, 255);
			drawrect(vid_buf, XRES-18, YRES+MENUSIZE-18, 16, 16, 255, 255, 255, 255);
		}

		if (b==1&&d!=-1)
		{
			if (confirm_ui(vid_buf, "Do you want to delete?", stamps[d].name, "Delete"))
			{
				del_stamp(d);
			}
		}

		sdl_blit(0, 0, (XRES+BARSIZE), YRES+MENUSIZE, vid_buf, (XRES+BARSIZE));

		if (b==1&&r!=-1)
			break;
		if (b==4&&r!=-1)
		{
			r = -1;
			break;
		}

		if ((b && !bq && mx>=1 && mx<=17 && my>=YRES+MENUSIZE-18 && my<YRES+MENUSIZE-2) || sdl_wheel>0)
		{
			if (stamp_page)
			{
				stamp_page --;
			}
			sdl_wheel = 0;
		}
		if ((b && !bq && mx>=XRES-18 && mx<=XRES-1 && my>=YRES+MENUSIZE-18 && my<YRES+MENUSIZE-2) || sdl_wheel<0)
		{
			if (stamp_page<page_count-1)
			{
				stamp_page ++;
			}
			sdl_wheel = 0;
		}

		if (sdl_key==SDLK_RETURN)
			break;
		if (sdl_key==SDLK_ESCAPE)
		{
			r = -1;
			break;
		}
	}

	while (!sdl_poll())
	{
		b = SDL_GetMouseState(&mx, &my);
		if (!b)
			break;
	}

	return r;
}

void tag_list_ui(pixel *vid_buf)
{
	int y,d,x0=(XRES-192)/2,y0=(YRES-256)/2,b=1,bq,mx,my,vp,vn;
	char *p,*q,s;
	char *tag=NULL, *op=NULL;
	ui_edit ed;
	struct strlist *vote=NULL,*down=NULL;

	ed.x = x0+25;
	ed.y = y0+221;
	ed.w = 158;
	ed.nx = 1;
	ed.def = "[new tag]";
	ed.focus = 0;
	ed.hide = 0;
	ed.cursor = 0;
	ed.multiline = 0;
	strcpy(ed.str, "");

	fillrect(vid_buf, -1, -1, XRES, YRES+MENUSIZE, 0, 0, 0, 192);
	while (!sdl_poll())
	{
		bq = b;
		b = SDL_GetMouseState(&mx, &my);
		mx /= sdl_scale;
		my /= sdl_scale;

		op = tag = NULL;

		drawrect(vid_buf, x0, y0, 192, 256, 192, 192, 192, 255);
		clearrect(vid_buf, x0, y0, 192, 256);
		drawtext(vid_buf, x0+8, y0+8, "Current tags:", 255, 255, 255, 255);
		p = svf_tags;
		s = svf_tags[0] ? ' ' : 0;
		y = 36 + y0;
		while (s)
		{
			q = strchr(p, ' ');
			if (!q)
				q = p+strlen(p);
			s = *q;
			*q = 0;
			if (svf_own || svf_admin || svf_mod)
			{
				drawtext(vid_buf, x0+20, y-1, "\x86", 160, 48, 32, 255);
				drawtext(vid_buf, x0+20, y-1, "\x85", 255, 255, 255, 255);
				d = 14;
				if (b && !bq && mx>=x0+18 && mx<x0+32 && my>=y-2 && my<y+12)
				{
					op = "delete";
					tag = mystrdup(p);
				}
			}
			else
				d = 0;
			vp = strlist_find(&vote, p);
			vn = strlist_find(&down, p);
			if ((!vp && !vn && !svf_own) || svf_admin || svf_mod)
			{
				drawtext(vid_buf, x0+d+20, y-1, "\x88", 32, 144, 32, 255);
				drawtext(vid_buf, x0+d+20, y-1, "\x87", 255, 255, 255, 255);
				if (b && !bq && mx>=x0+d+18 && mx<x0+d+32 && my>=y-2 && my<y+12)
				{
					op = "vote";
					tag = mystrdup(p);
					strlist_add(&vote, p);
				}
				drawtext(vid_buf, x0+d+34, y-1, "\x88", 144, 48, 32, 255);
				drawtext(vid_buf, x0+d+34, y-1, "\xA2", 255, 255, 255, 255);
				if (b && !bq && mx>=x0+d+32 && mx<x0+d+46 && my>=y-2 && my<y+12)
				{
					op = "down";
					tag = mystrdup(p);
					strlist_add(&down, p);
				}
			}
			if (vp)
				drawtext(vid_buf, x0+d+48+textwidth(p), y, " - voted!", 48, 192, 48, 255);
			if (vn)
				drawtext(vid_buf, x0+d+48+textwidth(p), y, " - voted.", 192, 64, 32, 255);
			drawtext(vid_buf, x0+d+48, y, p, 192, 192, 192, 255);
			*q = s;
			p = q+1;
			y += 16;
		}
		drawtext(vid_buf, x0+11, y0+219, "\x86", 32, 144, 32, 255);
		drawtext(vid_buf, x0+11, y0+219, "\x89", 255, 255, 255, 255);
		drawrect(vid_buf, x0+8, y0+216, 176, 16, 192, 192, 192, 255);
		ui_edit_draw(vid_buf, &ed);
		drawtext(vid_buf, x0+5, y0+245, "Close", 255, 255, 255, 255);
		drawrect(vid_buf, x0, y0+240, 192, 16, 192, 192, 192, 255);
		sdl_blit(0, 0, (XRES+BARSIZE), YRES+MENUSIZE, vid_buf, (XRES+BARSIZE));

		ui_edit_process(mx, my, b, &ed);

		if (b && mx>=x0 && mx<=x0+192 && my>=y0+240 && my<y0+256)
			break;

		if (op)
		{
			d = execute_tagop(vid_buf, op, tag);
			free(tag);
			op = tag = NULL;
			if (d)
				goto finish;
		}

		if (b && !bq && mx>=x0+9 && mx<x0+23 && my>=y0+218 && my<y0+232)
		{
			d = execute_tagop(vid_buf, "add", ed.str);
			strcpy(ed.str, "");
			ed.cursor = 0;
			if (d)
				goto finish;
		}

		if (sdl_key==SDLK_RETURN)
		{
			if (!ed.focus)
				break;
			d = execute_tagop(vid_buf, "add", ed.str);
			strcpy(ed.str, "");
			ed.cursor = 0;
			if (d)
				goto finish;
		}
		if (sdl_key==SDLK_ESCAPE)
		{
			if (!ed.focus)
				break;
			strcpy(ed.str, "");
			ed.cursor = 0;
			ed.focus = 0;
		}
	}
	while (!sdl_poll())
	{
		b = SDL_GetMouseState(&mx, &my);
		if (!b)
			break;
	}
	sdl_key = 0;

finish:
	strlist_free(&vote);
}

int save_name_ui(pixel *vid_buf)
{
	int x0=(XRES-420)/2,y0=(YRES-68-YRES/4)/2,b=1,bq,mx,my,ths,idtxtwidth,nd=0;
	void *th;
	char *save_id_text;
	ui_edit ed;
	ui_edit ed2;
	ui_checkbox cb;

	th = build_thumb(&ths, 0);

	while (!sdl_poll())
	{
		b = SDL_GetMouseState(&mx, &my);
		if (!b)
			break;
	}

	ed.x = x0+25;
	ed.y = y0+25;
	ed.w = 158;
	ed.nx = 1;
	ed.def = "[simulation name]";
	ed.focus = 1;
	ed.hide = 0;
	ed.cursor = strlen(svf_name);
	ed.multiline = 0;
	strcpy(ed.str, svf_name);

	ed2.x = x0+13;
	ed2.y = y0+45;
	ed2.w = 166;
	ed2.h = 85;
	ed2.nx = 1;
	ed2.def = "[simulation description]";
	ed2.focus = 0;
	ed2.hide = 0;
	ed2.cursor = strlen(svf_description);
	ed2.multiline = 1;
	strcpy(ed2.str, svf_description);
	
	save_id_text = malloc(strlen("Current save id: ")+strlen(svf_id)+1);
	sprintf(save_id_text,"Current save id: %s",svf_id);
	idtxtwidth = textwidth(save_id_text);

	cb.x = x0+10;
	cb.y = y0+53+YRES/4;
	cb.focus = 0;
	cb.checked = svf_publish;

	fillrect(vid_buf, -1, -1, XRES+BARSIZE, YRES+MENUSIZE, 0, 0, 0, 192);
	while (!sdl_poll())
	{
		bq = b;
		b = SDL_GetMouseState(&mx, &my);
		mx /= sdl_scale;
		my /= sdl_scale;

		drawrect(vid_buf, x0, y0, 420, 90+YRES/4, 192, 192, 192, 255);
		clearrect(vid_buf, x0, y0, 420, 90+YRES/4);
		drawtext(vid_buf, x0+8, y0+8, "New simulation name:", 255, 255, 255, 255);
		drawtext(vid_buf, x0+10, y0+23, "\x82", 192, 192, 192, 255);
		drawrect(vid_buf, x0+8, y0+20, 176, 16, 192, 192, 192, 255);

		drawrect(vid_buf, x0+8, y0+40, 176, 95, 192, 192, 192, 255);

		ui_edit_draw(vid_buf, &ed);
		ui_edit_draw(vid_buf, &ed2);

		drawrect(vid_buf, x0+(205-XRES/3)/2-2+205, y0+30, XRES/3+3, YRES/3+3, 128, 128, 128, 255);
		render_thumb(th, ths, 0, vid_buf, x0+(205-XRES/3)/2+205, y0+32, 3);

		ui_checkbox_draw(vid_buf, &cb);
		drawtext(vid_buf, x0+34, y0+50+YRES/4, "Publish? (Do not publish others'\nworks without permission)", 192, 192, 192, 255);

		drawtext(vid_buf, x0+5, y0+79+YRES/4, "Save simulation", 255, 255, 255, 255);
		drawrect(vid_buf, x0, y0+74+YRES/4, 192, 16, 192, 192, 192, 255);

		draw_line(vid_buf, x0+192, y0, x0+192, y0+90+YRES/4, 150, 150, 150, XRES+BARSIZE);
		
		if (svf_id[0])
		{
			fillrect(vid_buf, (XRES+BARSIZE-idtxtwidth)/2-5, YRES+(MENUSIZE-16), idtxtwidth+10, 14, 0, 0, 0, 255);
			drawtext(vid_buf, (XRES+BARSIZE-idtxtwidth)/2, YRES+MENUSIZE-12, save_id_text, 255, 255, 255, 255);
		}

		sdl_blit(0, 0, (XRES+BARSIZE), YRES+MENUSIZE, vid_buf, (XRES+BARSIZE));

		ui_edit_process(mx, my, b, &ed);
		ui_edit_process(mx, my, b, &ed2);
		ui_checkbox_process(mx, my, b, bq, &cb);

		if (b && !bq && ((mx>=x0+9 && mx<x0+23 && my>=y0+22 && my<y0+36) ||
		                 (mx>=x0 && mx<x0+192 && my>=y0+74+YRES/4 && my<y0+90+YRES/4)))
		{
			free(th);
			if (!ed.str[0])
				return 0;
			nd = strcmp(svf_name, ed.str) || !svf_own;
			strncpy(svf_name, ed.str, 63);
			svf_name[63] = 0;
			strncpy(svf_description, ed2.str, 254);
			svf_description[254] = 0;
			if (nd)
			{
				strcpy(svf_id, "");
				strcpy(svf_tags, "");
			}
			svf_open = 1;
			svf_own = 1;
			svf_publish = cb.checked;
			return nd+1;
		}

		if (sdl_key==SDLK_RETURN)
		{
			free(th);
			if (!ed.str[0])
				return 0;
			nd = strcmp(svf_name, ed.str) || !svf_own;
			strncpy(svf_name, ed.str, 63);
			svf_name[63] = 0;
			strncpy(svf_description, ed2.str, 254);
			svf_description[254] = 0;
			if (nd)
			{
				strcpy(svf_id, "");
				strcpy(svf_tags, "");
			}
			svf_open = 1;
			svf_own = 1;
			svf_publish = cb.checked;
			return nd+1;
		}
		if (sdl_key==SDLK_ESCAPE)
		{
			if (!ed.focus)
				break;
			ed.focus = 0;
		}
	}
	free(th);
	if (save_id_text) free(save_id_text);
	return 0;
}

void menu_ui(pixel *vid_buf, int i, int *sl, int *sr)
{
	int b=1,bq,mx,my,h,x,y,n=0,height,width,sy,rows=0;
	pixel *old_vid=(pixel *)calloc((XRES+BARSIZE)*(YRES+MENUSIZE), PIXELSIZE);
	fillrect(vid_buf, -1, -1, XRES+1, YRES+MENUSIZE, 0, 0, 0, 192);
	memcpy(old_vid, vid_buf, ((XRES+BARSIZE)*(YRES+MENUSIZE))*PIXELSIZE);

	while (!sdl_poll())
	{
		b = SDL_GetMouseState(&mx, &my);
		if (!b)
			break;
	}
	while (!sdl_poll())
	{
		bq = b;
		b = SDL_GetMouseState(&mx, &my);
		mx /= sdl_scale;
		my /= sdl_scale;
		rows = ceil((float)msections[i].itemcount/16.0f);
		height = (ceil((float)msections[i].itemcount/16.0f)*18);
		width = restrict_flt(msections[i].itemcount*31, 0, 16*31);
		//clearrect(vid_buf, -1, -1, XRES+1, YRES+MENUSIZE+1);
		h = -1;
		x = XRES-BARSIZE-26;
		y = (((YRES/SC_TOTAL)*i)+((YRES/SC_TOTAL)/2))-(height/2)+(FONT_H/2)+1;
		sy = y;
		//clearrect(vid_buf, (XRES-BARSIZE-width)+1, y-4, width+4, height+4+rows);
		fillrect(vid_buf, (XRES-BARSIZE-width)-7, y-10, width+16, height+16+rows, 0, 0, 0, 100);
		drawrect(vid_buf, (XRES-BARSIZE-width)-7, y-10, width+16, height+16+rows, 255, 255, 255, 255);
		fillrect(vid_buf, (XRES-BARSIZE)+11, (((YRES/SC_TOTAL)*i)+((YRES/SC_TOTAL)/2))-2, 15, FONT_H+3, 0, 0, 0, 100);
		drawrect(vid_buf, (XRES-BARSIZE)+10, (((YRES/SC_TOTAL)*i)+((YRES/SC_TOTAL)/2))-2, 16, FONT_H+3, 255, 255, 255, 255);
		drawrect(vid_buf, (XRES-BARSIZE)+9, (((YRES/SC_TOTAL)*i)+((YRES/SC_TOTAL)/2))-1, 1, FONT_H+1, 0, 0, 0, 255);
		if (i==SC_WALL)
		{
			for (n = 122; n<122+UI_WALLCOUNT; n++)
			{
				if (n!=SPC_AIR&&n!=SPC_HEAT&&n!=SPC_COOL&&n!=SPC_VACUUM)
				{
					if (x-26<=60)
					{
						x = XRES-BARSIZE-26;
						y += 19;
					}
					x -= draw_tool_xy(vid_buf, x, y, n, mwalls[n-122].colour)+5;
					if (mx>=x+32 && mx<x+58 && my>=y && my< y+15)
					{
						drawrect(vid_buf, x+30, y-1, 29, 17, 255, 0, 0, 255);
						h = n;
					}
					else if (n==*sl)
					{
						drawrect(vid_buf, x+30, y-1, 29, 17, 255, 0, 0, 255);
					}
					else if (n==*sr)
					{
						drawrect(vid_buf, x+30, y-1, 29, 17, 0, 0, 255, 255);
					}
				}
			}
		}
		else if (i==SC_SPECIAL)
		{
			for (n = 122; n<122+UI_WALLCOUNT; n++)
			{
				if (n==SPC_AIR||n==SPC_HEAT||n==SPC_COOL||n==SPC_VACUUM)
				{
					if (x-26<=60)
					{
						x = XRES-BARSIZE-26;
						y += 19;
					}
					x -= draw_tool_xy(vid_buf, x, y, n, mwalls[n-122].colour)+5;
					if (mx>=x+32 && mx<x+58 && my>=y && my< y+15)
					{
						drawrect(vid_buf, x+30, y-1, 29, 17, 255, 0, 0, 255);
						h = n;
					}
					else if (n==*sl)
					{
						drawrect(vid_buf, x+30, y-1, 29, 17, 255, 0, 0, 255);
					}
					else if (n==*sr)
					{
						drawrect(vid_buf, x+30, y-1, 29, 17, 0, 0, 255, 255);
					}
				}
			}
			for (n = 0; n<PT_NUM; n++)
			{
				if (ptypes[n].menusection==i&&ptypes[n].menu==1)
				{
					if (x-26<=60)
					{
						x = XRES-BARSIZE-26;
						y += 19;
					}
					x -= draw_tool_xy(vid_buf, x, y, n, ptypes[n].pcolors)+5;
					if (mx>=x+32 && mx<x+58 && my>=y && my< y+15)
					{
						drawrect(vid_buf, x+30, y-1, 29, 17, 255, 0, 0, 255);
						h = n;
					}
					else if (n==*sl)
					{
						drawrect(vid_buf, x+30, y-1, 29, 17, 255, 0, 0, 255);
					}
					else if (n==*sr)
					{
						drawrect(vid_buf, x+30, y-1, 29, 17, 0, 0, 255, 255);
					}
				}
			}
		}
		else
		{
			for (n = 0; n<PT_NUM; n++)
			{
				if (ptypes[n].menusection==i&&ptypes[n].menu==1)
				{
					if (x-26<=60)
					{
						x = XRES-BARSIZE-26;
						y += 19;
					}
					x -= draw_tool_xy(vid_buf, x, y, n, ptypes[n].pcolors)+5;
					if (mx>=x+32 && mx<x+58 && my>=y && my< y+15)
					{
						drawrect(vid_buf, x+30, y-1, 29, 17, 255, 0, 0, 255);
						h = n;
					}
					else if (n==*sl)
					{
						drawrect(vid_buf, x+30, y-1, 29, 17, 255, 0, 0, 255);
					}
					else if (n==*sr)
					{
						drawrect(vid_buf, x+30, y-1, 29, 17, 0, 0, 255, 255);
					}
				}
			}
		}

		if (h==-1)
		{
			drawtext(vid_buf, XRES-textwidth((char *)msections[i].name)-BARSIZE, sy+height+10, (char *)msections[i].name, 255, 255, 255, 255);
		}
		else if (i==SC_WALL||(i==SC_SPECIAL&&h>=122))
		{
			drawtext(vid_buf, XRES-textwidth((char *)mwalls[h-122].descs)-BARSIZE, sy+height+10, (char *)mwalls[h-122].descs, 255, 255, 255, 255);
		}
		else
		{
			drawtext(vid_buf, XRES-textwidth((char *)ptypes[h].descs)-BARSIZE, sy+height+10, (char *)ptypes[h].descs, 255, 255, 255, 255);
		}


		sdl_blit(0, 0, (XRES+BARSIZE), YRES+MENUSIZE, vid_buf, (XRES+BARSIZE));
		memcpy(vid_buf, old_vid, ((XRES+BARSIZE)*(YRES+MENUSIZE))*PIXELSIZE);
		if (!(mx>=(XRES-BARSIZE-width)-7 && my>=sy-10 && my<sy+height+9))
		{
			break;
		}

		if (b==1&&h!=-1)
		{
			*sl = h;
			break;
		}
		if (b==4&&h!=-1)
		{
			*sr = h;
			break;
		}
		//if(b==4&&h!=-1) {
		//	h = -1;
		//	break;
		//}

		if (sdl_key==SDLK_RETURN)
			break;
		if (sdl_key==SDLK_ESCAPE)
			break;
	}

	while (!sdl_poll())
	{
		b = SDL_GetMouseState(&mx, &my);
		if (!b)
			break;
	}
	//drawtext(vid_buf, XRES+2, (12*i)+2, msections[i].icon, 255, 255, 255, 255);
}

void menu_ui_v3(pixel *vid_buf, int i, int *sl, int *sr, int b, int bq, int mx, int my)
{
	int h,x,y,n=0,height,width,sy,rows=0,xoff=0,fwidth;
	SEC = SEC2;
	mx /= sdl_scale;
	my /= sdl_scale;
	rows = ceil((float)msections[i].itemcount/16.0f);
	height = (ceil((float)msections[i].itemcount/16.0f)*18);
	width = restrict_flt(msections[i].itemcount*31, 0, 16*31);
	fwidth = msections[i].itemcount*31;
	h = -1;
	x = XRES-BARSIZE-18;
	y = YRES+1;
	sy = y;
	if (i==SC_WALL)
	{
		for (n = UI_WALLSTART; n<UI_WALLSTART+UI_WALLCOUNT; n++)
		{
			if (n!=SPC_AIR&&n!=SPC_HEAT&&n!=SPC_COOL&&n!=SPC_VACUUM)
			{
				/*if (x-18<=2)
				{
					x = XRES-BARSIZE-18;
					y += 19;
				}*/
				x -= draw_tool_xy(vid_buf, x, y, n, mwalls[n-UI_WALLSTART].colour)+5;
				if (!bq && mx>=x+32 && mx<x+58 && my>=y && my< y+15)
				{
					drawrect(vid_buf, x+30, y-1, 29, 17, 255, 0, 0, 255);
					h = n;
				}
				if (!bq && mx>=x+32 && mx<x+58 && my>=y && my< y+15&&(sdl_mod & (KMOD_LALT) && sdl_mod & (KMOD_SHIFT)))
				{
					drawrect(vid_buf, x+30, y-1, 29, 17, 0, 255, 255, 255);
					h = n;
				}
				else if (n==SLALT)
				{
					drawrect(vid_buf, x+30, y-1, 29, 17, 0, 255, 255, 255);
				}
				else if (n==*sl)
				{
					drawrect(vid_buf, x+30, y-1, 29, 17, 255, 0, 0, 255);
				}
				else if (n==*sr)
				{
					drawrect(vid_buf, x+30, y-1, 29, 17, 0, 0, 255, 255);
				}
			}
		}
	}
	else if (i==SC_SPECIAL)
	{
		for (n = UI_WALLSTART; n<UI_WALLSTART+UI_WALLCOUNT; n++)
		{
			if (n==SPC_AIR||n==SPC_HEAT||n==SPC_COOL||n==SPC_VACUUM)
			{
				/*if (x-18<=0)
				{
					x = XRES-BARSIZE-18;
					y += 19;
				}*/
				x -= draw_tool_xy(vid_buf, x, y, n, mwalls[n-UI_WALLSTART].colour)+5;
				if (!bq && mx>=x+32 && mx<x+58 && my>=y && my< y+15)
				{
					drawrect(vid_buf, x+30, y-1, 29, 17, 255, 0, 0, 255);
					h = n;
				}
				if (!bq && mx>=x+32 && mx<x+58 && my>=y && my< y+15&&(sdl_mod & (KMOD_LALT) && sdl_mod & (KMOD_SHIFT)))
				{
					drawrect(vid_buf, x+30, y-1, 29, 17, 0, 255, 255, 255);
					h = n;
				}
				else if (n==SLALT)
				{
					drawrect(vid_buf, x+30, y-1, 29, 17, 0, 255, 255, 255);
				}
				else if (n==*sl)
				{
					drawrect(vid_buf, x+30, y-1, 29, 17, 255, 0, 0, 255);
				}
				else if (n==*sr)
				{
					drawrect(vid_buf, x+30, y-1, 29, 17, 0, 0, 255, 255);
				}
			}
		}
		for (n = 0; n<PT_NUM; n++)
		{
			if (ptypes[n].menusection==i&&ptypes[n].menu==1)
			{
				/*if (x-18<=0)
				{
					x = XRES-BARSIZE-18;
					y += 19;
				}*/
				x -= draw_tool_xy(vid_buf, x, y, n, ptypes[n].pcolors)+5;
				if (!bq && mx>=x+32 && mx<x+58 && my>=y && my< y+15)
				{
					drawrect(vid_buf, x+30, y-1, 29, 17, 255, 0, 0, 255);
					h = n;
				}
				if (!bq && mx>=x+32 && mx<x+58 && my>=y && my< y+15&&(sdl_mod & (KMOD_LALT) && sdl_mod & (KMOD_SHIFT)))
				{
					drawrect(vid_buf, x+30, y-1, 29, 17, 0, 255, 255, 255);
					h = n;
				}
				else if (n==SLALT)
				{
					drawrect(vid_buf, x+30, y-1, 29, 17, 0, 255, 255, 255);
				}
				else if (n==*sl)
				{
					drawrect(vid_buf, x+30, y-1, 29, 17, 255, 0, 0, 255);
				}
				else if (n==*sr)
				{
					drawrect(vid_buf, x+30, y-1, 29, 17, 0, 0, 255, 255);
				}
			}
		}
	}
	else
	{
		if (fwidth > XRES-BARSIZE){
			float overflow = fwidth-(XRES-BARSIZE), location = ((float)XRES-BARSIZE)/((float)(mx-(XRES-BARSIZE)));
			xoff = (int)(overflow / location);
		}
		for (n = 0; n<PT_NUM; n++)
		{
			if (ptypes[n].menusection==i&&ptypes[n].menu==1)
			{
				x -= draw_tool_xy(vid_buf, x-xoff, y, n, ptypes[n].pcolors)+5;
				if (!bq && mx>=x+32-xoff && mx<x+58-xoff && my>=y && my< y+15)
				{
					drawrect(vid_buf, x+30-xoff, y-1, 29, 17, 255, 0, 0, 255);
					h = n;
				}
				if (!bq && mx>=x+32-xoff && mx<x+58-xoff && my>=y && my< y+15&&(sdl_mod & (KMOD_LALT) && sdl_mod & (KMOD_SHIFT)))
				{
					drawrect(vid_buf, x+30-xoff, y-1, 29, 17, 0, 255, 255, 255);
					h = n;
				}
				else if (n==SLALT)
				{
					drawrect(vid_buf, x+30-xoff, y-1, 29, 17, 0, 255, 255, 255);
				}
				else if (n==*sl)
				{
					drawrect(vid_buf, x+30-xoff, y-1, 29, 17, 255, 0, 0, 255);
				}
				else if (n==*sr)
				{
					drawrect(vid_buf, x+30-xoff, y-1, 29, 17, 0, 0, 255, 255);
				}
			}
		}
	}
	if (!bq&&mx>=sdl_scale*((XRES+BARSIZE)-16) && mx<sdl_scale*(XRES+BARSIZE-1) &&my>= sdl_scale*((i*16)+YRES+MENUSIZE-16-(SC_TOTAL*16)) && my<sdl_scale*((i*16)+YRES+MENUSIZE-16-(SC_TOTAL*16)+15))
	{

		if (sdl_mod & (KMOD_LALT) && sdl_mod & (KMOD_SHIFT))
			if (i>=0&&i<SC_TOTAL)
				SEC = i;
	}

	if (h==-1)
	{
		drawtext(vid_buf, XRES-textwidth((char *)msections[i].name)-BARSIZE, sy-10, (char *)msections[i].name, 255, 255, 255, 255);
	}
	else if (i==SC_WALL||(i==SC_SPECIAL&&h>=UI_WALLSTART))
	{
		drawtext(vid_buf, XRES-textwidth((char *)mwalls[h-UI_WALLSTART].descs)-BARSIZE, sy-10, (char *)mwalls[h-UI_WALLSTART].descs, 255, 255, 255, 255);
	}
	else
	{
		drawtext(vid_buf, XRES-textwidth((char *)ptypes[h].descs)-BARSIZE, sy-10, (char *)ptypes[h].descs, 255, 255, 255, 255);
	}

	if (b==1&&h==-1)
	{
		if (sdl_mod & (KMOD_LALT) && sdl_mod & (KMOD_SHIFT) && SEC>=0)
		{
			SLALT = -1;
			SEC2 = SEC;
		}
	}
	if (b==1&&h!=-1)
	{
		if (sdl_mod & (KMOD_LALT) && sdl_mod & (KMOD_SHIFT))
		{
			SLALT = h;
			SEC2 = -1;
		}
		else {
			*sl = h;
		}
	}
	if (b==4&&h==-1)
	{
		if (sdl_mod & (KMOD_LALT) && sdl_mod & (KMOD_SHIFT) && SEC>=0)
		{
			SLALT = -1;
			SEC2 = SEC;
		}
	}
	if (b==4&&h!=-1)
	{
		if (sdl_mod & (KMOD_LALT) && sdl_mod & (KMOD_SHIFT))
		{
			SLALT = h;
			SEC2 = -1;
		}
		else {
			*sr = h;
		}
	}
}

int sdl_poll(void)
{
	SDL_Event event;
	sdl_key=sdl_wheel=sdl_ascii=0;
	while (SDL_PollEvent(&event))
	{
		switch (event.type)
		{
		case SDL_KEYDOWN:
			sdl_key=event.key.keysym.sym;
			sdl_ascii=event.key.keysym.unicode;
			if (event.key.keysym.sym == SDLK_CAPSLOCK)
				sdl_caps = 1;
			if (event.key.keysym.sym=='z')
			{
				sdl_zoom_trig = 1;
			}
			if ( event.key.keysym.sym == SDLK_PLUS)
			{
				sdl_wheel++;
			}
			if ( event.key.keysym.sym == SDLK_MINUS)
			{
				sdl_wheel--;
			}
			//  4
			//1 8 2
			if (event.key.keysym.sym == SDLK_RIGHT)
			{
				player[0] = (int)(player[0])|0x02;  //Go right command
			}
			if (event.key.keysym.sym == SDLK_LEFT)
			{
				player[0] = (int)(player[0])|0x01;  //Go left command
			}
			if (event.key.keysym.sym == SDLK_DOWN && ((int)(player[0])&0x08)!=0x08)
			{
				player[0] = (int)(player[0])|0x08;  //Go left command
			}
			if (event.key.keysym.sym == SDLK_UP && ((int)(player[0])&0x04)!=0x04)
			{
				player[0] = (int)(player[0])|0x04;  //Jump command
			}

			if (event.key.keysym.sym == SDLK_d)
			{
				player2[0] = (int)(player2[0])|0x02;  //Go right command
			}
			if (event.key.keysym.sym == SDLK_a)
			{
				player2[0] = (int)(player2[0])|0x01;  //Go left command
			}
			if (event.key.keysym.sym == SDLK_s && ((int)(player2[0])&0x08)!=0x08)
			{
				player2[0] = (int)(player2[0])|0x08;  //Go left command
			}
			if (event.key.keysym.sym == SDLK_w && ((int)(player2[0])&0x04)!=0x04)
			{
				player2[0] = (int)(player2[0])|0x04;  //Jump command
			}
			break;

		case SDL_KEYUP:
			if (event.key.keysym.sym == SDLK_CAPSLOCK)
				sdl_caps = 0;
			if (event.key.keysym.sym == 'z')
				sdl_zoom_trig = 0;
			if (event.key.keysym.sym == SDLK_RIGHT || event.key.keysym.sym == SDLK_LEFT)
			{
				player[1] = player[0];  //Saving last movement
				player[0] = (int)(player[0])&12;  //Stop command
			}
			if (event.key.keysym.sym == SDLK_UP)
			{
				player[0] = (int)(player[0])&11;
			}
			if (event.key.keysym.sym == SDLK_DOWN)
			{
				player[0] = (int)(player[0])&7;
			}

			if (event.key.keysym.sym == SDLK_d || event.key.keysym.sym == SDLK_a)
			{
				player2[1] = player2[0];  //Saving last movement
				player2[0] = (int)(player2[0])&12;  //Stop command
			}
			if (event.key.keysym.sym == SDLK_w)
			{
				player2[0] = (int)(player2[0])&11;
			}
			if (event.key.keysym.sym == SDLK_s)
			{
				player2[0] = (int)(player2[0])&7;
			}
			break;
		case SDL_MOUSEBUTTONDOWN:
			if (event.button.button == SDL_BUTTON_WHEELUP)
				sdl_wheel++;
			if (event.button.button == SDL_BUTTON_WHEELDOWN)
				sdl_wheel--;
			break;
		case SDL_QUIT:
			return 1;
		}
	}
	sdl_mod = SDL_GetModState();
	return 0;
}

void set_cmode(int cm)
{
	cmode = cm;
	itc = 51;
	if (cmode==CM_BLOB)
	{
		memset(fire_r, 0, sizeof(fire_r));
		memset(fire_g, 0, sizeof(fire_g));
		memset(fire_b, 0, sizeof(fire_b));
		strcpy(itc_msg, "Blob Display");
	}
	else if (cmode==CM_HEAT)
	{
		strcpy(itc_msg, "Heat Display");
	}
	else if (cmode==CM_FANCY)
	{
		memset(fire_r, 0, sizeof(fire_r));
		memset(fire_g, 0, sizeof(fire_g));
		memset(fire_b, 0, sizeof(fire_b));
		strcpy(itc_msg, "Fancy Display");
	}
	else if (cmode==CM_FIRE)
	{
		memset(fire_r, 0, sizeof(fire_r));
		memset(fire_g, 0, sizeof(fire_g));
		memset(fire_b, 0, sizeof(fire_b));
		strcpy(itc_msg, "Fire Display");
	}
	else if (cmode==CM_PERS)
	{
		memset(fire_bg, 0, XRES*YRES*PIXELSIZE);
		memset(pers_bg, 0, (XRES+BARSIZE)*YRES*PIXELSIZE);
		strcpy(itc_msg, "Persistent Display");
	}
	else if (cmode==CM_PRESS)
	{
		strcpy(itc_msg, "Pressure Display");
	}
	else if (cmode==CM_NOTHING)
	{
		strcpy(itc_msg, "Nothing Display");
	}
	else if (cmode==CM_CRACK)
	{
		strcpy(itc_msg, "Alternate Velocity Display");
	}
	else if (cmode==CM_GRAD)
	{
		strcpy(itc_msg, "Heat Gradient Display");
	}
	else if (cmode==CM_LIFE)
	{
		if (DEBUG_MODE)
		{
			strcpy(itc_msg, "Life Display");
		}
		else
		{
			set_cmode(CM_CRACK);
		}
	}
	else
	{
		strcpy(itc_msg, "Velocity Display");
	}
	save_presets(0);
}

char *download_ui(pixel *vid_buf, char *uri, int *len)
{
	int dstate = 0;
	void *http = http_async_req_start(NULL, uri, NULL, 0, 0);
	int x0=(XRES-240)/2,y0=(YRES-MENUSIZE)/2;
	int done, total, i, ret, zlen, ulen;
	char str[16], *tmp, *res;

	while (!http_async_req_status(http))
	{
		sdl_poll();

		http_async_get_length(http, &total, &done);

		clearrect(vid_buf, x0-2, y0-2, 244, 64);
		drawrect(vid_buf, x0, y0, 240, 60, 192, 192, 192, 255);
		drawtext(vid_buf, x0+8, y0+8, "Please wait", 255, 216, 32, 255);
		drawtext(vid_buf, x0+8, y0+26, "Downloading update...", 255, 255, 255, 255);

		if (total)
		{
			i = (236*done)/total;
			fillrect(vid_buf, x0+1, y0+45, i+1, 14, 255, 216, 32, 255);
			i = (100*done)/total;
			sprintf(str, "%d%%", i);
			if (i<50)
				drawtext(vid_buf, x0+120-textwidth(str)/2, y0+48, str, 192, 192, 192, 255);
			else
				drawtext(vid_buf, x0+120-textwidth(str)/2, y0+48, str, 0, 0, 0, 255);
		}
		else
			drawtext(vid_buf, x0+120-textwidth("Waiting...")/2, y0+48, "Waiting...", 255, 216, 32, 255);

		drawrect(vid_buf, x0, y0+44, 240, 16, 192, 192, 192, 255);
		sdl_blit(0, 0, (XRES+BARSIZE), YRES+MENUSIZE, vid_buf, (XRES+BARSIZE));
	}

	tmp = http_async_req_stop(http, &ret, &zlen);
	if (ret!=200)
	{
		error_ui(vid_buf, ret, http_ret_text(ret));
		if (tmp)
			free(tmp);
		return NULL;
	}
	if (!tmp)
	{
		error_ui(vid_buf, 0, "Server did not return data");
		return NULL;
	}

	if (zlen<16)
	{
		printf("ZLen is not 16!\n");
		goto corrupt;
	}
	if (tmp[0]!=0x42 || tmp[1]!=0x75 || tmp[2]!=0x54 || tmp[3]!=0x54)
	{
		printf("Tmperr %d, %d, %d, %d\n", tmp[0], tmp[1], tmp[2], tmp[3]);
		goto corrupt;
	}

	ulen  = (unsigned char)tmp[4];
	ulen |= ((unsigned char)tmp[5])<<8;
	ulen |= ((unsigned char)tmp[6])<<16;
	ulen |= ((unsigned char)tmp[7])<<24;

	res = (char *)malloc(ulen);
	if (!res)
	{
		printf("No res!\n");
		goto corrupt;
	}
	dstate = BZ2_bzBuffToBuffDecompress((char *)res, (unsigned *)&ulen, (char *)(tmp+8), zlen-8, 0, 0);
	if (dstate)
	{
		printf("Decompression failure: %d!\n", dstate);
		free(res);
		goto corrupt;
	}

	free(tmp);
	if (len)
		*len = ulen;
	return res;

corrupt:
	error_ui(vid_buf, 0, "Downloaded update is corrupted");
	free(tmp);
	return NULL;
}

int search_ui(pixel *vid_buf)
{
	int uih=0,nyu,nyd,b=1,bq,mx=0,my=0,mxq=0,myq=0,mmt=0,gi,gj,gx,gy,pos,i,mp,dp,dap,own,last_own=search_own,last_fav=search_fav,page_count=0,last_page=0,last_date=0,j,w,h,st=0,lv;
	int is_p1=0, exp_res=GRID_X*GRID_Y, tp, view_own=0;
	int thumb_drawn[GRID_X*GRID_Y];
	pixel *v_buf = (pixel *)malloc(((YRES+MENUSIZE)*(XRES+BARSIZE))*PIXELSIZE);
	float ry;
	time_t http_last_use=HTTP_TIMEOUT;
	ui_edit ed;


	void *http = NULL;
	int active = 0;
	char *last = NULL;
	int search = 0;
	int lasttime = TIMEOUT;
	char *uri;
	int status;
	char *results;
	char *tmp, ts[64];

	void *img_http[IMGCONNS];
	char *img_id[IMGCONNS];
	void *thumb, *data;
	int thlen, dlen;

	memset(v_buf, 0, ((YRES+MENUSIZE)*(XRES+BARSIZE))*PIXELSIZE);

	memset(img_http, 0, sizeof(img_http));
	memset(img_id, 0, sizeof(img_id));

	memset(search_ids, 0, sizeof(search_ids));
	memset(search_dates, 0, sizeof(search_dates));
	memset(search_names, 0, sizeof(search_names));
	memset(search_scoreup, 0, sizeof(search_scoreup));
	memset(search_scoredown, 0, sizeof(search_scoredown));
	memset(search_publish, 0, sizeof(search_publish));
	memset(search_owners, 0, sizeof(search_owners));
	memset(search_thumbs, 0, sizeof(search_thumbs));
	memset(search_thsizes, 0, sizeof(search_thsizes));

	memset(thumb_drawn, 0, sizeof(thumb_drawn));

	do_open = 0;

	while (!sdl_poll())
	{
		b = SDL_GetMouseState(&mx, &my);
		if (!b)
			break;
	}

	ed.x = 65;
	ed.y = 13;
	ed.w = XRES-200;
	ed.nx = 1;
	ed.def = "[search terms]";
	ed.focus = 1;
	ed.hide = 0;
	ed.cursor = strlen(search_expr);
	ed.multiline = 0;
	strcpy(ed.str, search_expr);

	sdl_wheel = 0;

	while (!sdl_poll())
	{
		uih = 0;
		bq = b;
		mxq = mx;
		myq = my;
		b = SDL_GetMouseState(&mx, &my);
		mx /= sdl_scale;
		my /= sdl_scale;

		if (mx!=mxq || my!=myq || sdl_wheel || b)
			mmt = 0;
		else if (mmt<TIMEOUT)
			mmt++;

		clearrect(vid_buf, -1, -1, (XRES+BARSIZE)+1, YRES+MENUSIZE+1);

		memcpy(vid_buf, v_buf, ((YRES+MENUSIZE)*(XRES+BARSIZE))*PIXELSIZE);

		drawtext(vid_buf, 11, 13, "Search:", 192, 192, 192, 255);
		if (!last || (!active && strcmp(last, ed.str)))
			drawtext(vid_buf, 51, 11, "\x8E", 192, 160, 32, 255);
		else
			drawtext(vid_buf, 51, 11, "\x8E", 32, 64, 160, 255);
		drawtext(vid_buf, 51, 11, "\x8F", 255, 255, 255, 255);
		drawrect(vid_buf, 48, 8, XRES-182, 16, 192, 192, 192, 255);

		if (!svf_login)
		{
			search_own = 0;
			drawrect(vid_buf, XRES-64+16, 8, 56, 16, 96, 96, 96, 255);
			drawtext(vid_buf, XRES-61+16, 11, "\x94", 96, 80, 16, 255);
			drawtext(vid_buf, XRES-61+16, 11, "\x93", 128, 128, 128, 255);
			drawtext(vid_buf, XRES-46+16, 13, "My Own", 128, 128, 128, 255);
		}
		else if (search_own)
		{
			fillrect(vid_buf, XRES-65+16, 7, 58, 18, 255, 255, 255, 255);
			drawtext(vid_buf, XRES-61+16, 11, "\x94", 192, 160, 64, 255);
			drawtext(vid_buf, XRES-61+16, 11, "\x93", 32, 32, 32, 255);
			drawtext(vid_buf, XRES-46+16, 13, "My Own", 0, 0, 0, 255);
		}
		else
		{
			drawrect(vid_buf, XRES-64+16, 8, 56, 16, 192, 192, 192, 255);
			drawtext(vid_buf, XRES-61+16, 11, "\x94", 192, 160, 32, 255);
			drawtext(vid_buf, XRES-61+16, 11, "\x93", 255, 255, 255, 255);
			drawtext(vid_buf, XRES-46+16, 13, "My Own", 255, 255, 255, 255);
		}

		if (search_fav)
		{
			fillrect(vid_buf, XRES-134, 7, 18, 18, 255, 255, 255, 255);
			drawtext(vid_buf, XRES-130, 11, "\xCC", 192, 160, 64, 255);
		}
		else
		{
			drawrect(vid_buf, XRES-134, 8, 16, 16, 192, 192, 192, 255);
			drawtext(vid_buf, XRES-130, 11, "\xCC", 192, 160, 32, 255);
		}

		if (search_date)
		{
			fillrect(vid_buf, XRES-130+16, 7, 62, 18, 255, 255, 255, 255);
			drawtext(vid_buf, XRES-126+16, 11, "\xA6", 32, 32, 32, 255);
			drawtext(vid_buf, XRES-111+16, 13, "By date", 0, 0, 0, 255);
		}
		else
		{
			drawrect(vid_buf, XRES-129+16, 8, 60, 16, 192, 192, 192, 255);
			drawtext(vid_buf, XRES-126+16, 11, "\xA9", 144, 48, 32, 255);
			drawtext(vid_buf, XRES-126+16, 11, "\xA8", 32, 144, 32, 255);
			drawtext(vid_buf, XRES-126+16, 11, "\xA7", 255, 255, 255, 255);
			drawtext(vid_buf, XRES-111+16, 13, "By votes", 255, 255, 255, 255);
		}

		if (search_page)
		{
			drawtext(vid_buf, 4, YRES+MENUSIZE-16, "\x96", 255, 255, 255, 255);
			drawrect(vid_buf, 1, YRES+MENUSIZE-20, 16, 16, 255, 255, 255, 255);
		}
		if (page_count > 9)
		{
			drawtext(vid_buf, XRES-15, YRES+MENUSIZE-16, "\x95", 255, 255, 255, 255);
			drawrect(vid_buf, XRES-18, YRES+MENUSIZE-20, 16, 16, 255, 255, 255, 255);
		}

		ui_edit_draw(vid_buf, &ed);

		if ((b && !bq && mx>=1 && mx<=17 && my>=YRES+MENUSIZE-20 && my<YRES+MENUSIZE-4) || sdl_wheel>0)
		{
			if (search_page)
			{
				search_page --;
				lasttime = TIMEOUT;
			}
			sdl_wheel = 0;
			uih = 1;
		}
		if ((b && !bq && mx>=XRES-18 && mx<=XRES-1 && my>=YRES+MENUSIZE-20 && my<YRES+MENUSIZE-4) || sdl_wheel<0)
		{
			if (page_count>exp_res)
			{
				lasttime = TIMEOUT;
				search_page ++;
				page_count = exp_res;
			}
			sdl_wheel = 0;
			uih = 1;
		}

		tp = -1;
		if (is_p1)
		{
			drawtext(vid_buf, (XRES-textwidth("Popular tags:"))/2, 31, "Popular tags:", 255, 192, 64, 255);
			for (gj=0; gj<((GRID_Y-GRID_P)*YRES)/(GRID_Y*14); gj++)
				for (gi=0; gi<GRID_X; gi++)
				{
					pos = gi+GRID_X*gj;
					if (pos>TAG_MAX || !tag_names[pos])
						break;
					if (tag_votes[0])
						i = 127+(128*tag_votes[pos])/tag_votes[0];
					else
						i = 192;
					w = textwidth(tag_names[pos]);
					if (w>XRES/GRID_X-5)
						w = XRES/GRID_X-5;
					gx = (XRES/GRID_X)*gi;
					gy = gj*14 + 46;
					if (mx>=gx && mx<gx+(XRES/GRID_X) && my>=gy && my<gy+14)
					{
						j = (i*5)/6;
						tp = pos;
					}
					else
						j = i;
					drawtextmax(vid_buf, gx+(XRES/GRID_X-w)/2, gy, XRES/GRID_X-5, tag_names[pos], j, j, i, 255);
				}
		}

		mp = dp = -1;
		dap = -1;
		st = 0;
		for (gj=0; gj<GRID_Y; gj++)
			for (gi=0; gi<GRID_X; gi++)
			{
				if (is_p1)
				{
					pos = gi+GRID_X*(gj-GRID_Y+GRID_P);
					if (pos<0)
						break;
				}
				else
					pos = gi+GRID_X*gj;
				if (!search_ids[pos])
					break;
				gx = ((XRES/GRID_X)*gi) + (XRES/GRID_X-XRES/GRID_S)/2;
				gy = ((((YRES-(MENUSIZE-20))+15)/GRID_Y)*gj) + ((YRES-(MENUSIZE-20))/GRID_Y-(YRES-(MENUSIZE-20))/GRID_S+10)/2 + 18;
				if (textwidth(search_names[pos]) > XRES/GRID_X-10)
				{
					tmp = malloc(strlen(search_names[pos])+4);
					strcpy(tmp, search_names[pos]);
					j = textwidthx(tmp, XRES/GRID_X-15);
					strcpy(tmp+j, "...");
					drawtext(vid_buf, gx+XRES/(GRID_S*2)-textwidth(tmp)/2, gy+YRES/GRID_S+7, tmp, 192, 192, 192, 255);
					free(tmp);
				}
				else
					drawtext(vid_buf, gx+XRES/(GRID_S*2)-textwidth(search_names[pos])/2, gy+YRES/GRID_S+7, search_names[pos], 192, 192, 192, 255);
				j = textwidth(search_owners[pos]);
				if (mx>=gx+XRES/(GRID_S*2)-j/2 && mx<=gx+XRES/(GRID_S*2)+j/2 &&
				        my>=gy+YRES/GRID_S+18 && my<=gy+YRES/GRID_S+31)
				{
					st = 1;
					drawtext(vid_buf, gx+XRES/(GRID_S*2)-j/2, gy+YRES/GRID_S+20, search_owners[pos], 128, 128, 160, 255);
				}
				else
					drawtext(vid_buf, gx+XRES/(GRID_S*2)-j/2, gy+YRES/GRID_S+20, search_owners[pos], 128, 128, 128, 255);
				if (search_thumbs[pos]&&thumb_drawn[pos]==0)
				{
					render_thumb(search_thumbs[pos], search_thsizes[pos], 1, v_buf, gx, gy, GRID_S);
					thumb_drawn[pos] = 1;
				}
				own = svf_login && (!strcmp(svf_user, search_owners[pos]) || svf_admin || svf_mod);
				if (mx>=gx-2 && mx<=gx+XRES/GRID_S+3 && my>=gy-2 && my<=gy+YRES/GRID_S+30)
					mp = pos;
				if (own)
				{
					if (mx>=gx+XRES/GRID_S-4 && mx<=gx+XRES/GRID_S+6 && my>=gy-6 && my<=gy+4)
					{
						mp = -1;
						dp = pos;
					}
					if (!search_dates[pos] && mx>=gx-6 && mx<=gx+4 && my>=gy+YRES/GRID_S-4 && my<=gy+YRES/GRID_S+6)
					{
						mp = -1;
						dap = pos;
					}
				}
				drawrect(vid_buf, gx-2+(XRES/GRID_S)+5, gy-2, 6, YRES/GRID_S+3, 128, 128, 128, 255);
				fillrect(vid_buf, gx-2+(XRES/GRID_S)+5, gy-2, 6, 1+(YRES/GRID_S+3)/2, 0, 107, 10, 255);
				fillrect(vid_buf, gx-2+(XRES/GRID_S)+5, gy-2+((YRES/GRID_S+3)/2), 6, 1+(YRES/GRID_S+3)/2, 107, 10, 0, 255);

				if (mp==pos && !st)
					drawrect(vid_buf, gx-2, gy-2, XRES/GRID_S+3, YRES/GRID_S+3, 160, 160, 192, 255);
				else
					drawrect(vid_buf, gx-2, gy-2, XRES/GRID_S+3, YRES/GRID_S+3, 128, 128, 128, 255);
				if (own && search_fav!=1)
				{
					if (dp == pos)
						drawtext(vid_buf, gx+XRES/GRID_S-4, gy-6, "\x86", 255, 48, 32, 255);
					else
						drawtext(vid_buf, gx+XRES/GRID_S-4, gy-6, "\x86", 160, 48, 32, 255);
					drawtext(vid_buf, gx+XRES/GRID_S-4, gy-6, "\x85", 255, 255, 255, 255);
				}
				if (!search_publish[pos])
				{
					drawtext(vid_buf, gx-6, gy-6, "\xCD", 255, 255, 255, 255);
					drawtext(vid_buf, gx-6, gy-6, "\xCE", 212, 151, 81, 255);
				}
				if (!search_dates[pos] && own)
				{
					fillrect(vid_buf, gx-5, gy+YRES/GRID_S-3, 7, 8, 255, 255, 255, 255);
					if (dap == pos) {
						drawtext(vid_buf, gx-6, gy+YRES/GRID_S-4, "\xA6", 200, 100, 80, 255);
					} else {
						drawtext(vid_buf, gx-6, gy+YRES/GRID_S-4, "\xA6", 160, 70, 50, 255);
					}
					//drawtext(vid_buf, gx-6, gy-6, "\xCE", 212, 151, 81, 255);
				}
				if (view_own || svf_admin || svf_mod)
				{
					sprintf(ts+1, "%d", search_votes[pos]);
					ts[0] = 0xBB;
					for (j=1; ts[j]; j++)
						ts[j] = 0xBC;
					ts[j-1] = 0xB9;
					ts[j] = 0xBA;
					ts[j+1] = 0;
					w = gx+XRES/GRID_S-2-textwidth(ts);
					h = gy+YRES/GRID_S-11;
					drawtext(vid_buf, w, h, ts, 16, 72, 16, 255);
					for (j=0; ts[j]; j++)
						ts[j] -= 14;
					drawtext(vid_buf, w, h, ts, 192, 192, 192, 255);
					sprintf(ts, "%d", search_votes[pos]);
					for (j=0; ts[j]; j++)
						ts[j] += 127;
					drawtext(vid_buf, w+3, h, ts, 255, 255, 255, 255);
				}
				if (search_scoreup[pos]>0||search_scoredown[pos]>0)
				{
					lv = (search_scoreup[pos]>search_scoredown[pos]?search_scoreup[pos]:search_scoredown[pos]);

					if (((YRES/GRID_S+3)/2)>lv)
					{
						ry = ((float)((YRES/GRID_S+3)/2)/(float)lv);
						if (lv<8)
						{
							ry =  ry/(8-lv);
						}
						nyu = search_scoreup[pos]*ry;
						nyd = search_scoredown[pos]*ry;
					}
					else
					{
						ry = ((float)lv/(float)((YRES/GRID_S+3)/2));
						nyu = search_scoreup[pos]/ry;
						nyd = search_scoredown[pos]/ry;
					}


					fillrect(vid_buf, gx-1+(XRES/GRID_S)+5, gy-1+((YRES/GRID_S+3)/2)-nyu, 4, nyu, 57, 187, 57, 255);
					fillrect(vid_buf, gx-1+(XRES/GRID_S)+5, gy-2+((YRES/GRID_S+3)/2), 4, nyd, 187, 57, 57, 255);
					//drawrect(vid_buf, gx-2+(XRES/GRID_S)+5, gy-2+((YRES/GRID_S+3)/2)-nyu, 4, nyu, 0, 107, 10, 255);
					//drawrect(vid_buf, gx-2+(XRES/GRID_S)+5, gy-2+((YRES/GRID_S+3)/2)+1, 4, nyd, 107, 10, 0, 255);
				}
			}

		if (mp!=-1 && mmt>=TIMEOUT/5 && !st)
		{
			gi = mp % GRID_X;
			gj = mp / GRID_X;
			if (is_p1)
				gj += GRID_Y-GRID_P;
			gx = ((XRES/GRID_X)*gi) + (XRES/GRID_X-XRES/GRID_S)/2;
			gy = (((YRES+15)/GRID_Y)*gj) + (YRES/GRID_Y-YRES/GRID_S+10)/2 + 18;
			i = w = textwidth(search_names[mp]);
			h = YRES/GRID_Z+30;
			if (w<XRES/GRID_Z) w=XRES/GRID_Z;
			gx += XRES/(GRID_S*2)-w/2;
			gy += YRES/(GRID_S*2)-h/2;
			if (gx<2) gx=2;
			if (gx+w>=XRES-2) gx=XRES-3-w;
			if (gy<32) gy=32;
			if (gy+h>=YRES+(MENUSIZE-2)) gy=YRES+(MENUSIZE-3)-h;
			clearrect(vid_buf, gx-2, gy-3, w+4, h);
			drawrect(vid_buf, gx-2, gy-3, w+4, h, 160, 160, 192, 255);
			if (search_thumbs[mp])
				render_thumb(search_thumbs[mp], search_thsizes[mp], 1, vid_buf, gx+(w-(XRES/GRID_Z))/2, gy, GRID_Z);
			drawtext(vid_buf, gx+(w-i)/2, gy+YRES/GRID_Z+4, search_names[mp], 192, 192, 192, 255);
			drawtext(vid_buf, gx+(w-textwidth(search_owners[mp]))/2, gy+YRES/GRID_Z+16, search_owners[mp], 128, 128, 128, 255);
		}

		sdl_blit(0, 0, (XRES+BARSIZE), YRES+MENUSIZE, vid_buf, (XRES+BARSIZE));

		ui_edit_process(mx, my, b, &ed);

		if (sdl_key==SDLK_RETURN)
		{
			if (!last || (!active && (strcmp(last, ed.str) || last_own!=search_own || last_date!=search_date || last_page!=search_page)))
				lasttime = TIMEOUT;
			else if (search_ids[0] && !search_ids[1])
			{
				bq = 0;
				b = 1;
				mp = 0;
			}
		}
		if (sdl_key==SDLK_ESCAPE)
			goto finish;

		if (b && !bq && mx>=XRES-64+16 && mx<=XRES-8+16 && my>=8 && my<=24 && svf_login)
		{
			search_own = !search_own;
			lasttime = TIMEOUT;
		}
		if (b && !bq && mx>=XRES-129+16 && mx<=XRES-65+16 && my>=8 && my<=24)
		{
			search_date = !search_date;
			lasttime = TIMEOUT;
		}
		if (b && !bq && mx>=XRES-134 && mx<=XRES-134+16 && my>=8 && my<=24)
		{
			search_fav = !search_fav;
			lasttime = TIMEOUT;
		}

		if (b && !bq && dp!=-1 && search_fav==0)
			if (confirm_ui(vid_buf, "Do you want to delete?", search_names[dp], "Delete"))
			{
				execute_delete(vid_buf, search_ids[dp]);
				lasttime = TIMEOUT;
				if (last)
				{
					free(last);
					last = NULL;
				}
			}
		if (b && !bq && dap!=-1)
		{
			sprintf(ed.str, "history:%s", search_ids[dap]);
			lasttime = TIMEOUT;
		}

		if (b && !bq && tp!=-1)
		{
			strncpy(ed.str, tag_names[tp], 255);
			lasttime = TIMEOUT;
		}

		if (b && !bq && mp!=-1 && st)
		{
			sprintf(ed.str, "user:%s", search_owners[mp]);
			lasttime = TIMEOUT;
		}

		if (do_open==1)
		{
			mp = 0;
		}

		if ((b && !bq && mp!=-1 && !st && !uih) || do_open==1)
		{
			if (open_ui(vid_buf, search_ids[mp], search_dates[mp]?search_dates[mp]:NULL)==1) {
				goto finish;
			}
		}

		if (!last)
		{
			search = 1;
		}
		else if (!active && (strcmp(last, ed.str) || last_own!=search_own || last_date!=search_date || last_page!=search_page || last_fav!=search_fav))
		{
			search = 1;
			if (strcmp(last, ed.str) || last_own!=search_own || last_fav!=search_fav || last_date!=search_date)
			{
				search_page = 0;
				page_count = 0;
			}
			free(last);
			last = NULL;
		}
		else
			search = 0;

		if (search && lasttime>=TIMEOUT)
		{
			lasttime = 0;
			last = mystrdup(ed.str);
			last_own = search_own;
			last_date = search_date;
			last_page = search_page;
			last_fav = search_fav;
			active = 1;
			// TODO: Create a better fix for this bug
			uri = malloc(strlen(last)*3+180+strlen(SERVER)+strlen(svf_user)+20); //Increase "padding" from 80 to 180 to fix the search memory corruption bug
			if (search_own || svf_admin || svf_mod)
				tmp = "&ShowVotes=true";
			else
				tmp = "";
			if (!search_own && !search_date && !*last)
			{
				if (search_page)
				{
					exp_res = GRID_X*GRID_Y;
					sprintf(uri, "http://" SERVER "/Search.api?Start=%d&Count=%d%s&Query=", (search_page-1)*GRID_X*GRID_Y+GRID_X*GRID_P, exp_res+1, tmp);
				}
				else
				{
					exp_res = GRID_X*GRID_P;
					sprintf(uri, "http://" SERVER "/Search.api?Start=%d&Count=%d&t=%d%s&Query=", 0, exp_res+1, ((GRID_Y-GRID_P)*YRES)/(GRID_Y*14)*GRID_X, tmp);
				}
			}
			else
			{
				exp_res = GRID_X*GRID_Y;
				sprintf(uri, "http://" SERVER "/Search.api?Start=%d&Count=%d%s&Query=", search_page*GRID_X*GRID_Y, exp_res+1, tmp);
			}
			strcaturl(uri, last);
			if (search_own)
			{
				strcaturl(uri, " user:");
				strcaturl(uri, svf_user);
			}
			if (search_fav)
			{
				strcaturl(uri, " cat:favs");
			}
			if (search_date)
				strcaturl(uri, " sort:date");

			http = http_async_req_start(http, uri, NULL, 0, 1);
			if (svf_login)
			{
				//http_auth_headers(http, svf_user, svf_pass);
				http_auth_headers(http, svf_user_id, NULL, svf_session_id);
			}
			http_last_use = time(NULL);
			free(uri);
		}

		if (active && http_async_req_status(http))
		{
			http_last_use = time(NULL);
			results = http_async_req_stop(http, &status, NULL);
			view_own = last_own;
			if (status == 200)
			{
				page_count = search_results(results, last_own||svf_admin||svf_mod);
				memset(thumb_drawn, 0, sizeof(thumb_drawn));
				memset(v_buf, 0, ((YRES+MENUSIZE)*(XRES+BARSIZE))*PIXELSIZE);
			}
			is_p1 = (exp_res < GRID_X*GRID_Y);
			if (results)
				free(results);
			active = 0;
		}

		if (http && !active && (time(NULL)>http_last_use+HTTP_TIMEOUT))
		{
			http_async_req_close(http);
			http = NULL;
		}

		for (i=0; i<IMGCONNS; i++)
		{
			if (img_http[i] && http_async_req_status(img_http[i]))
			{
				thumb = http_async_req_stop(img_http[i], &status, &thlen);
				if (status != 200)
				{
					if (thumb)
						free(thumb);
					thumb = calloc(1,4);
					thlen = 4;
				}
				thumb_cache_add(img_id[i], thumb, thlen);
				for (pos=0; pos<GRID_X*GRID_Y; pos++) {
					if (search_dates[pos]) {
						char *id_d_temp = malloc(strlen(search_ids[pos])+strlen(search_dates[pos])+1);
						strcpy(id_d_temp, search_ids[pos]);
						strappend(id_d_temp, "_");
						strappend(id_d_temp, search_dates[pos]);
						//img_id[i] = mystrdup(id_d_temp);
						if (id_d_temp && !strcmp(id_d_temp, img_id[i])) {
							break;
						}
					} else {
						if (search_ids[pos] && !strcmp(search_ids[pos], img_id[i])) {
							break;
						}
					}
				}
				if (pos<GRID_X*GRID_Y)
				{
					search_thumbs[pos] = thumb;
					search_thsizes[pos] = thlen;
				}
				else
					free(thumb);
				free(img_id[i]);
				img_id[i] = NULL;
			}
			if (!img_id[i])
			{
				for (pos=0; pos<GRID_X*GRID_Y; pos++)
					if (search_ids[pos] && !search_thumbs[pos])
					{
						for (gi=0; gi<IMGCONNS; gi++)
							if (img_id[gi] && !strcmp(search_ids[pos], img_id[gi]))
								break;
						if (gi<IMGCONNS)
							continue;
						break;
					}
				if (pos<GRID_X*GRID_Y)
				{
					if (search_dates[pos]) {
						char *id_d_temp = malloc(strlen(search_ids[pos])+strlen(search_dates[pos])+1);
						uri = malloc(strlen(search_ids[pos])*3+strlen(search_dates[pos])*3+strlen(SERVER)+71);
						strcpy(uri, "http://" SERVER "/Get.api?Op=thumb&ID=");
						strcaturl(uri, search_ids[pos]);
						strappend(uri, "&Date=");
						strcaturl(uri, search_dates[pos]);

						strcpy(id_d_temp, search_ids[pos]);
						strappend(id_d_temp, "_");
						strappend(id_d_temp, search_dates[pos]);
						img_id[i] = mystrdup(id_d_temp);
					} else {
						uri = malloc(strlen(search_ids[pos])*3+strlen(SERVER)+64);
						strcpy(uri, "http://" SERVER "/Get.api?Op=thumb&ID=");
						strcaturl(uri, search_ids[pos]);
						img_id[i] = mystrdup(search_ids[pos]);
					}

					img_http[i] = http_async_req_start(img_http[i], uri, NULL, 0, 1);
					free(uri);
				}
			}
			if (!img_id[i] && img_http[i])
			{
				http_async_req_close(img_http[i]);
				img_http[i] = NULL;
			}
		}

		if (lasttime<TIMEOUT)
			lasttime++;
	}

finish:
	if (last)
		free(last);
	if (http)
		http_async_req_close(http);
	for (i=0; i<IMGCONNS; i++)
		if (img_http[i])
			http_async_req_close(img_http[i]);

	search_results("", 0);

	strcpy(search_expr, ed.str);

	return 0;
}

int report_ui(pixel* vid_buf, char *save_id)
{
	int b=1,bq,mx,my;
	ui_edit ed;
	ed.x = 209;
	ed.y = 159;
	ed.w = (XRES+BARSIZE-400)-18;
	ed.h = (YRES+MENUSIZE-300)-36;
	ed.nx = 1;
	ed.def = "Report details";
	ed.focus = 0;
	ed.hide = 0;
	ed.multiline = 1;
	ed.cursor = 0;
	strcpy(ed.str, "");

	fillrect(vid_buf, -1, -1, XRES+BARSIZE, YRES+MENUSIZE, 0, 0, 0, 192);
	while (!sdl_poll())
	{
		b = SDL_GetMouseState(&mx, &my);
		if (!b)
			break;
	}
	while (!sdl_poll()) {
		fillrect(vid_buf, 200, 150, (XRES+BARSIZE-400), (YRES+MENUSIZE-300), 0,0,0, 255);
		drawrect(vid_buf, 200, 150, (XRES+BARSIZE-400), (YRES+MENUSIZE-300), 255, 255, 255, 255);

		drawrect(vid_buf, 205, 155, (XRES+BARSIZE-400)-10, (YRES+MENUSIZE-300)-28, 255, 255, 255, 170);

		bq = b;
		b = SDL_GetMouseState(&mx, &my);
		mx /= sdl_scale;
		my /= sdl_scale;


		drawrect(vid_buf, 200, (YRES+MENUSIZE-150)-18, 50, 18, 255, 255, 255, 255);
		drawtext(vid_buf, 213, (YRES+MENUSIZE-150)-13, "Cancel", 255, 255, 255, 255);

		drawrect(vid_buf, (XRES+BARSIZE-400)+150, (YRES+MENUSIZE-150)-18, 50, 18, 255, 255, 255, 255);
		drawtext(vid_buf, (XRES+BARSIZE-400)+163, (YRES+MENUSIZE-150)-13, "Report", 255, 255, 255, 255);
		if (mx>(XRES+BARSIZE-400)+150 && my>(YRES+MENUSIZE-150)-18 && mx<(XRES+BARSIZE-400)+200 && my<(YRES+MENUSIZE-150)) {
			fillrect(vid_buf, (XRES+BARSIZE-400)+150, (YRES+MENUSIZE-150)-18, 50, 18, 255, 255, 255, 40);
			if (b) {
				if (execute_report(vid_buf, save_id, ed.str)) {
					info_ui(vid_buf, "Success", "This save has been reported");
					return 1;
				} else {
					return 0;
				}
			}
		}
		if (mx>200 && my>(YRES+MENUSIZE-150)-18 && mx<250 && my<(YRES+MENUSIZE-150)) {
			fillrect(vid_buf, 200, (YRES+MENUSIZE-150)-18, 50, 18, 255, 255, 255, 40);
			if (b)
				return 0;
		}
		ui_edit_draw(vid_buf, &ed);
		sdl_blit(0, 0, (XRES+BARSIZE), YRES+MENUSIZE, vid_buf, (XRES+BARSIZE));
		ui_edit_process(mx, my, b, &ed);
	}
	return 0;
}

int open_ui(pixel *vid_buf, char *save_id, char *save_date)
{
	int b=1,bq,mx,my,ca=0,thumb_w,thumb_h,active=0,active_2=0,cc=0,ccy=0,cix=0,hasdrawninfo=0,hasdrawnthumb=0,authoritah=0,myown=0,queue_open=0,data_size=0,retval=0,bc=255,openable=1;
	int nyd,nyu,ry,lv;
	float ryf;

	char *uri, *uri_2, *o_uri, *save_id_text;
	void *data, *info_data;
	save_info *info = malloc(sizeof(save_info));
	void *http = NULL, *http_2 = NULL;
	int lasttime = TIMEOUT;
	int status, status_2, info_ready = 0, data_ready = 0;
	time_t http_last_use = HTTP_TIMEOUT,  http_last_use_2 = HTTP_TIMEOUT;
	pixel *save_pic;// = malloc((XRES/2)*(YRES/2));
	ui_edit ed;

	pixel *old_vid=(pixel *)calloc((XRES+BARSIZE)*(YRES+MENUSIZE), PIXELSIZE);
	fillrect(vid_buf, -1, -1, XRES+BARSIZE, YRES+MENUSIZE, 0, 0, 0, 192);

	fillrect(vid_buf, 50, 50, XRES+BARSIZE-100, YRES+MENUSIZE-100, 0, 0, 0, 255);
	drawrect(vid_buf, 50, 50, XRES+BARSIZE-100, YRES+MENUSIZE-100, 255, 255, 255, 255);
	drawrect(vid_buf, 50, 50, (XRES/2)+1, (YRES/2)+1, 255, 255, 255, 155);
	drawrect(vid_buf, 50+(XRES/2)+1, 50, XRES+BARSIZE-100-((XRES/2)+1), YRES+MENUSIZE-100, 155, 155, 155, 255);
	drawtext(vid_buf, 50+(XRES/4)-textwidth("Loading...")/2, 50+(YRES/4), "Loading...", 255, 255, 255, 128);
	
	save_id_text = malloc(strlen("Save id: ")+strlen(save_id)+1);
	sprintf(save_id_text,"Save id: %s",save_id);

	ed.x = 57+(XRES/2)+1;
	ed.y = YRES+MENUSIZE-118;
	ed.w = XRES+BARSIZE-114-((XRES/2)+1);
	ed.h = 48;
	ed.nx = 1;
	ed.def = "Add comment";
	ed.focus = 1;
	ed.hide = 0;
	ed.multiline = 1;
	ed.cursor = 0;
	strcpy(ed.str, "");

	memcpy(old_vid, vid_buf, ((XRES+BARSIZE)*(YRES+MENUSIZE))*PIXELSIZE);

	while (!sdl_poll())
	{
		b = SDL_GetMouseState(&mx, &my);
		if (!b)
			break;
	}

	//Begin Async loading of data
	if (save_date) {
		// We're loading an historical save
		uri = malloc(strlen(save_id)*3+strlen(save_date)*3+strlen(SERVER)+71);
		strcpy(uri, "http://" SERVER "/Get.api?Op=save&ID=");
		strcaturl(uri, save_id);
		strappend(uri, "&Date=");
		strcaturl(uri, save_date);

		uri_2 = malloc(strlen(save_id)*3+strlen(save_date)*3+strlen(SERVER)+71);
		strcpy(uri_2, "http://" SERVER "/Info.api?ID=");
		strcaturl(uri_2, save_id);
		strappend(uri_2, "&Date=");
		strcaturl(uri_2, save_date);
	} else {
		//We're loading a normal save
		uri = malloc(strlen(save_id)*3+strlen(SERVER)+64);
		strcpy(uri, "http://" SERVER "/Get.api?Op=save&ID=");
		strcaturl(uri, save_id);

		uri_2 = malloc(strlen(save_id)*3+strlen(SERVER)+64);
		strcpy(uri_2, "http://" SERVER "/Info.api?ID=");
		strcaturl(uri_2, save_id);
	}
	http = http_async_req_start(http, uri, NULL, 0, 1);
	http_2 = http_async_req_start(http_2, uri_2, NULL, 0, 1);
	if (svf_login)
	{
		//http_auth_headers(http, svf_user, svf_pass);
		//http_auth_headers(http_2, svf_user, svf_pass);
		http_auth_headers(http, svf_user_id, NULL, svf_session_id);
		http_auth_headers(http_2, svf_user_id, NULL, svf_session_id);
	}
	http_last_use = time(NULL);
	http_last_use_2 = time(NULL);
	free(uri);
	free(uri_2);
	active = 1;
	active_2 = 1;
	while (!sdl_poll())
	{
		bq = b;
		b = SDL_GetMouseState(&mx, &my);
		mx /= sdl_scale;
		my /= sdl_scale;

		if (active && http_async_req_status(http))
		{
			int imgh, imgw, nimgh, nimgw;
			http_last_use = time(NULL);
			data = http_async_req_stop(http, &status, &data_size);
			if (status == 200)
			{
				pixel *full_save;
				if (!data||!data_size) {
					error_ui(vid_buf, 0, "Save data is empty (may be corrupt)");
					break;
				}
				full_save = prerender_save(data, data_size, &imgw, &imgh);
				if (full_save!=NULL) {
					save_pic = rescale_img(full_save, imgw, imgh, &thumb_w, &thumb_h, 2);
					data_ready = 1;
					free(full_save);
				} else {
					error_ui(vid_buf, 0, "Save may be from a newer version");
					break;
				}
			}
			active = 0;
			free(http);
			http = NULL;
		}
		if (active_2 && http_async_req_status(http_2))
		{
			http_last_use_2 = time(NULL);
			info_data = http_async_req_stop(http_2, &status_2, NULL);
			if (status_2 == 200 || !info_data)
			{
				info_ready = info_parse(info_data, info);
				if (info_ready<=0) {
					error_ui(vid_buf, 0, "Save info not found");
					break;
				}
			}
			if (info_data)
				free(info_data);
			active_2 = 0;
			free(http_2);
			http_2 = NULL;
		}

		if (data_ready && !hasdrawnthumb) {
			draw_image(vid_buf, save_pic, 51, 51, thumb_w, thumb_h, 255);
			hasdrawnthumb = 1;
			memcpy(old_vid, vid_buf, ((XRES+BARSIZE)*(YRES+MENUSIZE))*PIXELSIZE);
		}
		if (info_ready && !hasdrawninfo) {
			//Render all the save information
			cix = drawtext(vid_buf, 60, (YRES/2)+60, info->name, 255, 255, 255, 255);
			cix = drawtext(vid_buf, 60, (YRES/2)+72, "Author:", 255, 255, 255, 155);
			cix = drawtext(vid_buf, cix+4, (YRES/2)+72, info->author, 255, 255, 255, 255);
			cix = drawtext(vid_buf, cix+4, (YRES/2)+72, "Date:", 255, 255, 255, 155);
			cix = drawtext(vid_buf, cix+4, (YRES/2)+72, info->date, 255, 255, 255, 255);
			drawtextwrap(vid_buf, 62, (YRES/2)+86, (XRES/2)-24, info->description, 255, 255, 255, 200);

			//Draw the score bars
			if (info->voteup>0||info->votedown>0)
			{
				lv = (info->voteup>info->votedown)?info->voteup:info->votedown;
				lv = (lv>10)?lv:10;

				if (50>lv)
				{
					ryf = 50.0f/((float)lv);
					//if(lv<8)
					//{
					//	ry =  ry/(8-lv);
					//}
					nyu = info->voteup*ryf;
					nyd = info->votedown*ryf;
				}
				else
				{
					ryf = ((float)lv)/50.0f;
					nyu = info->voteup/ryf;
					nyd = info->votedown/ryf;
				}
				nyu = nyu>50?50:nyu;
				nyd = nyd>50?50:nyd;

				fillrect(vid_buf, 48+(XRES/2)-51, (YRES/2)+53, 52, 6, 0, 107, 10, 255);
				fillrect(vid_buf, 48+(XRES/2)-51, (YRES/2)+59, 52, 6, 107, 10, 0, 255);
				drawrect(vid_buf, 48+(XRES/2)-51, (YRES/2)+53, 52, 6, 128, 128, 128, 255);
				drawrect(vid_buf, 48+(XRES/2)-51, (YRES/2)+59, 52, 6, 128, 128, 128, 255);

				fillrect(vid_buf, 48+(XRES/2)-nyu, (YRES/2)+54, nyu, 4, 57, 187, 57, 255);
				fillrect(vid_buf, 48+(XRES/2)-nyd, (YRES/2)+60, nyd, 4, 187, 57, 57, 255);
			}

			ccy = 0;
			for (cc=0; cc<info->comment_count; cc++) {
				if ((ccy + 72 + ((textwidth(info->comments[cc])/(XRES+BARSIZE-100-((XRES/2)+1)-20)))*12)<(YRES+MENUSIZE-50)) {
					drawtext(vid_buf, 60+(XRES/2)+1, ccy+60, info->commentauthors[cc], 255, 255, 255, 255);
					ccy += 12;
					ccy += drawtextwrap(vid_buf, 60+(XRES/2)+1, ccy+60, XRES+BARSIZE-100-((XRES/2)+1)-20, info->comments[cc], 255, 255, 255, 185);
					ccy += 10;
					if (ccy+52<YRES+MENUSIZE-50) { //Try not to draw off the screen.
						draw_line(vid_buf, 50+(XRES/2)+2, ccy+52, XRES+BARSIZE-50, ccy+52, 100, 100, 100, XRES+BARSIZE);
					}
				}
			}
			hasdrawninfo = 1;
			myown = svf_login && !strcmp(info->author, svf_user);
			authoritah = svf_login && (!strcmp(info->author, svf_user) || svf_admin || svf_mod);
			memcpy(old_vid, vid_buf, ((XRES+BARSIZE)*(YRES+MENUSIZE))*PIXELSIZE);
		}
		if (info_ready && svf_login) {
			//Render the comment box.
			fillrect(vid_buf, 50+(XRES/2)+1, YRES+MENUSIZE-125, XRES+BARSIZE-100-((XRES/2)+1), 75, 0, 0, 0, 255);
			drawrect(vid_buf, 50+(XRES/2)+1, YRES+MENUSIZE-125, XRES+BARSIZE-100-((XRES/2)+1), 75, 200, 200, 200, 255);

			drawrect(vid_buf, 54+(XRES/2)+1, YRES+MENUSIZE-121, XRES+BARSIZE-108-((XRES/2)+1), 48, 255, 255, 255, 200);

			ui_edit_draw(vid_buf, &ed);

			drawrect(vid_buf, XRES+BARSIZE-100, YRES+MENUSIZE-68, 50, 18, 255, 255, 255, 255);
			drawtext(vid_buf, XRES+BARSIZE-90, YRES+MENUSIZE-63, "Submit", 255, 255, 255, 255);
		}
		
		cix = textwidth(save_id_text);
		fillrect(vid_buf, (XRES+BARSIZE-cix)/2-5, YRES+(MENUSIZE-16), cix+10, 14, 0, 0, 0, 255);
		drawtext(vid_buf, (XRES+BARSIZE-cix)/2, YRES+MENUSIZE-12, save_id_text, 255, 255, 255, 255);

		//Open Button
		bc = openable?255:150;
		drawrect(vid_buf, 50, YRES+MENUSIZE-68, 50, 18, 255, 255, 255, bc);
		drawtext(vid_buf, 73, YRES+MENUSIZE-63, "Open", 255, 255, 255, bc);
		drawtext(vid_buf, 58, YRES+MENUSIZE-64, "\x81", 255, 255, 255, bc);
		//Fav Button
		bc = svf_login?255:150;
		drawrect(vid_buf, 100, YRES+MENUSIZE-68, 50, 18, 255, 255, 255, bc);
		drawtext(vid_buf, 122, YRES+MENUSIZE-63, "Fav.", 255, 255, 255, bc);
		drawtext(vid_buf, 107, YRES+MENUSIZE-64, "\xCC", 255, 255, 255, bc);
		//Report Button
		bc = (svf_login && info_ready)?255:150;
		drawrect(vid_buf, 150, YRES+MENUSIZE-68, 50, 18, 255, 255, 255, bc);
		drawtext(vid_buf, 168, YRES+MENUSIZE-63, "Report", 255, 255, 255, bc);
		drawtext(vid_buf, 158, YRES+MENUSIZE-63, "!", 255, 255, 255, bc);
		//Delete Button
		bc = authoritah?255:150;
		drawrect(vid_buf, 200, YRES+MENUSIZE-68, 50, 18, 255, 255, 255, bc);
		drawtext(vid_buf, 218, YRES+MENUSIZE-63, "Delete", 255, 255, 255, bc);
		drawtext(vid_buf, 206, YRES+MENUSIZE-64, "\xAA", 255, 255, 255, bc);
		//Open in browser button
		bc = 255;
		drawrect(vid_buf, 250, YRES+MENUSIZE-68, 107, 18, 255, 255, 255, bc);
		drawtext(vid_buf, 273, YRES+MENUSIZE-63, "Open in Browser", 255, 255, 255, bc);
		drawtext(vid_buf, 258, YRES+MENUSIZE-64, "\x81", 255, 255, 255, bc);

		//Open Button
		if (sdl_key==SDLK_RETURN && openable) {
			queue_open = 1;
		}
		if (mx > 50 && mx < 50+50 && my > YRES+MENUSIZE-68 && my < YRES+MENUSIZE-50 && openable && !queue_open) {
			fillrect(vid_buf, 50, YRES+MENUSIZE-68, 50, 18, 255, 255, 255, 40);
			if (b && !bq) {
				//Button Clicked
				queue_open = 1;
			}
		}
		//Fav Button
		if (mx > 100 && mx < 100+50 && my > YRES+MENUSIZE-68 && my < YRES+MENUSIZE-50 && svf_login && !queue_open) {
			fillrect(vid_buf, 100, YRES+MENUSIZE-68, 50, 18, 255, 255, 255, 40);
			if (b && !bq) {
				//Button Clicked
				fillrect(vid_buf, -1, -1, XRES+BARSIZE, YRES+MENUSIZE, 0, 0, 0, 192);
				info_box(vid_buf, "Adding to favourites...");
				execute_fav(vid_buf, save_id);
			}
		}
		//Report Button
		if (mx > 150 && mx < 150+50 && my > YRES+MENUSIZE-68 && my < YRES+MENUSIZE-50 && svf_login && info_ready && !queue_open) {
			fillrect(vid_buf, 150, YRES+MENUSIZE-68, 50, 18, 255, 255, 255, 40);
			if (b && !bq) {
				//Button Clicked
				if (report_ui(vid_buf, save_id)) {
					retval = 0;
					break;
				}
			}
		}
		//Delete Button
		if (mx > 200 && mx < 200+50 && my > YRES+MENUSIZE-68 && my < YRES+MENUSIZE-50 && (authoritah || myown) && !queue_open) {
			fillrect(vid_buf, 200, YRES+MENUSIZE-68, 50, 18, 255, 255, 255, 40);
			if (b && !bq) {
				//Button Clicked
				if (myown || !info->publish) {
					if (confirm_ui(vid_buf, "Are you sure you wish to delete this?", "You will not be able recover it.", "Delete")) {
						fillrect(vid_buf, -1, -1, XRES+BARSIZE, YRES+MENUSIZE, 0, 0, 0, 192);
						info_box(vid_buf, "Deleting...");
						if (execute_delete(vid_buf, save_id)) {
							retval = 0;
							break;
						}
					}
				} else {
					if (confirm_ui(vid_buf, "Are you sure?", "This save will be removed from the search index.", "Remove")) {
						fillrect(vid_buf, -1, -1, XRES+BARSIZE, YRES+MENUSIZE, 0, 0, 0, 192);
						info_box(vid_buf, "Removing...");
						if (execute_delete(vid_buf, save_id)) {
							retval = 0;
							break;
						}
					}
				}
			}
		}
		//Open in browser button
		if (mx > 250 && mx < 250+107 && my > YRES+MENUSIZE-68 && my < YRES+MENUSIZE-50  && !queue_open) {
			fillrect(vid_buf, 250, YRES+MENUSIZE-68, 107, 18, 255, 255, 255, 40);
			if (b && !bq) {
				//Button Clicked
				//TODO: Open link
				o_uri = malloc(7+strlen(SERVER)+41+strlen(save_id)*3);
				strcpy(o_uri, "http://" SERVER "/Browse/View.html?ID=");
				strcaturl(o_uri, save_id);
				open_link(o_uri);
				free(o_uri);
			}
		}
		//Submit Button
		if (mx > XRES+BARSIZE-100 && mx < XRES+BARSIZE-100+50 && my > YRES+MENUSIZE-68 && my < YRES+MENUSIZE-50 && svf_login && info_ready && !queue_open) {
			fillrect(vid_buf, XRES+BARSIZE-100, YRES+MENUSIZE-68, 50, 18, 255, 255, 255, 40);
			if (b && !bq) {
				//Button Clicked
				fillrect(vid_buf, -1, -1, XRES+BARSIZE, YRES+MENUSIZE, 0, 0, 0, 192);
				info_box(vid_buf, "Submitting Comment...");
				execute_submit(vid_buf, save_id, ed.str);
				ed.str[0] = 0;
			}
		}
		if (!(mx>50 && my>50 && mx<XRES+BARSIZE-50 && my<YRES+MENUSIZE-50) && b && !queue_open) {
			retval = 0;
			break;
		}

		if (queue_open) {
			if (info_ready && data_ready) {
				// Do Open!
				status = parse_save(data, data_size, 1, 0, 0, bmap, fvx, fvy, signs, parts, pmap);
				if (!status) {
					//if(svf_last)
					//free(svf_last);
					svf_last = data;
					svf_lsize = data_size;

					svf_open = 1;
					svf_own = svf_login && !strcmp(info->author, svf_user);
					svf_publish = info->publish && svf_login && !strcmp(info->author, svf_user);

					strcpy(svf_id, save_id);
					strcpy(svf_name, info->name);
					strcpy(svf_description, info->description);
					if (info->tags)
					{
						strncpy(svf_tags, info->tags, 255);
						svf_tags[255] = 0;
					} else {
						svf_tags[0] = 0;
					}
					svf_myvote = info->myvote;
					retval = 1;
					break;
				} else {
					queue_open = 0;

					svf_open = 0;
					svf_publish = 0;
					svf_own = 0;
					svf_myvote = 0;
					svf_id[0] = 0;
					svf_name[0] = 0;
					svf_description[0] = 0;
					svf_tags[0] = 0;
					if (svf_last)
						free(svf_last);
					svf_last = NULL;
					error_ui(vid_buf, 0, "An Error Occurred");
				}
			} else {
				fillrect(vid_buf, -1, -1, XRES+BARSIZE, YRES+MENUSIZE, 0, 0, 0, 190);
				drawtext(vid_buf, 50+(XRES/4)-textwidth("Loading...")/2, 50+(YRES/4), "Loading...", 255, 255, 255, 128);
			}
		}
		if (!info_ready || !data_ready) {
			info_box(vid_buf, "Loading");
		}
		sdl_blit(0, 0, (XRES+BARSIZE), YRES+MENUSIZE, vid_buf, (XRES+BARSIZE));
		memcpy(vid_buf, old_vid, ((XRES+BARSIZE)*(YRES+MENUSIZE))*PIXELSIZE);
		if (info_ready && svf_login) {
			ui_edit_process(mx, my, b, &ed);
		}

		if (sdl_key==SDLK_ESCAPE) {
			retval = 0;
			break;
		}

		if (lasttime<TIMEOUT)
			lasttime++;
	}
	//Prevent those mouse clicks being passed down.
	while (!sdl_poll())
	{
		b = SDL_GetMouseState(&mx, &my);
		if (!b)
			break;
	}
	if (save_id_text) free(save_id_text);
	//Close open connections
	if (http)
		http_async_req_close(http);
	if (http_2)
		http_async_req_close(http_2);
	return retval;
}

int info_parse(char *info_data, save_info *info)
{
	int i,j;
	char *p,*q,*r,*s,*vu,*vd,*pu,*sd;

	memset(info, 0, sizeof(save_info));

	if (!info_data || !*info_data)
		return 0;

	i = 0;
	j = 0;
	s = NULL;
	do_open = 0;
	while (1)
	{
		if (!*info_data)
			break;
		p = strchr(info_data, '\n');
		if (!p)
			p = info_data + strlen(info_data);
		else
			*(p++) = 0;

		if (!strncmp(info_data, "TITLE ", 6))
		{
			info->title = mystrdup(info_data+6);
			j++;
		}
		else if (!strncmp(info_data, "NAME ", 5))
		{
			info->name = mystrdup(info_data+5);
			j++;
		}
		else if (!strncmp(info_data, "AUTHOR ", 7))
		{
			info->author = mystrdup(info_data+7);
			j++;
		}
		else if (!strncmp(info_data, "DATE ", 5))
		{
			info->date = mystrdup(info_data+5);
			j++;
		}
		else if (!strncmp(info_data, "DESCRIPTION ", 12))
		{
			info->description = mystrdup(info_data+12);
			j++;
		}
		else if (!strncmp(info_data, "VOTEUP ", 7))
		{
			info->voteup = atoi(info_data+7);
			j++;
		}
		else if (!strncmp(info_data, "VOTEDOWN ", 9))
		{
			info->votedown = atoi(info_data+9);
			j++;
		}
		else if (!strncmp(info_data, "VOTE ", 5))
		{
			info->vote = atoi(info_data+5);
			j++;
		}
		else if (!strncmp(info_data, "MYVOTE ", 7))
		{
			info->myvote = atoi(info_data+7);
			j++;
		}
		else if (!strncmp(info_data, "MYFAV ", 6))
		{
			info->myfav = atoi(info_data+6);
			j++;
		}
		else if (!strncmp(info_data, "PUBLISH ", 8))
		{
			info->publish = atoi(info_data+8);
			j++;
		}
		else if (!strncmp(info_data, "TAGS ", 5))
		{
			info->tags = mystrdup(info_data+5);
			j++;
		}
		else if (!strncmp(info_data, "COMMENT ", 8))
		{
			if (info->comment_count>=6) {
				info_data = p;
				continue;
			} else {
				q = strchr(info_data+8, ' ');
				*(q++) = 0;
				info->commentauthors[info->comment_count] = mystrdup(info_data+8);
				info->comments[info->comment_count] = mystrdup(q);
				info->comment_count++;
			}
			j++;
		}
		info_data = p;
	}
	if (j>=8) {
		return 1;
	} else {
		return -1;
	}
}

int search_results(char *str, int votes)
{
	int i,j;
	char *p,*q,*r,*s,*vu,*vd,*pu,*sd;

	for (i=0; i<GRID_X*GRID_Y; i++)
	{
		if (search_ids[i])
		{
			free(search_ids[i]);
			search_ids[i] = NULL;
		}
		if (search_names[i])
		{
			free(search_names[i]);
			search_names[i] = NULL;
		}
		if (search_dates[i])
		{
			free(search_dates[i]);
			search_dates[i] = NULL;
		}
		if (search_owners[i])
		{
			free(search_owners[i]);
			search_owners[i] = NULL;
		}
		if (search_thumbs[i])
		{
			free(search_thumbs[i]);
			search_thumbs[i] = NULL;
			search_thsizes[i] = 0;
		}
	}
	for (j=0; j<TAG_MAX; j++)
		if (tag_names[j])
		{
			free(tag_names[j]);
			tag_names[j] = NULL;
		}

	if (!str || !*str)
		return 0;

	i = 0;
	j = 0;
	s = NULL;
	do_open = 0;
	while (1)
	{
		if (!*str)
			break;
		p = strchr(str, '\n');
		if (!p)
			p = str + strlen(str);
		else
			*(p++) = 0;
		if (!strncmp(str, "OPEN ", 5))
		{
			do_open = 1;
			if (i>=GRID_X*GRID_Y)
				break;
			if (votes)
			{
				pu = strchr(str+5, ' ');
				if (!pu)
					return i;
				*(pu++) = 0;
				s = strchr(pu, ' ');
				if (!s)
					return i;
				*(s++) = 0;
				vu = strchr(s, ' ');
				if (!vu)
					return i;
				*(vu++) = 0;
				vd = strchr(vu, ' ');
				if (!vd)
					return i;
				*(vd++) = 0;
				q = strchr(vd, ' ');
			}
			else
			{
				pu = strchr(str+5, ' ');
				if (!pu)
					return i;
				*(pu++) = 0;
				vu = strchr(pu, ' ');
				if (!vu)
					return i;
				*(vu++) = 0;
				vd = strchr(vu, ' ');
				if (!vd)
					return i;
				*(vd++) = 0;
				q = strchr(vd, ' ');
			}
			if (!q)
				return i;
			*(q++) = 0;
			r = strchr(q, ' ');
			if (!r)
				return i;
			*(r++) = 0;
			search_ids[i] = mystrdup(str+5);

			search_publish[i] = atoi(pu);
			search_scoreup[i] = atoi(vu);
			search_scoredown[i] = atoi(vd);

			search_owners[i] = mystrdup(q);
			search_names[i] = mystrdup(r);

			if (s)
				search_votes[i] = atoi(s);
			thumb_cache_find(str+5, search_thumbs+i, search_thsizes+i);
			i++;
		}
		else if (!strncmp(str, "HISTORY ", 8))
		{
			if (i>=GRID_X*GRID_Y)
				break;
			if (votes)
			{
				sd = strchr(str+8, ' ');
				if (!sd)
					return i;
				*(sd++) = 0;
				pu = strchr(sd, ' ');
				if (!pu)
					return i;
				*(pu++) = 0;
				s = strchr(pu, ' ');
				if (!s)
					return i;
				*(s++) = 0;
				vu = strchr(s, ' ');
				if (!vu)
					return i;
				*(vu++) = 0;
				vd = strchr(vu, ' ');
				if (!vd)
					return i;
				*(vd++) = 0;
				q = strchr(vd, ' ');
			}
			else
			{
				sd = strchr(str+8, ' ');
				if (!sd)
					return i;
				*(sd++) = 0;
				pu = strchr(sd, ' ');
				if (!pu)
					return i;
				*(pu++) = 0;
				vu = strchr(pu, ' ');
				if (!vu)
					return i;
				*(vu++) = 0;
				vd = strchr(vu, ' ');
				if (!vd)
					return i;
				*(vd++) = 0;
				q = strchr(vd, ' ');
			}
			if (!q)
				return i;
			*(q++) = 0;
			r = strchr(q, ' ');
			if (!r)
				return i;
			*(r++) = 0;
			search_ids[i] = mystrdup(str+8);

			search_dates[i] = mystrdup(sd);

			search_publish[i] = atoi(pu);
			search_scoreup[i] = atoi(vu);
			search_scoredown[i] = atoi(vd);

			search_owners[i] = mystrdup(q);
			search_names[i] = mystrdup(r);

			if (s)
				search_votes[i] = atoi(s);
			thumb_cache_find(str+8, search_thumbs+i, search_thsizes+i);
			i++;
		}
		else if (!strncmp(str, "TAG ", 4))
		{
			if (j >= TAG_MAX)
			{
				str = p;
				continue;
			}
			q = strchr(str+4, ' ');
			if (!q)
			{
				str = p;
				continue;
			}
			*(q++) = 0;
			tag_names[j] = mystrdup(str+4);
			tag_votes[j] = atoi(q);
			j++;
		}
		else
		{
			if (i>=GRID_X*GRID_Y)
				break;
			if (votes)
			{
				pu = strchr(str, ' ');
				if (!pu)
					return i;
				*(pu++) = 0;
				s = strchr(pu, ' ');
				if (!s)
					return i;
				*(s++) = 0;
				vu = strchr(s, ' ');
				if (!vu)
					return i;
				*(vu++) = 0;
				vd = strchr(vu, ' ');
				if (!vd)
					return i;
				*(vd++) = 0;
				q = strchr(vd, ' ');
			}
			else
			{
				pu = strchr(str, ' ');
				if (!pu)
					return i;
				*(pu++) = 0;
				vu = strchr(pu, ' ');
				if (!vu)
					return i;
				*(vu++) = 0;
				vd = strchr(vu, ' ');
				if (!vd)
					return i;
				*(vd++) = 0;
				q = strchr(vd, ' ');
			}
			if (!q)
				return i;
			*(q++) = 0;
			r = strchr(q, ' ');
			if (!r)
				return i;
			*(r++) = 0;
			search_ids[i] = mystrdup(str);

			search_publish[i] = atoi(pu);
			search_scoreup[i] = atoi(vu);
			search_scoredown[i] = atoi(vd);

			search_owners[i] = mystrdup(q);
			search_names[i] = mystrdup(r);

			if (s)
				search_votes[i] = atoi(s);
			thumb_cache_find(str, search_thumbs+i, search_thsizes+i);
			i++;
		}
		str = p;
	}
	if (*str)
		i++;
	return i;
}

int execute_tagop(pixel *vid_buf, char *op, char *tag)
{
	int status;
	char *result;

	char *names[] = {"ID", "Tag", NULL};
	char *parts[2];

	char *uri = malloc(strlen(SERVER)+strlen(op)+36);
	sprintf(uri, "http://" SERVER "/Tag.api?Op=%s", op);

	parts[0] = svf_id;
	parts[1] = tag;

	result = http_multipart_post(
	             uri,
	             names, parts, NULL,
	             svf_user_id, /*svf_pass*/NULL, svf_session_id,
	             &status, NULL);

	free(uri);

	if (status!=200)
	{
		error_ui(vid_buf, status, http_ret_text(status));
		if (result)
			free(result);
		return 1;
	}
	if (result && strncmp(result, "OK", 2))
	{
		error_ui(vid_buf, 0, result);
		free(result);
		return 1;
	}

	if (result && result[2])
	{
		strncpy(svf_tags, result+3, 255);
		svf_id[15] = 0;
	}

	if (result)
		free(result);

	return 0;
}

void execute_save(pixel *vid_buf)
{
	int status;
	char *result;

	char *names[] = {"Name","Description", "Data:save.bin", "Thumb:thumb.bin", "Publish", "ID", NULL};
	char *parts[6];
	int plens[6];

	parts[0] = svf_name;
	plens[0] = strlen(svf_name);
	parts[1] = svf_description;
	plens[1] = strlen(svf_description);
	parts[2] = build_save(plens+2, 0, 0, XRES, YRES, bmap, fvx, fvy, signs, parts);
	parts[3] = build_thumb(plens+3, 1);
	parts[4] = (svf_publish==1)?"Public":"Private";
	plens[4] = strlen((svf_publish==1)?"Public":"Private");

	if (svf_id[0])
	{
		parts[5] = svf_id;
		plens[5] = strlen(svf_id);
	}
	else
		names[5] = NULL;

	result = http_multipart_post(
	             "http://" SERVER "/Save.api",
	             names, parts, plens,
	             svf_user_id, /*svf_pass*/NULL, svf_session_id,
	             &status, NULL);

	if (svf_last)
		free(svf_last);
	svf_last = parts[2];
	svf_lsize = plens[2];

	free(parts[3]);

	if (status!=200)
	{
		error_ui(vid_buf, status, http_ret_text(status));
		if (result)
			free(result);
		return;
	}
	if (!result || strncmp(result, "OK", 2))
	{
		if (!result)
			result = mystrdup("Could not save - no reply from server");
		error_ui(vid_buf, 0, result);
		free(result);
		return;
	}

	if (result && result[2])
	{
		strncpy(svf_id, result+3, 15);
		svf_id[15] = 0;
	}

	if (!svf_id[0])
	{
		error_ui(vid_buf, 0, "No ID supplied by server");
		free(result);
		return;
	}

	thumb_cache_inval(svf_id);

	svf_own = 1;
	if (result)
		free(result);
}

int execute_delete(pixel *vid_buf, char *id)
{
	int status;
	char *result;

	char *names[] = {"ID", NULL};
	char *parts[1];

	parts[0] = id;

	result = http_multipart_post(
	             "http://" SERVER "/Delete.api",
	             names, parts, NULL,
	             svf_user_id, /*svf_pass*/NULL, svf_session_id,
	             &status, NULL);

	if (status!=200)
	{
		error_ui(vid_buf, status, http_ret_text(status));
		if (result)
			free(result);
		return 0;
	}
	if (result && strncmp(result, "OK", 2))
	{
		error_ui(vid_buf, 0, result);
		free(result);
		return 0;
	}

	if (result)
		free(result);
	return 1;
}

void execute_submit(pixel *vid_buf, char *id, char *message)
{
	int status;
	char *result;

	char *names[] = {"ID", "Message", NULL};
	char *parts[2];

	parts[0] = id;
	parts[1] = message;

	result = http_multipart_post(
	             "http://" SERVER "/Comment.api",
	             names, parts, NULL,
	             svf_user_id, /*svf_pass*/NULL, svf_session_id,
	             &status, NULL);

	if (status!=200)
	{
		error_ui(vid_buf, status, http_ret_text(status));
		if (result)
			free(result);
		return;
	}
	if (result && strncmp(result, "OK", 2))
	{
		error_ui(vid_buf, 0, result);
		free(result);
		return;
	}

	if (result)
		free(result);
}

int execute_report(pixel *vid_buf, char *id, char *reason)
{
	int status;
	char *result;

	char *names[] = {"ID", "Reason", NULL};
	char *parts[2];

	parts[0] = id;
	parts[1] = reason;

	result = http_multipart_post(
	             "http://" SERVER "/Report.api",
	             names, parts, NULL,
	             svf_user_id, /*svf_pass*/NULL, svf_session_id,
	             &status, NULL);

	if (status!=200)
	{
		error_ui(vid_buf, status, http_ret_text(status));
		if (result)
			free(result);
		return 0;
	}
	if (result && strncmp(result, "OK", 2))
	{
		error_ui(vid_buf, 0, result);
		free(result);
		return 0;
	}

	if (result)
		free(result);
	return 1;
}

void execute_fav(pixel *vid_buf, char *id)
{
	int status;
	char *result;

	char *names[] = {"ID", NULL};
	char *parts[1];

	parts[0] = id;

	result = http_multipart_post(
	             "http://" SERVER "/Favourite.api",
	             names, parts, NULL,
	             svf_user_id, /*svf_pass*/NULL, svf_session_id,
	             &status, NULL);

	if (status!=200)
	{
		error_ui(vid_buf, status, http_ret_text(status));
		if (result)
			free(result);
		return;
	}
	if (result && strncmp(result, "OK", 2))
	{
		error_ui(vid_buf, 0, result);
		free(result);
		return;
	}

	if (result)
		free(result);
}

int execute_vote(pixel *vid_buf, char *id, char *action)
{
	int status;
	char *result;

	char *names[] = {"ID", "Action", NULL};
	char *parts[2];

	parts[0] = id;
	parts[1] = action;

	result = http_multipart_post(
	             "http://" SERVER "/Vote.api",
	             names, parts, NULL,
	             svf_user_id, /*svf_pass*/NULL, svf_session_id,
	             &status, NULL);

	if (status!=200)
	{
		error_ui(vid_buf, status, http_ret_text(status));
		if (result)
			free(result);
		return 0;
	}
	if (result && strncmp(result, "OK", 2))
	{
		error_ui(vid_buf, 0, result);
		free(result);
		return 0;
	}

	if (result)
		free(result);
	return 1;
}
void open_link(char *uri) {
#ifdef WIN32
	ShellExecute(0, "OPEN", uri, NULL, NULL, 0);
#elif MACOSX
	//char *cmd[] = { "open", uri, (char *)0 };
	//execvp("open", cmd);
	//LSOpenCFURLRef(CFURLCreateWithString(NULL, CFStringCreateWithCString(NULL, uri, 0) ,NULL), NULL); //TODO: Get this crap working
	char *cmd = malloc(7+strlen(uri));
	strcpy(cmd, "open ");
	strappend(cmd, uri);
	system(cmd);
#elif LIN32
	//execlp("xdg-open", "xdg-open", uri, (char *)0);
	char *cmd = malloc(11+strlen(uri));
	strcpy(cmd, "xdg-open ");
	strappend(cmd, uri);
	system(cmd);
#elif LIN64
	//execlp("xdg-open", "xdg-open", uri, (char *)0);
	char *cmd = malloc(11+strlen(uri));
	strcpy(cmd, "xdg-open ");
	strappend(cmd, uri);
	system(cmd);
#else
	printf("Cannot open browser\n");
#endif
}
struct command_history {
	void *prev_command;
	char *command;
};
typedef struct command_history command_history;
command_history *last_command = NULL;
command_history *last_command2 = NULL;
char *console_ui(pixel *vid_buf,char error[255],char console_more) {
<<<<<<< HEAD
	int mx,my,b,cc,ci = -1;
=======
	int mx,my,b,cc,ci = -1,i;
>>>>>>> 04a9cbcb
	pixel *old_buf=calloc((XRES+BARSIZE)*(YRES+MENUSIZE), PIXELSIZE);
	command_history *currentcommand;
	command_history *currentcommand2;
	ui_edit ed;
	ed.x = 15;
	ed.y = 207;
	ed.w = XRES;
	ed.nx = 1;
	ed.def = "";
	strcpy(ed.str, "");
	ed.focus = 1;
	ed.hide = 0;
	ed.multiline = 0;
	ed.cursor = 0;
	//fillrect(vid_buf, -1, -1, XRES, 220, 0, 0, 0, 190);
	memcpy(old_buf,vid_buf,(XRES+BARSIZE)*YRES*PIXELSIZE);
<<<<<<< HEAD

	fillrect(old_buf, -1, -1, XRES, 220, 0, 0, 0, 190);
=======
	fillrect(old_buf, -1, -1, XRES+1, 220, 0, 0, 0, 190);
>>>>>>> 04a9cbcb
	
	currentcommand2 = malloc(sizeof(command_history));
	memset(currentcommand2, 0, sizeof(command_history));
	currentcommand2->prev_command = last_command2;
	currentcommand2->command = mystrdup(error);
	last_command2 = currentcommand2;
	
<<<<<<< HEAD
	SDL_EnableKeyRepeat(SDL_DEFAULT_REPEAT_DELAY, SDL_DEFAULT_REPEAT_INTERVAL);

=======
	//SDL_EnableKeyRepeat(SDL_DEFAULT_REPEAT_DELAY, SDL_DEFAULT_REPEAT_INTERVAL);
>>>>>>> 04a9cbcb
	cc = 0;
	while(cc < 80){
		fillrect(old_buf, -1, -1+cc, XRES+BARSIZE, 2, 0, 0, 0, 160-(cc*2));
		cc++;
	}
	while (!sdl_poll())
	{
		b = SDL_GetMouseState(&mx, &my);
		mx /= sdl_scale;
		my /= sdl_scale;
		ed.focus = 1;

		//clearrect(vid_buf, 0, 0, XRES+BARSIZE, 220);//anyway to make it transparent?
		memcpy(vid_buf,old_buf,(XRES+BARSIZE)*YRES*PIXELSIZE);
		draw_line(vid_buf, 0, 219, XRES+BARSIZE-1, 219, 228, 228, 228, XRES+BARSIZE);
<<<<<<< HEAD
		drawtext(vid_buf, 15, 15, "Welcome to The Powder Toy console v.3 (by cracker64, python by Doxin)" //TODO: help command
				 ,255, 255, 255, 255);
=======
        if(pygood)
            i=255;
        else
            i=0;
        if(pyready)
            drawtext(vid_buf, 15, 15, "Welcome to The Powder Toy console v.3 (by cracker64, python by Doxin)",255,i,i, 255);
        else
            drawtext(vid_buf, 15, 15, "Welcome to The Powder Toy console v.3 (by cracker64, python disabled)",255,i,i, 255);
>>>>>>> 04a9cbcb
		
		cc = 0;
		currentcommand = last_command;
		while(cc < 10)
		{
			if(currentcommand==NULL)
				break;
			drawtext(vid_buf, 15, 175-(cc*12), currentcommand->command, 255, 255, 255, 255);
			if(currentcommand->prev_command!=NULL)
			{
				if(cc<9) {
					currentcommand = currentcommand->prev_command;
				} else if(currentcommand->prev_command!=NULL) {
					free(currentcommand->prev_command);
					currentcommand->prev_command = NULL;
				}
				cc++;
			}
			else
			{
				break;
			}
		}
		cc = 0;
		currentcommand2 = last_command2;
		while(cc < 10)
		{
			if(currentcommand2==NULL)
				break;
			drawtext(vid_buf, 215, 175-(cc*12), currentcommand2->command, 255, 225, 225, 255);
			if(currentcommand2->prev_command!=NULL)
			{
				if(cc<9) {
					currentcommand2 = currentcommand2->prev_command;
				} else if(currentcommand2->prev_command!=NULL) {
					free(currentcommand2->prev_command);
					currentcommand2->prev_command = NULL;
				}
				cc++;
			}
			else
			{
				break;
			}
		}

		//if(error && ed.str[0]=='\0')
			//drawtext(vid_buf, 20, 207, error, 255, 127, 127, 200);
		if(console_more==0)
            drawtext(vid_buf, 5, 207, ">", 255, 255, 255, 240);
        else
            drawtext(vid_buf, 5, 207, "...", 255, 255, 255, 240);
		
		ui_edit_draw(vid_buf, &ed);
		ui_edit_process(mx, my, b, &ed);
		sdl_blit(0, 0, (XRES+BARSIZE), YRES+MENUSIZE, vid_buf, (XRES+BARSIZE));
		if (sdl_key==SDLK_RETURN)
		{
			currentcommand = malloc(sizeof(command_history));
			memset(currentcommand, 0, sizeof(command_history));
			currentcommand->prev_command = last_command;
			currentcommand->command = mystrdup(ed.str);
			last_command = currentcommand;
			free(old_buf);
<<<<<<< HEAD
			SDL_EnableKeyRepeat(0, SDL_DEFAULT_REPEAT_INTERVAL);
=======
			//SDL_EnableKeyRepeat(0, SDL_DEFAULT_REPEAT_INTERVAL);
>>>>>>> 04a9cbcb
			return currentcommand->command;
		}
		if (sdl_key==SDLK_ESCAPE || sdl_key==SDLK_BACKQUOTE)
		{
			console_mode = 0;
			free(old_buf);
<<<<<<< HEAD
			SDL_EnableKeyRepeat(0, SDL_DEFAULT_REPEAT_INTERVAL);
=======
			//SDL_EnableKeyRepeat(0, SDL_DEFAULT_REPEAT_INTERVAL);
>>>>>>> 04a9cbcb
			return NULL;
		}
		if(sdl_key==SDLK_UP || sdl_key==SDLK_DOWN)
		{
			ci += sdl_key==SDLK_UP?1:-1;
			if(ci<-1)
				ci = -1;
			if(ci==-1)
			{
				strcpy(ed.str, "");
				ed.cursor = strlen(ed.str);
			}
			else
			{
				if(last_command!=NULL) {
					currentcommand = last_command;
					for (cc = 0; cc<ci; cc++) {
						if(currentcommand->prev_command==NULL)
							ci = cc;
						else
							currentcommand = currentcommand->prev_command;
					}
					strcpy(ed.str, currentcommand->command);
					ed.cursor = strlen(ed.str);
				}
				else
				{
					ci = -1;
					strcpy(ed.str, "");
					ed.cursor = strlen(ed.str);
				}
			}
		}
	}
	console_mode = 0;
	free(old_buf);
<<<<<<< HEAD
	SDL_EnableKeyRepeat(0, SDL_DEFAULT_REPEAT_INTERVAL);
=======
	//SDL_EnableKeyRepeat(0, SDL_DEFAULT_REPEAT_INTERVAL);
>>>>>>> 04a9cbcb
	return NULL;
}

int console_parse_type(char *txt, int *element, char *err)
{
	int i = -1;
	// alternative names for some elements
	if (strcasecmp(txt,"C4")==0) i = PT_PLEX;
	else if (strcasecmp(txt,"C5")==0) i = PT_C5;
	else if (strcasecmp(txt,"NONE")==0) i = PT_NONE;
	if (i>=0)
	{
		*element = i;
		strcpy(err,"");
		return 1;
	}
	for (i=1; i<PT_NUM; i++) {
		if (strcasecmp(txt,ptypes[i].name)==0)
		{
			*element = i;
			strcpy(err,"");
			return 1;
		}
	}
	strcpy(err, "Particle type not recognised");
	return 0;
}
int console_parse_coords(char *txt, int *x, int *y, char *err)
{
	// TODO: use regex?
	int nx = -1, ny = -1;
	if (sscanf(txt,"%d,%d",&nx,&ny)!=2 || nx<0 || nx>=XRES || ny<0 || ny>=YRES)
	{
		strcpy(err,"Invalid coordinates");
		return 0;
	}
	*x = nx;
	*y = ny;
	return 1;
}
int console_parse_partref(char *txt, int *which, char *err)
{
	int i = -1, nx, ny;
	strcpy(err,"");
	// TODO: use regex?
	if (strchr(txt,',') && console_parse_coords(txt, &nx, &ny, err))
	{
		i = pmap[ny][nx];
		if (!i || (i>>8)>=NPART)
			i = -1;
		else
			i = i>>8;
	}
	else if (txt)
	{
		char *num = (char*)malloc(strlen(txt)+3);
		i = atoi(txt);
		sprintf(num,"%d",i);
		if (!txt || strcmp(txt,num)!=0)
			i = -1;
		free(num);
	}
	if (i>=0 && i<NPART && parts[i].type)
	{
		*which = i;
		strcpy(err,"");
		return 1;
	}
	if (strcmp(err,"")==0) strcpy(err,"Particle does not exist");
	return 0;
}<|MERGE_RESOLUTION|>--- conflicted
+++ resolved
@@ -3841,21 +3841,16 @@
 #ifdef WIN32
 	ShellExecute(0, "OPEN", uri, NULL, NULL, 0);
 #elif MACOSX
-	//char *cmd[] = { "open", uri, (char *)0 };
-	//execvp("open", cmd);
-	//LSOpenCFURLRef(CFURLCreateWithString(NULL, CFStringCreateWithCString(NULL, uri, 0) ,NULL), NULL); //TODO: Get this crap working
 	char *cmd = malloc(7+strlen(uri));
 	strcpy(cmd, "open ");
 	strappend(cmd, uri);
 	system(cmd);
 #elif LIN32
-	//execlp("xdg-open", "xdg-open", uri, (char *)0);
 	char *cmd = malloc(11+strlen(uri));
 	strcpy(cmd, "xdg-open ");
 	strappend(cmd, uri);
 	system(cmd);
 #elif LIN64
-	//execlp("xdg-open", "xdg-open", uri, (char *)0);
 	char *cmd = malloc(11+strlen(uri));
 	strcpy(cmd, "xdg-open ");
 	strappend(cmd, uri);
@@ -3872,11 +3867,7 @@
 command_history *last_command = NULL;
 command_history *last_command2 = NULL;
 char *console_ui(pixel *vid_buf,char error[255],char console_more) {
-<<<<<<< HEAD
-	int mx,my,b,cc,ci = -1;
-=======
 	int mx,my,b,cc,ci = -1,i;
->>>>>>> 04a9cbcb
 	pixel *old_buf=calloc((XRES+BARSIZE)*(YRES+MENUSIZE), PIXELSIZE);
 	command_history *currentcommand;
 	command_history *currentcommand2;
@@ -3893,12 +3884,8 @@
 	ed.cursor = 0;
 	//fillrect(vid_buf, -1, -1, XRES, 220, 0, 0, 0, 190);
 	memcpy(old_buf,vid_buf,(XRES+BARSIZE)*YRES*PIXELSIZE);
-<<<<<<< HEAD
 
 	fillrect(old_buf, -1, -1, XRES, 220, 0, 0, 0, 190);
-=======
-	fillrect(old_buf, -1, -1, XRES+1, 220, 0, 0, 0, 190);
->>>>>>> 04a9cbcb
 	
 	currentcommand2 = malloc(sizeof(command_history));
 	memset(currentcommand2, 0, sizeof(command_history));
@@ -3906,12 +3893,7 @@
 	currentcommand2->command = mystrdup(error);
 	last_command2 = currentcommand2;
 	
-<<<<<<< HEAD
 	SDL_EnableKeyRepeat(SDL_DEFAULT_REPEAT_DELAY, SDL_DEFAULT_REPEAT_INTERVAL);
-
-=======
-	//SDL_EnableKeyRepeat(SDL_DEFAULT_REPEAT_DELAY, SDL_DEFAULT_REPEAT_INTERVAL);
->>>>>>> 04a9cbcb
 	cc = 0;
 	while(cc < 80){
 		fillrect(old_buf, -1, -1+cc, XRES+BARSIZE, 2, 0, 0, 0, 160-(cc*2));
@@ -3924,13 +3906,8 @@
 		my /= sdl_scale;
 		ed.focus = 1;
 
-		//clearrect(vid_buf, 0, 0, XRES+BARSIZE, 220);//anyway to make it transparent?
 		memcpy(vid_buf,old_buf,(XRES+BARSIZE)*YRES*PIXELSIZE);
 		draw_line(vid_buf, 0, 219, XRES+BARSIZE-1, 219, 228, 228, 228, XRES+BARSIZE);
-<<<<<<< HEAD
-		drawtext(vid_buf, 15, 15, "Welcome to The Powder Toy console v.3 (by cracker64, python by Doxin)" //TODO: help command
-				 ,255, 255, 255, 255);
-=======
         if(pygood)
             i=255;
         else
@@ -3939,7 +3916,6 @@
             drawtext(vid_buf, 15, 15, "Welcome to The Powder Toy console v.3 (by cracker64, python by Doxin)",255,i,i, 255);
         else
             drawtext(vid_buf, 15, 15, "Welcome to The Powder Toy console v.3 (by cracker64, python disabled)",255,i,i, 255);
->>>>>>> 04a9cbcb
 		
 		cc = 0;
 		currentcommand = last_command;
@@ -4004,22 +3980,14 @@
 			currentcommand->command = mystrdup(ed.str);
 			last_command = currentcommand;
 			free(old_buf);
-<<<<<<< HEAD
 			SDL_EnableKeyRepeat(0, SDL_DEFAULT_REPEAT_INTERVAL);
-=======
-			//SDL_EnableKeyRepeat(0, SDL_DEFAULT_REPEAT_INTERVAL);
->>>>>>> 04a9cbcb
 			return currentcommand->command;
 		}
 		if (sdl_key==SDLK_ESCAPE || sdl_key==SDLK_BACKQUOTE)
 		{
 			console_mode = 0;
 			free(old_buf);
-<<<<<<< HEAD
 			SDL_EnableKeyRepeat(0, SDL_DEFAULT_REPEAT_INTERVAL);
-=======
-			//SDL_EnableKeyRepeat(0, SDL_DEFAULT_REPEAT_INTERVAL);
->>>>>>> 04a9cbcb
 			return NULL;
 		}
 		if(sdl_key==SDLK_UP || sdl_key==SDLK_DOWN)
@@ -4056,11 +4024,7 @@
 	}
 	console_mode = 0;
 	free(old_buf);
-<<<<<<< HEAD
 	SDL_EnableKeyRepeat(0, SDL_DEFAULT_REPEAT_INTERVAL);
-=======
-	//SDL_EnableKeyRepeat(0, SDL_DEFAULT_REPEAT_INTERVAL);
->>>>>>> 04a9cbcb
 	return NULL;
 }
 
