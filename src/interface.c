#ifdef MACOSX
#include <CoreFoundation/CFString.h>
#endif
#include <stdio.h>
#include <stdlib.h>
#include <string.h>
#include <bzlib.h>
#include <math.h>
#include <time.h>
#include <http.h>
#include <md5.h>
#include <font.h>
#include <defines.h>
#include <powder.h>
#include <interface.h>
#include <misc.h>

SDLMod sdl_mod;
int sdl_key, sdl_wheel, sdl_caps=0, sdl_ascii, sdl_zoom_trig=0;

char *shift_0="`1234567890-=[]\\;',./";
char *shift_1="~!@#$%^&*()_+{}|:\"<>?";

int svf_login = 0;
int svf_admin = 0;
int svf_mod = 0;
char svf_user[64] = "";
char svf_user_id[64] = "";
char svf_pass[64] = "";
char svf_session_id[64] = "";

int svf_open = 0;
int svf_own = 0;
int svf_myvote = 0;
int svf_publish = 0;
char svf_id[16] = "";
char svf_name[64] = "";
char svf_description[255] = "";
char svf_tags[256] = "";
void *svf_last = NULL;
int svf_lsize;

char *search_ids[GRID_X*GRID_Y];
char *search_dates[GRID_X*GRID_Y];
int   search_votes[GRID_X*GRID_Y];
int   search_publish[GRID_X*GRID_Y];
int	  search_scoredown[GRID_X*GRID_Y];
int	  search_scoreup[GRID_X*GRID_Y];
char *search_names[GRID_X*GRID_Y];
char *search_owners[GRID_X*GRID_Y];
void *search_thumbs[GRID_X*GRID_Y];
int   search_thsizes[GRID_X*GRID_Y];

int search_own = 0;
int search_fav = 0;
int search_date = 0;
int search_page = 0;
char search_expr[256] = "";

char *tag_names[TAG_MAX];
int tag_votes[TAG_MAX];

int Z_keysym = 'z';

int zoom_en = 0;
int zoom_x=(XRES-ZSIZE_D)/2, zoom_y=(YRES-ZSIZE_D)/2;
int zoom_wx=0, zoom_wy=0;
unsigned char ZFACTOR = 256/ZSIZE_D;
unsigned char ZSIZE = ZSIZE_D;

void menu_count(void)
{
	int i=0;
	msections[SC_WALL].itemcount = UI_WALLCOUNT-4;
	msections[SC_SPECIAL].itemcount = 4;
	for (i=0; i<PT_NUM; i++)
	{
		msections[ptypes[i].menusection].itemcount+=ptypes[i].menu;
	}

}

void get_sign_pos(int i, int *x0, int *y0, int *w, int *h)
{
	//Changing width if sign have special content
	if (strcmp(signs[i].text, "{p}")==0)
		*w = textwidth("Pressure: -000.00");

	if (strcmp(signs[i].text, "{t}")==0)
		*w = textwidth("Temp: 0000.00");

	if(sregexp(signs[i].text, "^{c:[0-9]*|.*}$")==0)
	{
		int sldr, startm;
		char buff[256];
		memset(buff, 0, sizeof(buff));
		for(sldr=3; signs[i].text[sldr-1] != '|'; sldr++)
			startm = sldr + 1;
		
		sldr = startm;
		while(signs[i].text[sldr] != '}')
		{
			buff[sldr - startm] = signs[i].text[sldr];
			sldr++;
		}
		*w = textwidth(buff) + 5;
	}
	
	//Ususal width
	if (strcmp(signs[i].text, "{p}") && strcmp(signs[i].text, "{t}") && sregexp(signs[i].text, "^{c:[0-9]*|.*}$"))
		*w = textwidth(signs[i].text) + 5;
	*h = 14;
	*x0 = (signs[i].ju == 2) ? signs[i].x - *w :
	      (signs[i].ju == 1) ? signs[i].x - *w/2 : signs[i].x;
	*y0 = (signs[i].y > 18) ? signs[i].y - 18 : signs[i].y + 4;
}

void add_sign_ui(pixel *vid_buf, int mx, int my)
{
	int i, w, h, x, y, nm=0, ju;
	int x0=(XRES-192)/2,y0=(YRES-80)/2,b=1,bq;
	ui_edit ed;

	// check if it is an existing sign
	for (i=0; i<MAXSIGNS; i++)
		if (signs[i].text[0])
		{
			if (i == MSIGN)
			{
				MSIGN = -1;
				return;
			}
			get_sign_pos(i, &x, &y, &w, &h);
			if (mx>=x && mx<=x+w && my>=y && my<=y+h)
				break;
		}
	// else look for empty spot
	if (i >= MAXSIGNS)
	{
		nm = 1;
		for (i=0; i<MAXSIGNS; i++)
			if (!signs[i].text[0])
				break;
	}
	if (i >= MAXSIGNS)
		return;
	if (nm)
	{
		signs[i].x = mx;
		signs[i].y = my;
		signs[i].ju = 1;
	}

	while (!sdl_poll())
	{
		b = SDL_GetMouseState(&mx, &my);
		if (!b)
			break;
	}

	ed.x = x0+25;
	ed.y = y0+25;
	ed.w = 158;
	ed.nx = 1;
	ed.def = "[message]";
	ed.focus = 1;
	ed.hide = 0;
	ed.cursor = strlen(signs[i].text);
	ed.multiline = 0;
	strcpy(ed.str, signs[i].text);
	ju = signs[i].ju;

	fillrect(vid_buf, -1, -1, XRES, YRES+MENUSIZE, 0, 0, 0, 192);
	while (!sdl_poll())
	{
		bq = b;
		b = SDL_GetMouseState(&mx, &my);
		mx /= sdl_scale;
		my /= sdl_scale;

		drawrect(vid_buf, x0, y0, 192, 80, 192, 192, 192, 255);
		clearrect(vid_buf, x0, y0, 192, 80);
		drawtext(vid_buf, x0+8, y0+8, nm ? "New sign:" : "Edit sign:", 255, 255, 255, 255);
		drawtext(vid_buf, x0+12, y0+23, "\xA1", 32, 64, 128, 255);
		drawtext(vid_buf, x0+12, y0+23, "\xA0", 255, 255, 255, 255);
		drawrect(vid_buf, x0+8, y0+20, 176, 16, 192, 192, 192, 255);
		ui_edit_draw(vid_buf, &ed);
		drawtext(vid_buf, x0+8, y0+46, "Justify:", 255, 255, 255, 255);
		draw_icon(vid_buf, x0+50, y0+42, 0x9D, ju == 0);
		draw_icon(vid_buf, x0+68, y0+42, 0x9E, ju == 1);
		draw_icon(vid_buf, x0+86, y0+42, 0x9F, ju == 2);





		if (!nm)
		{
			drawtext(vid_buf, x0+138, y0+45, "\x86", 160, 48, 32, 255);
			drawtext(vid_buf, x0+138, y0+45, "\x85", 255, 255, 255, 255);
			drawtext(vid_buf, x0+152, y0+46, "Delete", 255, 255, 255, 255);
			drawrect(vid_buf, x0+134, y0+42, 50, 15, 255, 255, 255, 255);
			drawrect(vid_buf,x0+104,y0+42,26,15,255,255,255,255);
			drawtext(vid_buf, x0+110, y0+48, "Mv.", 255, 255, 255, 255);
		}

		drawtext(vid_buf, x0+5, y0+69, "OK", 255, 255, 255, 255);
		drawrect(vid_buf, x0, y0+64, 192, 16, 192, 192, 192, 255);

		sdl_blit(0, 0, (XRES+BARSIZE), YRES+MENUSIZE, vid_buf, (XRES+BARSIZE));

		ui_edit_process(mx, my, b, &ed);

		if (b && !bq && mx>=x0+50 && mx<=x0+67 && my>=y0+42 && my<=y0+59)
			ju = 0;
		if (b && !bq && mx>=x0+68 && mx<=x0+85 && my>=y0+42 && my<=y0+59)
			ju = 1;
		if (b && !bq && mx>=x0+86 && mx<=x0+103 && my>=y0+42 && my<=y0+59)
			ju = 2;

		if (!nm && b && !bq && mx>=x0+104 && mx<=x0+130 && my>=y0+42 && my<=y0+59)
		{
			MSIGN = i;
			break;
		}
		if (b && !bq && mx>=x0+9 && mx<x0+23 && my>=y0+22 && my<y0+36)
			break;
		if (b && !bq && mx>=x0 && mx<x0+192 && my>=y0+64 && my<=y0+80)
			break;

		if (!nm && b && !bq && mx>=x0+134 && my>=y0+42 && mx<=x0+184 && my<=y0+59)
		{
			signs[i].text[0] = 0;
			return;
		}

		if (sdl_key==SDLK_RETURN)
			break;
		if (sdl_key==SDLK_ESCAPE)
		{
			if (!ed.focus)
				return;
			ed.focus = 0;
		}
	}

	strcpy(signs[i].text, ed.str);
	signs[i].ju = ju;
}
//TODO: Finish text wrapping in text edits
void ui_edit_draw(pixel *vid_buf, ui_edit *ed)
{
	int cx, i, cy;
	char echo[256], *str;

	if (ed->hide)
	{
		for (i=0; ed->str[i]; i++)
			echo[i] = 0x8D;
		echo[i] = 0;
		str = echo;
	}
	else
		str = ed->str;

	if (ed->str[0])
	{
		if (ed->multiline) {
			drawtextwrap(vid_buf, ed->x, ed->y, ed->w-14, str, 255, 255, 255, 255);
			drawtext(vid_buf, ed->x+ed->w-11, ed->y-1, "\xAA", 128, 128, 128, 255);
		} else {
			drawtext(vid_buf, ed->x, ed->y, str, 255, 255, 255, 255);
			drawtext(vid_buf, ed->x+ed->w-11, ed->y-1, "\xAA", 128, 128, 128, 255);
		}
	}
	else if (!ed->focus)
		drawtext(vid_buf, ed->x, ed->y, ed->def, 128, 128, 128, 255);
	if (ed->focus)
	{
		if (ed->multiline) {
			textnpos(str, ed->cursor, ed->w-14, &cx, &cy);
		} else {
			cx = textnwidth(str, ed->cursor);
			cy = 0;
		}

		for (i=-3; i<9; i++)
			drawpixel(vid_buf, ed->x+cx, ed->y+i+cy, 255, 255, 255, 255);
	}
}

void ui_edit_process(int mx, int my, int mb, ui_edit *ed)
{
	char ch, ts[2], echo[256], *str;
	int l, i;
#ifdef RAWINPUT
	char *p;
#endif

	if (mb)
	{
		if (ed->hide)
		{
			for (i=0; ed->str[i]; i++)
				echo[i] = 0x8D;
			echo[i] = 0;
			str = echo;
		}
		else
			str = ed->str;

		if (ed->multiline) {
			if (mx>=ed->x+ed->w-11 && mx<ed->x+ed->w && my>=ed->y-5 && my<ed->y+11)
			{
				ed->focus = 1;
				ed->cursor = 0;
				ed->str[0] = 0;
			}
			else if (mx>=ed->x-ed->nx && mx<ed->x+ed->w && my>=ed->y-5 && my<ed->y+ed->h)
			{
				ed->focus = 1;
				ed->cursor = textposxy(str, ed->w-14, mx-ed->x, my-ed->y);
			}
			else
				ed->focus = 0;
		} else {
			if (mx>=ed->x+ed->w-11 && mx<ed->x+ed->w && my>=ed->y-5 && my<ed->y+11)
			{
				ed->focus = 1;
				ed->cursor = 0;
				ed->str[0] = 0;
			}
			else if (mx>=ed->x-ed->nx && mx<ed->x+ed->w && my>=ed->y-5 && my<ed->y+11)
			{
				ed->focus = 1;
				ed->cursor = textwidthx(str, mx-ed->x);
			}
			else
				ed->focus = 0;
		}
	}
	if (ed->focus && sdl_key)
	{
		if (ed->hide)
		{
			for (i=0; ed->str[i]; i++)
				echo[i] = 0x8D;
			echo[i] = 0;
			str = echo;
		}
		else
			str = ed->str;

		l = strlen(ed->str);
		switch (sdl_key)
		{
		case SDLK_HOME:
			ed->cursor = 0;
			break;
		case SDLK_END:
			ed->cursor = l;
			break;
		case SDLK_LEFT:
			if (ed->cursor > 0)
				ed->cursor --;
			break;
		case SDLK_RIGHT:
			if (ed->cursor < l)
				ed->cursor ++;
			break;
		case SDLK_DELETE:
			if (sdl_mod & (KMOD_LCTRL|KMOD_RCTRL))
				ed->str[ed->cursor] = 0;
			else if (ed->cursor < l)
				memmove(ed->str+ed->cursor, ed->str+ed->cursor+1, l-ed->cursor);
			break;
		case SDLK_BACKSPACE:
			if (sdl_mod & (KMOD_LCTRL|KMOD_RCTRL))
			{
				if (ed->cursor > 0)
					memmove(ed->str, ed->str+ed->cursor, l-ed->cursor+1);
				ed->cursor = 0;
			}
			else if (ed->cursor > 0)
			{
				ed->cursor--;
				memmove(ed->str+ed->cursor, ed->str+ed->cursor+1, l-ed->cursor);
			}
			break;
		default:
#ifdef RAWINPUT
			if (sdl_key>=SDLK_SPACE && sdl_key<=SDLK_z && l<255)
			{
				ch = sdl_key;
				if ((sdl_mod & (KMOD_LSHIFT|KMOD_RSHIFT|KMOD_CAPS)))
				{
					if (ch>='a' && ch<='z')
						ch &= ~0x20;
					p = strchr(shift_0, ch);
					if (p)
						ch = shift_1[p-shift_0];
				}
				ts[0]=ed->hide?0x8D:ch;
				ts[1]=0;
				if ((textwidth(str)+textwidth(ts) > ed->w-14 && !ed->multiline) || (float)(((textwidth(str)+textwidth(ts))/(ed->w-14)*12) > ed->h && ed->multiline))
					break;
				memmove(ed->str+ed->cursor+1, ed->str+ed->cursor, l+1-ed->cursor);
				ed->str[ed->cursor] = ch;
				ed->cursor++;
			}
#else
			if (sdl_ascii>=' ' && sdl_ascii<127 && l<255)
			{
				ch = sdl_ascii;
				ts[0]=ed->hide?0x8D:ch;
				ts[1]=0;
				if ((textwidth(str)+textwidth(ts) > ed->w-14 && !ed->multiline) || (float)(((textwidth(str)+textwidth(ts))/(ed->w-14)*12) > ed->h && ed->multiline))
					break;
				memmove(ed->str+ed->cursor+1, ed->str+ed->cursor, l+1-ed->cursor);
				ed->str[ed->cursor] = ch;
				ed->cursor++;
			}
#endif
			break;
		}
	}
}

void ui_checkbox_draw(pixel *vid_buf, ui_checkbox *ed)
{
	int w = 12;
	if (ed->checked)
	{
		drawtext(vid_buf, ed->x+2, ed->y+2, "\xCF", 128, 128, 128, 255);
	}
	if (ed->focus)
	{
		drawrect(vid_buf, ed->x, ed->y, w, w, 255, 255, 255, 255);
	}
	else
	{
		drawrect(vid_buf, ed->x, ed->y, w, w, 128, 128, 128, 255);
	}
}

void ui_checkbox_process(int mx, int my, int mb, int mbq, ui_checkbox *ed)
{
	int w = 12;

	if (mb && !mbq)
	{
		if (mx>=ed->x && mx<=ed->x+w && my>=ed->y && my<=ed->y+w)
		{
			ed->checked = (ed->checked)?0:1;
		}
	}
	else
	{
		if (mx>=ed->x && mx<=ed->x+w && my>=ed->y && my<=ed->y+w)
		{
			ed->focus = 1;
		}
		else
		{
			ed->focus = 0;
		}
	}
}

void draw_svf_ui(pixel *vid_buf)
{
	int c;

	drawtext(vid_buf, 4, YRES+(MENUSIZE-14), "\x81", 255, 255, 255, 255);
	drawrect(vid_buf, 1, YRES+(MENUSIZE-16), 16, 14, 255, 255, 255, 255);

	c = svf_open ? 255 : 128;
	drawtext(vid_buf, 23, YRES+(MENUSIZE-14), "\x91", c, c, c, 255);
	drawrect(vid_buf, 19, YRES+(MENUSIZE-16), 16, 14, c, c, c, 255);

	c = svf_login ? 255 : 128;
	drawtext(vid_buf, 40, YRES+(MENUSIZE-14), "\x82", c, c, c, 255);
	if (svf_open)
		drawtext(vid_buf, 58, YRES+(MENUSIZE-12), svf_name, c, c, c, 255);
	else
		drawtext(vid_buf, 58, YRES+(MENUSIZE-12), "[untitled simulation]", c, c, c, 255);
	drawrect(vid_buf, 37, YRES+(MENUSIZE-16), 150, 14, c, c, c, 255);
	if (svf_open && svf_own)
		drawdots(vid_buf, 55, YRES+(MENUSIZE-15), 12, c, c, c, 255);

	c = (svf_login && svf_open) ? 255 : 128;

	drawrect(vid_buf, 189, YRES+(MENUSIZE-16), 14, 14, c, c, c, 255);
	drawrect(vid_buf, 203, YRES+(MENUSIZE-16), 14, 14, c, c, c, 255);

	if (svf_myvote==1 && (svf_login && svf_open))
	{
		fillrect(vid_buf, 189, YRES+(MENUSIZE-16), 14, 14, 0, 108, 10, 255);
	}
	else if (svf_myvote==-1 && (svf_login && svf_open))
	{
		fillrect(vid_buf, 203, YRES+(MENUSIZE-16), 14, 14, 108, 10, 0, 255);
	}

	drawtext(vid_buf, 192, YRES+(MENUSIZE-12), "\xCB", 0, 187, 18, c);
	drawtext(vid_buf, 205, YRES+(MENUSIZE-14), "\xCA", 187, 40, 0, c);

	drawtext(vid_buf, 222, YRES+(MENUSIZE-15), "\x83", c, c, c, 255);
	if (svf_tags[0])
		drawtextmax(vid_buf, 240, YRES+(MENUSIZE-12), 154, svf_tags, c, c, c, 255);
	else
		drawtext(vid_buf, 240, YRES+(MENUSIZE-12), "[no tags set]", c, c, c, 255);

	drawrect(vid_buf, 219, YRES+(MENUSIZE-16), XRES+BARSIZE-380, 14, c, c, c, 255);

	drawtext(vid_buf, XRES-139+BARSIZE/*371*/, YRES+(MENUSIZE-14), "\x92", 255, 255, 255, 255);
	drawrect(vid_buf, XRES-143+BARSIZE/*367*/, YRES+(MENUSIZE-16), 16, 14, 255, 255, 255, 255);

	drawtext(vid_buf, XRES-122+BARSIZE/*388*/, YRES+(MENUSIZE-13), "\x84", 255, 255, 255, 255);
	if (svf_login)
		drawtext(vid_buf, XRES-104+BARSIZE/*406*/, YRES+(MENUSIZE-12), svf_user, 255, 255, 255, 255);
	else
		drawtext(vid_buf, XRES-104+BARSIZE/*406*/, YRES+(MENUSIZE-12), "[sign in]", 255, 255, 255, 255);
	drawrect(vid_buf, XRES-125+BARSIZE/*385*/, YRES+(MENUSIZE-16), 91, 14, 255, 255, 255, 255);

	if (sys_pause)
	{
		fillrect(vid_buf, XRES-17+BARSIZE/*493*/, YRES+(MENUSIZE-17), 16, 16, 255, 255, 255, 255);
		drawtext(vid_buf, XRES-14+BARSIZE/*496*/, YRES+(MENUSIZE-14), "\x90", 0, 0, 0, 255);
	}
	else
	{
		drawtext(vid_buf, XRES-14+BARSIZE/*496*/, YRES+(MENUSIZE-14), "\x90", 255, 255, 255, 255);
		drawrect(vid_buf, XRES-16+BARSIZE/*494*/, YRES+(MENUSIZE-16), 14, 14, 255, 255, 255, 255);
	}

	if (!legacy_enable)
	{
		fillrect(vid_buf, XRES-160+BARSIZE/*493*/, YRES+(MENUSIZE-17), 16, 16, 255, 255, 255, 255);
		drawtext(vid_buf, XRES-154+BARSIZE/*481*/, YRES+(MENUSIZE-13), "\xBE", 255, 0, 0, 255);
		drawtext(vid_buf, XRES-154+BARSIZE/*481*/, YRES+(MENUSIZE-13), "\xBD", 0, 0, 0, 255);
	}
	else
	{
		drawtext(vid_buf, XRES-154+BARSIZE/*481*/, YRES+(MENUSIZE-13), "\xBD", 255, 255, 255, 255);
		drawrect(vid_buf, XRES-159+BARSIZE/*494*/, YRES+(MENUSIZE-16), 14, 14, 255, 255, 255, 255);
	}

	switch (cmode)
	{
	case CM_VEL:
		drawtext(vid_buf, XRES-29+BARSIZE/*481*/, YRES+(MENUSIZE-13), "\x98", 128, 160, 255, 255);
		break;
	case CM_PRESS:
		drawtext(vid_buf, XRES-29+BARSIZE/*481*/, YRES+(MENUSIZE-13), "\x99", 255, 212, 32, 255);
		break;
	case CM_PERS:
		drawtext(vid_buf, XRES-29+BARSIZE/*481*/, YRES+(MENUSIZE-13), "\x9A", 212, 212, 212, 255);
		break;
	case CM_FIRE:
		drawtext(vid_buf, XRES-29+BARSIZE/*481*/, YRES+(MENUSIZE-13), "\x9B", 255, 0, 0, 255);
		drawtext(vid_buf, XRES-29+BARSIZE/*481*/, YRES+(MENUSIZE-13), "\x9C", 255, 255, 64, 255);
		break;
	case CM_BLOB:
		drawtext(vid_buf, XRES-29+BARSIZE/*481*/, YRES+(MENUSIZE-13), "\xBF", 55, 255, 55, 255);
		break;
	case CM_HEAT:
		drawtext(vid_buf, XRES-27+BARSIZE/*481*/, YRES+(MENUSIZE-13), "\xBE", 255, 0, 0, 255);
		drawtext(vid_buf, XRES-27+BARSIZE/*481*/, YRES+(MENUSIZE-13), "\xBD", 255, 255, 255, 255);
		break;
	case CM_FANCY:
		drawtext(vid_buf, XRES-29+BARSIZE/*481*/, YRES+(MENUSIZE-13), "\xC4", 100, 150, 255, 255);
		break;
	case CM_NOTHING:
		drawtext(vid_buf, XRES-29+BARSIZE/*481*/, YRES+(MENUSIZE-13), "\x00", 100, 150, 255, 255);
		break;
	case CM_CRACK:
		drawtext(vid_buf, XRES-29+BARSIZE/*481*/, YRES+(MENUSIZE-13), "\xD4", 255, 55, 55, 255);
		drawtext(vid_buf, XRES-29+BARSIZE/*481*/, YRES+(MENUSIZE-13), "\xD5", 55, 255, 55, 255);
		break;
	case CM_GRAD:
		drawtext(vid_buf, XRES-29+BARSIZE/*481*/, YRES+(MENUSIZE-13), "\xD3", 255, 50, 255, 255);
		break;
	case CM_LIFE:
		drawtext(vid_buf, XRES-29+BARSIZE/*481*/, YRES+(MENUSIZE-13), "\x00", 255, 50, 255, 255);
		break;
	}
	drawrect(vid_buf, XRES-32+BARSIZE/*478*/, YRES+(MENUSIZE-16), 14, 14, 255, 255, 255, 255);

	if (svf_admin)
	{
		drawtext(vid_buf, XRES-45+BARSIZE/*463*/, YRES+(MENUSIZE-14), "\xC9", 232, 127, 35, 255);
		drawtext(vid_buf, XRES-45+BARSIZE/*463*/, YRES+(MENUSIZE-14), "\xC7", 255, 255, 255, 255);
		drawtext(vid_buf, XRES-45+BARSIZE/*463*/, YRES+(MENUSIZE-14), "\xC8", 255, 255, 255, 255);
	}
	else if (svf_mod)
	{
		drawtext(vid_buf, XRES-45+BARSIZE/*463*/, YRES+(MENUSIZE-14), "\xC9", 35, 127, 232, 255);
		drawtext(vid_buf, XRES-45+BARSIZE/*463*/, YRES+(MENUSIZE-14), "\xC7", 255, 255, 255, 255);
	}//else if(amd)
	//	drawtext(vid_buf, XRES-45/*465*/, YRES+(MENUSIZE-15), "\x97", 0, 230, 153, 255); Why is this here?
}

void error_ui(pixel *vid_buf, int err, char *txt)
{
	int x0=(XRES-240)/2,y0=(YRES-MENUSIZE)/2,b=1,bq,mx,my;
	char *msg;

	msg = malloc(strlen(txt)+16);
	if (err)
		sprintf(msg, "%03d %s", err, txt);
	else
		sprintf(msg, "%s", txt);

	while (!sdl_poll())
	{
		b = SDL_GetMouseState(&mx, &my);
		if (!b)
			break;
	}

	while (!sdl_poll())
	{
		bq = b;
		b = SDL_GetMouseState(&mx, &my);
		mx /= sdl_scale;
		my /= sdl_scale;

		clearrect(vid_buf, x0-2, y0-2, 244, 64);
		drawrect(vid_buf, x0, y0, 240, 60, 192, 192, 192, 255);
		if (err)
			drawtext(vid_buf, x0+8, y0+8, "HTTP error:", 255, 64, 32, 255);
		else
			drawtext(vid_buf, x0+8, y0+8, "Error:", 255, 64, 32, 255);
		drawtext(vid_buf, x0+8, y0+26, msg, 255, 255, 255, 255);
		drawtext(vid_buf, x0+5, y0+49, "Dismiss", 255, 255, 255, 255);
		drawrect(vid_buf, x0, y0+44, 240, 16, 192, 192, 192, 255);
		sdl_blit(0, 0, (XRES+BARSIZE), YRES+MENUSIZE, vid_buf, (XRES+BARSIZE));

		if (b && !bq && mx>=x0 && mx<x0+240 && my>=y0+44 && my<=y0+60)
			break;

		if (sdl_key==SDLK_RETURN)
			break;
		if (sdl_key==SDLK_ESCAPE)
			break;
	}

	free(msg);

	while (!sdl_poll())
	{
		b = SDL_GetMouseState(&mx, &my);
		if (!b)
			break;
	}
}

void info_ui(pixel *vid_buf, char *top, char *txt)
{
	int x0=(XRES-240)/2,y0=(YRES-MENUSIZE)/2,b=1,bq,mx,my;

	while (!sdl_poll())
	{
		b = SDL_GetMouseState(&mx, &my);
		if (!b)
			break;
	}

	while (!sdl_poll())
	{
		bq = b;
		b = SDL_GetMouseState(&mx, &my);
		mx /= sdl_scale;
		my /= sdl_scale;

		clearrect(vid_buf, x0-2, y0-2, 244, 64);
		drawrect(vid_buf, x0, y0, 240, 60, 192, 192, 192, 255);
		drawtext(vid_buf, x0+8, y0+8, top, 160, 160, 255, 255);
		drawtext(vid_buf, x0+8, y0+26, txt, 255, 255, 255, 255);
		drawtext(vid_buf, x0+5, y0+49, "OK", 255, 255, 255, 255);
		drawrect(vid_buf, x0, y0+44, 240, 16, 192, 192, 192, 255);
		sdl_blit(0, 0, (XRES+BARSIZE), YRES+MENUSIZE, vid_buf, (XRES+BARSIZE));

		if (b && !bq && mx>=x0 && mx<x0+240 && my>=y0+44 && my<=y0+60)
			break;

		if (sdl_key==SDLK_RETURN)
			break;
		if (sdl_key==SDLK_ESCAPE)
			break;
	}

	while (!sdl_poll())
	{
		b = SDL_GetMouseState(&mx, &my);
		if (!b)
			break;
	}
}

void info_box(pixel *vid_buf, char *msg)
{
	int w = textwidth(msg)+16;
	int x0=(XRES-w)/2,y0=(YRES-24)/2;

	clearrect(vid_buf, x0-2, y0-2, w+4, 28);
	drawrect(vid_buf, x0, y0, w, 24, 192, 192, 192, 255);
	drawtext(vid_buf, x0+8, y0+8, msg, 192, 192, 240, 255);
	sdl_blit(0, 0, (XRES+BARSIZE), YRES+MENUSIZE, vid_buf, (XRES+BARSIZE));
}

int confirm_ui(pixel *vid_buf, char *top, char *msg, char *btn)
{
	int x0=(XRES-240)/2,y0=(YRES-MENUSIZE)/2,b=1,bq,mx,my;
	int ret = 0;

	while (!sdl_poll())
	{
		b = SDL_GetMouseState(&mx, &my);
		if (!b)
			break;
	}

	while (!sdl_poll())
	{
		bq = b;
		b = SDL_GetMouseState(&mx, &my);
		mx /= sdl_scale;
		my /= sdl_scale;

		clearrect(vid_buf, x0-2, y0-2, 244, 64);
		drawrect(vid_buf, x0, y0, 240, 60, 192, 192, 192, 255);
		drawtext(vid_buf, x0+8, y0+8, top, 255, 216, 32, 255);
		drawtext(vid_buf, x0+8, y0+26, msg, 255, 255, 255, 255);
		drawtext(vid_buf, x0+5, y0+49, "Cancel", 255, 255, 255, 255);
		drawtext(vid_buf, x0+165, y0+49, btn, 255, 216, 32, 255);
		drawrect(vid_buf, x0, y0+44, 160, 16, 192, 192, 192, 255);
		drawrect(vid_buf, x0+160, y0+44, 80, 16, 192, 192, 192, 255);
		sdl_blit(0, 0, (XRES+BARSIZE), YRES+MENUSIZE, vid_buf, (XRES+BARSIZE));

		if (b && !bq && mx>=x0+160 && mx<x0+240 && my>=y0+44 && my<=y0+60)
		{
			ret = 1;
			break;
		}
		if (b && !bq && mx>=x0 && mx<x0+160 && my>=y0+44 && my<=y0+60)
			break;

		if (sdl_key==SDLK_RETURN)
		{
			ret = 1;
			break;
		}
		if (sdl_key==SDLK_ESCAPE)
			break;
	}

	while (!sdl_poll())
	{
		b = SDL_GetMouseState(&mx, &my);
		if (!b)
			break;
	}

	return ret;
}

void login_ui(pixel *vid_buf)
{
	int x0=(XRES-192)/2,y0=(YRES-80)/2,b=1,bq,mx,my,err;
	ui_edit ed1,ed2;
	char *res;

	while (!sdl_poll())
	{
		b = SDL_GetMouseState(&mx, &my);
		if (!b)
			break;
	}

	ed1.x = x0+25;
	ed1.y = y0+25;
	ed1.w = 158;
	ed1.nx = 1;
	ed1.def = "[user name]";
	ed1.focus = 1;
	ed1.hide = 0;
	ed1.multiline = 0;
	ed1.cursor = strlen(svf_user);
	strcpy(ed1.str, svf_user);
	ed2.x = x0+25;
	ed2.y = y0+45;
	ed2.w = 158;
	ed2.nx = 1;
	ed2.def = "[password]";
	ed2.focus = 0;
	ed2.hide = 1;
	ed2.cursor = 0;
	ed2.multiline = 0;
	strcpy(ed2.str, "");

	fillrect(vid_buf, -1, -1, XRES, YRES+MENUSIZE, 0, 0, 0, 192);
	while (!sdl_poll())
	{
		bq = b;
		b = SDL_GetMouseState(&mx, &my);
		mx /= sdl_scale;
		my /= sdl_scale;

		drawrect(vid_buf, x0, y0, 192, 80, 192, 192, 192, 255);
		clearrect(vid_buf, x0, y0, 192, 80);
		drawtext(vid_buf, x0+8, y0+8, "Server login:", 255, 255, 255, 255);
		drawtext(vid_buf, x0+12, y0+23, "\x8B", 32, 64, 128, 255);
		drawtext(vid_buf, x0+12, y0+23, "\x8A", 255, 255, 255, 255);
		drawrect(vid_buf, x0+8, y0+20, 176, 16, 192, 192, 192, 255);
		drawtext(vid_buf, x0+11, y0+44, "\x8C", 160, 144, 32, 255);
		drawtext(vid_buf, x0+11, y0+44, "\x84", 255, 255, 255, 255);
		drawrect(vid_buf, x0+8, y0+40, 176, 16, 192, 192, 192, 255);
		ui_edit_draw(vid_buf, &ed1);
		ui_edit_draw(vid_buf, &ed2);
		drawtext(vid_buf, x0+5, y0+69, "Sign in", 255, 255, 255, 255);
		drawrect(vid_buf, x0, y0+64, 192, 16, 192, 192, 192, 255);
		sdl_blit(0, 0, (XRES+BARSIZE), YRES+MENUSIZE, vid_buf, (XRES+BARSIZE));

		ui_edit_process(mx, my, b, &ed1);
		ui_edit_process(mx, my, b, &ed2);

		if (b && !bq && mx>=x0+9 && mx<x0+23 && my>=y0+22 && my<y0+36)
			break;
		if (b && !bq && mx>=x0+9 && mx<x0+23 && my>=y0+42 && my<y0+46)
			break;
		if (b && !bq && mx>=x0 && mx<x0+192 && my>=y0+64 && my<=y0+80)
			break;

		if (sdl_key==SDLK_RETURN || sdl_key==SDLK_TAB)
		{
			if (!ed1.focus)
				break;
			ed1.focus = 0;
			ed2.focus = 1;
		}
		if (sdl_key==SDLK_ESCAPE)
		{
			if (!ed1.focus && !ed2.focus)
				return;
			ed1.focus = 0;
			ed2.focus = 0;
		}
	}

	strcpy(svf_user, ed1.str);
	md5_ascii(svf_pass, (unsigned char *)ed2.str, 0);

	res = http_multipart_post(
	          "http://" SERVER "/Login.api",
	          NULL, NULL, NULL,
	          svf_user, svf_pass, NULL,
	          &err, NULL);
	if (err != 200)
	{
		error_ui(vid_buf, err, http_ret_text(err));
		if (res)
			free(res);
		goto fail;
	}
	if (res && !strncmp(res, "OK ", 3))
	{
		char *s_id,*u_e,*nres;
		printf("\n{%s}\n", res);
		s_id = strchr(res+3, ' ');
		if (!s_id)
			goto fail;
		*(s_id++) = 0;

		u_e = strchr(s_id, ' ');
<<<<<<< HEAD
		if (!u_e){
			u_e = malloc(1);
			memset(u_e, 0, 1);
		}
		else
			*(u_e++) = 0;
		
=======
		*(u_e++) = 0;

>>>>>>> d52fa30a
		strcpy(svf_user_id, res+3);
		strcpy(svf_session_id, s_id);
		nres = mystrdup(u_e);

		printf("\n{%s} {%s} {%s}\n", svf_user_id, svf_session_id, nres);

		if (!strncmp(nres, "ADMIN", 5))
		{
			svf_admin = 1;
			svf_mod = 0;
		}
		else if (!strncmp(nres, "MOD", 3))
		{
			svf_admin = 0;
			svf_mod = 1;
		}
		else
		{
			svf_admin = 0;
			svf_mod = 0;
		}
		free(res);
		svf_login = 1;
		return;
	}
	if (!res)
		res = mystrdup("Unspecified Error");
	error_ui(vid_buf, 0, res);
	free(res);

fail:
	strcpy(svf_user, "");
	strcpy(svf_pass, "");
	strcpy(svf_user_id, "");
	strcpy(svf_session_id, "");
	svf_login = 0;
	svf_own = 0;
	svf_admin = 0;
	svf_mod = 0;
}

int stamp_ui(pixel *vid_buf)
{
	int b=1,bq,mx,my,d=-1,i,j,k,x,gx,gy,y,w,h,r=-1,stamp_page=0,per_page=STAMP_X*STAMP_Y,page_count;
	char page_info[64];
	page_count = ceil((float)stamp_count/(float)per_page);

	while (!sdl_poll())
	{
		b = SDL_GetMouseState(&mx, &my);
		if (!b)
			break;
	}

	while (!sdl_poll())
	{
		bq = b;
		b = SDL_GetMouseState(&mx, &my);
		mx /= sdl_scale;
		my /= sdl_scale;

		clearrect(vid_buf, -1, -1, XRES+1, YRES+MENUSIZE+1);
		k = stamp_page*per_page;//0;
		r = -1;
		d = -1;
		for (j=0; j<GRID_Y; j++)
			for (i=0; i<GRID_X; i++)
			{
				if (stamps[k].name[0] && stamps[k].thumb)
				{
					gx = ((XRES/GRID_X)*i) + (XRES/GRID_X-XRES/GRID_S)/2;
					gy = ((((YRES-MENUSIZE+20)+15)/GRID_Y)*j) + ((YRES-MENUSIZE+20)/GRID_Y-(YRES-MENUSIZE+20)/GRID_S+10)/2 + 18;
					x = (XRES*i)/GRID_X + XRES/(GRID_X*2);
					y = (YRES*j)/GRID_Y + YRES/(GRID_Y*2);
					gy -= 20;
					w = stamps[k].thumb_w;
					h = stamps[k].thumb_h;
					x -= w/2;
					y -= h/2;
					draw_image(vid_buf, stamps[k].thumb, gx+(((XRES/GRID_S)/2)-(w/2)), gy+(((YRES/GRID_S)/2)-(h/2)), w, h, 255);
					xor_rect(vid_buf, gx+(((XRES/GRID_S)/2)-(w/2)), gy+(((YRES/GRID_S)/2)-(h/2)), w, h);
					if (mx>=gx+XRES/GRID_S-4 && mx<(gx+XRES/GRID_S)+6 && my>=gy-6 && my<gy+4)
					{
						d = k;
						drawrect(vid_buf, gx-2, gy-2, XRES/GRID_S+3, YRES/GRID_S+3, 128, 128, 128, 255);
						drawtext(vid_buf, gx+XRES/GRID_S-4, gy-6, "\x86", 255, 48, 32, 255);
					}
					else
					{
						if (mx>=gx && mx<gx+(XRES/GRID_S) && my>=gy && my<gy+(YRES/GRID_S))
						{
							r = k;
							drawrect(vid_buf, gx-2, gy-2, XRES/GRID_S+3, YRES/GRID_S+3, 128, 128, 210, 255);
						}
						else
						{
							drawrect(vid_buf, gx-2, gy-2, XRES/GRID_S+3, YRES/GRID_S+3, 128, 128, 128, 255);
						}
						drawtext(vid_buf, gx+XRES/GRID_S-4, gy-6, "\x86", 150, 48, 32, 255);
					}
					drawtext(vid_buf, gx+XRES/(GRID_S*2)-textwidth(stamps[k].name)/2, gy+YRES/GRID_S+7, stamps[k].name, 192, 192, 192, 255);
					drawtext(vid_buf, gx+XRES/GRID_S-4, gy-6, "\x85", 255, 255, 255, 255);
				}
				k++;
			}

		sprintf(page_info, "Page %d of %d", stamp_page+1, page_count);

		drawtext(vid_buf, (XRES/2)-(textwidth(page_info)/2), YRES+MENUSIZE-14, page_info, 255, 255, 255, 255);

		if (stamp_page)
		{
			drawtext(vid_buf, 4, YRES+MENUSIZE-14, "\x96", 255, 255, 255, 255);
			drawrect(vid_buf, 1, YRES+MENUSIZE-18, 16, 16, 255, 255, 255, 255);
		}
		if (stamp_page<page_count-1)
		{
			drawtext(vid_buf, XRES-15, YRES+MENUSIZE-14, "\x95", 255, 255, 255, 255);
			drawrect(vid_buf, XRES-18, YRES+MENUSIZE-18, 16, 16, 255, 255, 255, 255);
		}

		if (b==1&&d!=-1)
		{
			if (confirm_ui(vid_buf, "Do you want to delete?", stamps[d].name, "Delete"))
			{
				del_stamp(d);
			}
		}

		sdl_blit(0, 0, (XRES+BARSIZE), YRES+MENUSIZE, vid_buf, (XRES+BARSIZE));

		if (b==1&&r!=-1)
			break;
		if (b==4&&r!=-1)
		{
			r = -1;
			break;
		}

		if ((b && !bq && mx>=1 && mx<=17 && my>=YRES+MENUSIZE-18 && my<YRES+MENUSIZE-2) || sdl_wheel>0)
		{
			if (stamp_page)
			{
				stamp_page --;
			}
			sdl_wheel = 0;
		}
		if ((b && !bq && mx>=XRES-18 && mx<=XRES-1 && my>=YRES+MENUSIZE-18 && my<YRES+MENUSIZE-2) || sdl_wheel<0)
		{
			if (stamp_page<page_count-1)
			{
				stamp_page ++;
			}
			sdl_wheel = 0;
		}

		if (sdl_key==SDLK_RETURN)
			break;
		if (sdl_key==SDLK_ESCAPE)
		{
			r = -1;
			break;
		}
	}

	while (!sdl_poll())
	{
		b = SDL_GetMouseState(&mx, &my);
		if (!b)
			break;
	}

	return r;
}

void tag_list_ui(pixel *vid_buf)
{
	int y,d,x0=(XRES-192)/2,y0=(YRES-256)/2,b=1,bq,mx,my,vp,vn;
	char *p,*q,s;
	char *tag=NULL, *op=NULL;
	ui_edit ed;
	struct strlist *vote=NULL,*down=NULL;

	ed.x = x0+25;
	ed.y = y0+221;
	ed.w = 158;
	ed.nx = 1;
	ed.def = "[new tag]";
	ed.focus = 0;
	ed.hide = 0;
	ed.cursor = 0;
	ed.multiline = 0;
	strcpy(ed.str, "");

	fillrect(vid_buf, -1, -1, XRES, YRES+MENUSIZE, 0, 0, 0, 192);
	while (!sdl_poll())
	{
		bq = b;
		b = SDL_GetMouseState(&mx, &my);
		mx /= sdl_scale;
		my /= sdl_scale;

		op = tag = NULL;

		drawrect(vid_buf, x0, y0, 192, 256, 192, 192, 192, 255);
		clearrect(vid_buf, x0, y0, 192, 256);
		drawtext(vid_buf, x0+8, y0+8, "Current tags:", 255, 255, 255, 255);
		p = svf_tags;
		s = svf_tags[0] ? ' ' : 0;
		y = 36 + y0;
		while (s)
		{
			q = strchr(p, ' ');
			if (!q)
				q = p+strlen(p);
			s = *q;
			*q = 0;
			if (svf_own || svf_admin || svf_mod)
			{
				drawtext(vid_buf, x0+20, y-1, "\x86", 160, 48, 32, 255);
				drawtext(vid_buf, x0+20, y-1, "\x85", 255, 255, 255, 255);
				d = 14;
				if (b && !bq && mx>=x0+18 && mx<x0+32 && my>=y-2 && my<y+12)
				{
					op = "delete";
					tag = mystrdup(p);
				}
			}
			else
				d = 0;
			vp = strlist_find(&vote, p);
			vn = strlist_find(&down, p);
			if ((!vp && !vn && !svf_own) || svf_admin || svf_mod)
			{
				drawtext(vid_buf, x0+d+20, y-1, "\x88", 32, 144, 32, 255);
				drawtext(vid_buf, x0+d+20, y-1, "\x87", 255, 255, 255, 255);
				if (b && !bq && mx>=x0+d+18 && mx<x0+d+32 && my>=y-2 && my<y+12)
				{
					op = "vote";
					tag = mystrdup(p);
					strlist_add(&vote, p);
				}
				drawtext(vid_buf, x0+d+34, y-1, "\x88", 144, 48, 32, 255);
				drawtext(vid_buf, x0+d+34, y-1, "\xA2", 255, 255, 255, 255);
				if (b && !bq && mx>=x0+d+32 && mx<x0+d+46 && my>=y-2 && my<y+12)
				{
					op = "down";
					tag = mystrdup(p);
					strlist_add(&down, p);
				}
			}
			if (vp)
				drawtext(vid_buf, x0+d+48+textwidth(p), y, " - voted!", 48, 192, 48, 255);
			if (vn)
				drawtext(vid_buf, x0+d+48+textwidth(p), y, " - voted.", 192, 64, 32, 255);
			drawtext(vid_buf, x0+d+48, y, p, 192, 192, 192, 255);
			*q = s;
			p = q+1;
			y += 16;
		}
		drawtext(vid_buf, x0+11, y0+219, "\x86", 32, 144, 32, 255);
		drawtext(vid_buf, x0+11, y0+219, "\x89", 255, 255, 255, 255);
		drawrect(vid_buf, x0+8, y0+216, 176, 16, 192, 192, 192, 255);
		ui_edit_draw(vid_buf, &ed);
		drawtext(vid_buf, x0+5, y0+245, "Close", 255, 255, 255, 255);
		drawrect(vid_buf, x0, y0+240, 192, 16, 192, 192, 192, 255);
		sdl_blit(0, 0, (XRES+BARSIZE), YRES+MENUSIZE, vid_buf, (XRES+BARSIZE));

		ui_edit_process(mx, my, b, &ed);

		if (b && mx>=x0 && mx<=x0+192 && my>=y0+240 && my<y0+256)
			break;

		if (op)
		{
			d = execute_tagop(vid_buf, op, tag);
			free(tag);
			op = tag = NULL;
			if (d)
				goto finish;
		}

		if (b && !bq && mx>=x0+9 && mx<x0+23 && my>=y0+218 && my<y0+232)
		{
			d = execute_tagop(vid_buf, "add", ed.str);
			strcpy(ed.str, "");
			ed.cursor = 0;
			if (d)
				goto finish;
		}

		if (sdl_key==SDLK_RETURN)
		{
			if (!ed.focus)
				break;
			d = execute_tagop(vid_buf, "add", ed.str);
			strcpy(ed.str, "");
			ed.cursor = 0;
			if (d)
				goto finish;
		}
		if (sdl_key==SDLK_ESCAPE)
		{
			if (!ed.focus)
				break;
			strcpy(ed.str, "");
			ed.cursor = 0;
			ed.focus = 0;
		}
	}
	while (!sdl_poll())
	{
		b = SDL_GetMouseState(&mx, &my);
		if (!b)
			break;
	}
	sdl_key = 0;

finish:
	strlist_free(&vote);
}

int save_name_ui(pixel *vid_buf)
{
	int x0=(XRES-420)/2,y0=(YRES-68-YRES/4)/2,b=1,bq,mx,my,ths,nd=0;
	void *th;
	ui_edit ed;
	ui_edit ed2;
	ui_checkbox cb;

	th = build_thumb(&ths, 0);

	while (!sdl_poll())
	{
		b = SDL_GetMouseState(&mx, &my);
		if (!b)
			break;
	}

	ed.x = x0+25;
	ed.y = y0+25;
	ed.w = 158;
	ed.nx = 1;
	ed.def = "[simulation name]";
	ed.focus = 1;
	ed.hide = 0;
	ed.cursor = strlen(svf_name);
	ed.multiline = 0;
	strcpy(ed.str, svf_name);

	ed2.x = x0+13;
	ed2.y = y0+45;
	ed2.w = 166;
	ed2.h = 85;
	ed2.nx = 1;
	ed2.def = "[simulation description]";
	ed2.focus = 0;
	ed2.hide = 0;
	ed2.cursor = strlen(svf_description);
	ed2.multiline = 1;
	strcpy(ed2.str, svf_description);

	cb.x = x0+10;
	cb.y = y0+53+YRES/4;
	cb.focus = 0;
	cb.checked = svf_publish;

	fillrect(vid_buf, -1, -1, XRES+BARSIZE, YRES+MENUSIZE, 0, 0, 0, 192);
	while (!sdl_poll())
	{
		bq = b;
		b = SDL_GetMouseState(&mx, &my);
		mx /= sdl_scale;
		my /= sdl_scale;

		drawrect(vid_buf, x0, y0, 420, 90+YRES/4, 192, 192, 192, 255);
		clearrect(vid_buf, x0, y0, 420, 90+YRES/4);
		drawtext(vid_buf, x0+8, y0+8, "New simulation name:", 255, 255, 255, 255);
		drawtext(vid_buf, x0+10, y0+23, "\x82", 192, 192, 192, 255);
		drawrect(vid_buf, x0+8, y0+20, 176, 16, 192, 192, 192, 255);

		drawrect(vid_buf, x0+8, y0+40, 176, 95, 192, 192, 192, 255);

		ui_edit_draw(vid_buf, &ed);
		ui_edit_draw(vid_buf, &ed2);

		drawrect(vid_buf, x0+(205-XRES/3)/2-2+205, y0+30, XRES/3+3, YRES/3+3, 128, 128, 128, 255);
		render_thumb(th, ths, 0, vid_buf, x0+(205-XRES/3)/2+205, y0+32, 3);

		ui_checkbox_draw(vid_buf, &cb);
		drawtext(vid_buf, x0+34, y0+50+YRES/4, "Publish? (Do not publish others'\nworks without permission)", 192, 192, 192, 255);

		drawtext(vid_buf, x0+5, y0+79+YRES/4, "Save simulation", 255, 255, 255, 255);
		drawrect(vid_buf, x0, y0+74+YRES/4, 192, 16, 192, 192, 192, 255);

		draw_line(vid_buf, x0+192, y0, x0+192, y0+90+YRES/4, 150, 150, 150, XRES+BARSIZE);

		sdl_blit(0, 0, (XRES+BARSIZE), YRES+MENUSIZE, vid_buf, (XRES+BARSIZE));

		ui_edit_process(mx, my, b, &ed);
		ui_edit_process(mx, my, b, &ed2);
		ui_checkbox_process(mx, my, b, bq, &cb);

		if (b && !bq && ((mx>=x0+9 && mx<x0+23 && my>=y0+22 && my<y0+36) ||
		                 (mx>=x0 && mx<x0+192 && my>=y0+74+YRES/4 && my<y0+90+YRES/4)))
		{
			free(th);
			if (!ed.str[0])
				return 0;
			nd = strcmp(svf_name, ed.str) || !svf_own;
			strncpy(svf_name, ed.str, 63);
			svf_name[63] = 0;
			strncpy(svf_description, ed2.str, 254);
			svf_description[254] = 0;
			if (nd)
			{
				strcpy(svf_id, "");
				strcpy(svf_tags, "");
			}
			svf_open = 1;
			svf_own = 1;
			svf_publish = cb.checked;
			return nd+1;
		}

		if (sdl_key==SDLK_RETURN)
		{
			free(th);
			if (!ed.str[0])
				return 0;
			nd = strcmp(svf_name, ed.str) || !svf_own;
			strncpy(svf_name, ed.str, 63);
			svf_name[63] = 0;
			strncpy(svf_description, ed2.str, 254);
			svf_description[254] = 0;
			if (nd)
			{
				strcpy(svf_id, "");
				strcpy(svf_tags, "");
			}
			svf_open = 1;
			svf_own = 1;
			svf_publish = cb.checked;
			return nd+1;
		}
		if (sdl_key==SDLK_ESCAPE)
		{
			if (!ed.focus)
				break;
			ed.focus = 0;
		}
	}
	free(th);
	return 0;
}

void menu_ui(pixel *vid_buf, int i, int *sl, int *sr)
{
	int b=1,bq,mx,my,h,x,y,n=0,height,width,sy,rows=0;
	pixel *old_vid=(pixel *)calloc((XRES+BARSIZE)*(YRES+MENUSIZE), PIXELSIZE);
	fillrect(vid_buf, -1, -1, XRES+1, YRES+MENUSIZE, 0, 0, 0, 192);
	memcpy(old_vid, vid_buf, ((XRES+BARSIZE)*(YRES+MENUSIZE))*PIXELSIZE);

	while (!sdl_poll())
	{
		b = SDL_GetMouseState(&mx, &my);
		if (!b)
			break;
	}
	while (!sdl_poll())
	{
		bq = b;
		b = SDL_GetMouseState(&mx, &my);
		mx /= sdl_scale;
		my /= sdl_scale;
		rows = ceil((float)msections[i].itemcount/16.0f);
		height = (ceil((float)msections[i].itemcount/16.0f)*18);
		width = restrict_flt(msections[i].itemcount*31, 0, 16*31);
		//clearrect(vid_buf, -1, -1, XRES+1, YRES+MENUSIZE+1);
		h = -1;
		x = XRES-BARSIZE-26;
		y = (((YRES/SC_TOTAL)*i)+((YRES/SC_TOTAL)/2))-(height/2)+(FONT_H/2)+1;
		sy = y;
		//clearrect(vid_buf, (XRES-BARSIZE-width)+1, y-4, width+4, height+4+rows);
		fillrect(vid_buf, (XRES-BARSIZE-width)-7, y-10, width+16, height+16+rows, 0, 0, 0, 100);
		drawrect(vid_buf, (XRES-BARSIZE-width)-7, y-10, width+16, height+16+rows, 255, 255, 255, 255);
		fillrect(vid_buf, (XRES-BARSIZE)+11, (((YRES/SC_TOTAL)*i)+((YRES/SC_TOTAL)/2))-2, 15, FONT_H+3, 0, 0, 0, 100);
		drawrect(vid_buf, (XRES-BARSIZE)+10, (((YRES/SC_TOTAL)*i)+((YRES/SC_TOTAL)/2))-2, 16, FONT_H+3, 255, 255, 255, 255);
		drawrect(vid_buf, (XRES-BARSIZE)+9, (((YRES/SC_TOTAL)*i)+((YRES/SC_TOTAL)/2))-1, 1, FONT_H+1, 0, 0, 0, 255);
		if (i==SC_WALL)
		{
			for (n = 122; n<122+UI_WALLCOUNT; n++)
			{
				if (n!=SPC_AIR&&n!=SPC_HEAT&&n!=SPC_COOL&&n!=SPC_VACUUM)
				{
					if (x-26<=60)
					{
						x = XRES-BARSIZE-26;
						y += 19;
					}
					x -= draw_tool_xy(vid_buf, x, y, n, mwalls[n-122].colour)+5;
					if (mx>=x+32 && mx<x+58 && my>=y && my< y+15)
					{
						drawrect(vid_buf, x+30, y-1, 29, 17, 255, 0, 0, 255);
						h = n;
					}
					else if (n==*sl)
					{
						drawrect(vid_buf, x+30, y-1, 29, 17, 255, 0, 0, 255);
					}
					else if (n==*sr)
					{
						drawrect(vid_buf, x+30, y-1, 29, 17, 0, 0, 255, 255);
					}
				}
			}
		}
		else if (i==SC_SPECIAL)
		{
			for (n = 122; n<122+UI_WALLCOUNT; n++)
			{
				if (n==SPC_AIR||n==SPC_HEAT||n==SPC_COOL||n==SPC_VACUUM)
				{
					if (x-26<=60)
					{
						x = XRES-BARSIZE-26;
						y += 19;
					}
					x -= draw_tool_xy(vid_buf, x, y, n, mwalls[n-122].colour)+5;
					if (mx>=x+32 && mx<x+58 && my>=y && my< y+15)
					{
						drawrect(vid_buf, x+30, y-1, 29, 17, 255, 0, 0, 255);
						h = n;
					}
					else if (n==*sl)
					{
						drawrect(vid_buf, x+30, y-1, 29, 17, 255, 0, 0, 255);
					}
					else if (n==*sr)
					{
						drawrect(vid_buf, x+30, y-1, 29, 17, 0, 0, 255, 255);
					}
				}
			}
			for (n = 0; n<PT_NUM; n++)
			{
				if (ptypes[n].menusection==i&&ptypes[n].menu==1)
				{
					if (x-26<=60)
					{
						x = XRES-BARSIZE-26;
						y += 19;
					}
					x -= draw_tool_xy(vid_buf, x, y, n, ptypes[n].pcolors)+5;
					if (mx>=x+32 && mx<x+58 && my>=y && my< y+15)
					{
						drawrect(vid_buf, x+30, y-1, 29, 17, 255, 0, 0, 255);
						h = n;
					}
					else if (n==*sl)
					{
						drawrect(vid_buf, x+30, y-1, 29, 17, 255, 0, 0, 255);
					}
					else if (n==*sr)
					{
						drawrect(vid_buf, x+30, y-1, 29, 17, 0, 0, 255, 255);
					}
				}
			}
		}
		else
		{
			for (n = 0; n<PT_NUM; n++)
			{
				if (ptypes[n].menusection==i&&ptypes[n].menu==1)
				{
					if (x-26<=60)
					{
						x = XRES-BARSIZE-26;
						y += 19;
					}
					x -= draw_tool_xy(vid_buf, x, y, n, ptypes[n].pcolors)+5;
					if (mx>=x+32 && mx<x+58 && my>=y && my< y+15)
					{
						drawrect(vid_buf, x+30, y-1, 29, 17, 255, 0, 0, 255);
						h = n;
					}
					else if (n==*sl)
					{
						drawrect(vid_buf, x+30, y-1, 29, 17, 255, 0, 0, 255);
					}
					else if (n==*sr)
					{
						drawrect(vid_buf, x+30, y-1, 29, 17, 0, 0, 255, 255);
					}
				}
			}
		}

		if (h==-1)
		{
			drawtext(vid_buf, XRES-textwidth((char *)msections[i].name)-BARSIZE, sy+height+10, (char *)msections[i].name, 255, 255, 255, 255);
		}
		else if (i==SC_WALL||(i==SC_SPECIAL&&h>=122))
		{
			drawtext(vid_buf, XRES-textwidth((char *)mwalls[h-122].descs)-BARSIZE, sy+height+10, (char *)mwalls[h-122].descs, 255, 255, 255, 255);
		}
		else
		{
			drawtext(vid_buf, XRES-textwidth((char *)ptypes[h].descs)-BARSIZE, sy+height+10, (char *)ptypes[h].descs, 255, 255, 255, 255);
		}


		sdl_blit(0, 0, (XRES+BARSIZE), YRES+MENUSIZE, vid_buf, (XRES+BARSIZE));
		memcpy(vid_buf, old_vid, ((XRES+BARSIZE)*(YRES+MENUSIZE))*PIXELSIZE);
		if (!(mx>=(XRES-BARSIZE-width)-7 && my>=sy-10 && my<sy+height+9))
		{
			break;
		}

		if (b==1&&h!=-1)
		{
			*sl = h;
			break;
		}
		if (b==4&&h!=-1)
		{
			*sr = h;
			break;
		}
		//if(b==4&&h!=-1) {
		//	h = -1;
		//	break;
		//}

		if (sdl_key==SDLK_RETURN)
			break;
		if (sdl_key==SDLK_ESCAPE)
			break;
	}

	while (!sdl_poll())
	{
		b = SDL_GetMouseState(&mx, &my);
		if (!b)
			break;
	}
	//drawtext(vid_buf, XRES+2, (12*i)+2, msections[i].icon, 255, 255, 255, 255);
}

void menu_ui_v3(pixel *vid_buf, int i, int *sl, int *sr, int b, int bq, int mx, int my)
{
	int h,x,y,n=0,height,width,sy,rows=0;
	SEC = SEC2;
	mx /= sdl_scale;
	my /= sdl_scale;
	rows = ceil((float)msections[i].itemcount/16.0f);
	height = (ceil((float)msections[i].itemcount/16.0f)*18);
	width = restrict_flt(msections[i].itemcount*31, 0, 16*31);
	h = -1;
	x = XRES-BARSIZE-18;
	y = YRES+1;
	sy = y;
	if (i==SC_WALL)
	{
		for (n = UI_WALLSTART; n<UI_WALLSTART+UI_WALLCOUNT; n++)
		{
			if (n!=SPC_AIR&&n!=SPC_HEAT&&n!=SPC_COOL&&n!=SPC_VACUUM)
			{
				if (x-18<=2)
				{
					x = XRES-BARSIZE-18;
					y += 19;
				}
				x -= draw_tool_xy(vid_buf, x, y, n, mwalls[n-UI_WALLSTART].colour)+5;
				if (!bq && mx>=x+32 && mx<x+58 && my>=y && my< y+15)
				{
					drawrect(vid_buf, x+30, y-1, 29, 17, 255, 0, 0, 255);
					h = n;
				}
				if (!bq && mx>=x+32 && mx<x+58 && my>=y && my< y+15&&(sdl_mod & (KMOD_LALT) && sdl_mod & (KMOD_SHIFT)))
				{
					drawrect(vid_buf, x+30, y-1, 29, 17, 0, 255, 255, 255);
					h = n;
				}
				else if (n==SLALT)
				{
					drawrect(vid_buf, x+30, y-1, 29, 17, 0, 255, 255, 255);
				}
				else if (n==*sl)
				{
					drawrect(vid_buf, x+30, y-1, 29, 17, 255, 0, 0, 255);
				}
				else if (n==*sr)
				{
					drawrect(vid_buf, x+30, y-1, 29, 17, 0, 0, 255, 255);
				}
			}
		}
	}
	else if (i==SC_SPECIAL)
	{
		for (n = UI_WALLSTART; n<UI_WALLSTART+UI_WALLCOUNT; n++)
		{
			if (n==SPC_AIR||n==SPC_HEAT||n==SPC_COOL||n==SPC_VACUUM)
			{
				if (x-18<=0)
				{
					x = XRES-BARSIZE-18;
					y += 19;
				}
				x -= draw_tool_xy(vid_buf, x, y, n, mwalls[n-UI_WALLSTART].colour)+5;
				if (!bq && mx>=x+32 && mx<x+58 && my>=y && my< y+15)
				{
					drawrect(vid_buf, x+30, y-1, 29, 17, 255, 0, 0, 255);
					h = n;
				}
				if (!bq && mx>=x+32 && mx<x+58 && my>=y && my< y+15&&(sdl_mod & (KMOD_LALT) && sdl_mod & (KMOD_SHIFT)))
				{
					drawrect(vid_buf, x+30, y-1, 29, 17, 0, 255, 255, 255);
					h = n;
				}
				else if (n==SLALT)
				{
					drawrect(vid_buf, x+30, y-1, 29, 17, 0, 255, 255, 255);
				}
				else if (n==*sl)
				{
					drawrect(vid_buf, x+30, y-1, 29, 17, 255, 0, 0, 255);
				}
				else if (n==*sr)
				{
					drawrect(vid_buf, x+30, y-1, 29, 17, 0, 0, 255, 255);
				}
			}
		}
		for (n = 0; n<PT_NUM; n++)
		{
			if (ptypes[n].menusection==i&&ptypes[n].menu==1)
			{
				if (x-18<=0)
				{
					x = XRES-BARSIZE-18;
					y += 19;
				}
				x -= draw_tool_xy(vid_buf, x, y, n, ptypes[n].pcolors)+5;
				if (!bq && mx>=x+32 && mx<x+58 && my>=y && my< y+15)
				{
					drawrect(vid_buf, x+30, y-1, 29, 17, 255, 0, 0, 255);
					h = n;
				}
				if (!bq && mx>=x+32 && mx<x+58 && my>=y && my< y+15&&(sdl_mod & (KMOD_LALT) && sdl_mod & (KMOD_SHIFT)))
				{
					drawrect(vid_buf, x+30, y-1, 29, 17, 0, 255, 255, 255);
					h = n;
				}
				else if (n==SLALT)
				{
					drawrect(vid_buf, x+30, y-1, 29, 17, 0, 255, 255, 255);
				}
				else if (n==*sl)
				{
					drawrect(vid_buf, x+30, y-1, 29, 17, 255, 0, 0, 255);
				}
				else if (n==*sr)
				{
					drawrect(vid_buf, x+30, y-1, 29, 17, 0, 0, 255, 255);
				}
			}
		}
	}
	else
	{
		for (n = 0; n<PT_NUM; n++)
		{
			if (ptypes[n].menusection==i&&ptypes[n].menu==1)
			{
				if (x-18<=0)
				{
					x = XRES-BARSIZE-18;
					y += 19;
				}
				x -= draw_tool_xy(vid_buf, x, y, n, ptypes[n].pcolors)+5;
				if (!bq && mx>=x+32 && mx<x+58 && my>=y && my< y+15)
				{
					drawrect(vid_buf, x+30, y-1, 29, 17, 255, 0, 0, 255);
					h = n;
				}
				if (!bq && mx>=x+32 && mx<x+58 && my>=y && my< y+15&&(sdl_mod & (KMOD_LALT) && sdl_mod & (KMOD_SHIFT)))
				{
					drawrect(vid_buf, x+30, y-1, 29, 17, 0, 255, 255, 255);
					h = n;
				}
				else if (n==SLALT)
				{
					drawrect(vid_buf, x+30, y-1, 29, 17, 0, 255, 255, 255);
				}
				else if (n==*sl)
				{
					drawrect(vid_buf, x+30, y-1, 29, 17, 255, 0, 0, 255);
				}
				else if (n==*sr)
				{
					drawrect(vid_buf, x+30, y-1, 29, 17, 0, 0, 255, 255);
				}
			}
		}
	}
	if (!bq&&mx>=sdl_scale*((XRES+BARSIZE)-16) && mx<sdl_scale*(XRES+BARSIZE-1) &&my>= sdl_scale*((i*16)+YRES+MENUSIZE-16-(SC_TOTAL*16)) && my<sdl_scale*((i*16)+YRES+MENUSIZE-16-(SC_TOTAL*16)+15))
	{

		if (sdl_mod & (KMOD_LALT) && sdl_mod & (KMOD_SHIFT))
			if (i>=0&&i<SC_TOTAL)
				SEC = i;
	}

	if (h==-1)
	{
		drawtext(vid_buf, XRES-textwidth((char *)msections[i].name)-BARSIZE, sy-10, (char *)msections[i].name, 255, 255, 255, 255);
	}
	else if (i==SC_WALL||(i==SC_SPECIAL&&h>=UI_WALLSTART))
	{
		drawtext(vid_buf, XRES-textwidth((char *)mwalls[h-UI_WALLSTART].descs)-BARSIZE, sy-10, (char *)mwalls[h-UI_WALLSTART].descs, 255, 255, 255, 255);
	}
	else
	{
		drawtext(vid_buf, XRES-textwidth((char *)ptypes[h].descs)-BARSIZE, sy-10, (char *)ptypes[h].descs, 255, 255, 255, 255);
	}

	if (b==1&&h==-1)
	{
		if (sdl_mod & (KMOD_LALT) && sdl_mod & (KMOD_SHIFT) && SEC>=0)
		{
			SLALT = -1;
			SEC2 = SEC;
		}
	}
	if (b==1&&h!=-1)
	{
		if (sdl_mod & (KMOD_LALT) && sdl_mod & (KMOD_SHIFT))
		{
			SLALT = h;
			SEC2 = -1;
		}
		else {
			*sl = h;
		}
	}
	if (b==4&&h==-1)
	{
		if (sdl_mod & (KMOD_LALT) && sdl_mod & (KMOD_SHIFT) && SEC>=0)
		{
			SLALT = -1;
			SEC2 = SEC;
		}
	}
	if (b==4&&h!=-1)
	{
		if (sdl_mod & (KMOD_LALT) && sdl_mod & (KMOD_SHIFT))
		{
			SLALT = h;
			SEC2 = -1;
		}
		else {
			*sr = h;
		}
	}
}

int sdl_poll(void)
{
	SDL_Event event;
	sdl_key=sdl_wheel=sdl_ascii=0;
	while (SDL_PollEvent(&event))
	{
		switch (event.type)
		{
		case SDL_KEYDOWN:
			sdl_key=event.key.keysym.sym;
			sdl_ascii=event.key.keysym.unicode;
			if (event.key.keysym.sym == SDLK_CAPSLOCK)
				sdl_caps = 1;
			if (event.key.keysym.unicode=='z' || event.key.keysym.unicode=='Z')
			{
				sdl_zoom_trig = 1;
				Z_keysym = event.key.keysym.sym;
			}
			if ( event.key.keysym.sym == SDLK_PLUS)
			{
				sdl_wheel++;
			}
			if ( event.key.keysym.sym == SDLK_MINUS)
			{
				sdl_wheel--;
			}
			//  4
			//1 8 2
			if (event.key.keysym.sym == SDLK_RIGHT)
			{
				player[0] = (int)(player[0])|0x02;  //Go right command
			}
			if (event.key.keysym.sym == SDLK_LEFT)
			{
				player[0] = (int)(player[0])|0x01;  //Go left command
			}
			if (event.key.keysym.sym == SDLK_DOWN && ((int)(player[0])&0x08)!=0x08)
			{
				player[0] = (int)(player[0])|0x08;  //Go left command
			}
			if (event.key.keysym.sym == SDLK_UP && ((int)(player[0])&0x04)!=0x04)
			{
				player[0] = (int)(player[0])|0x04;  //Jump command
			}

			if (event.key.keysym.sym == SDLK_d)
			{
				player2[0] = (int)(player2[0])|0x02;  //Go right command
			}
			if (event.key.keysym.sym == SDLK_a)
			{
				player2[0] = (int)(player2[0])|0x01;  //Go left command
			}
			if (event.key.keysym.sym == SDLK_s && ((int)(player2[0])&0x08)!=0x08)
			{
				player2[0] = (int)(player2[0])|0x08;  //Go left command
			}
			if (event.key.keysym.sym == SDLK_w && ((int)(player2[0])&0x04)!=0x04)
			{
				player2[0] = (int)(player2[0])|0x04;  //Jump command
			}
			break;

		case SDL_KEYUP:
			if (event.key.keysym.sym == SDLK_CAPSLOCK)
				sdl_caps = 0;
			if (event.key.keysym.sym == Z_keysym)
				sdl_zoom_trig = 0;
			if (event.key.keysym.sym == SDLK_RIGHT || event.key.keysym.sym == SDLK_LEFT)
			{
				player[1] = player[0];  //Saving last movement
				player[0] = (int)(player[0])&12;  //Stop command
			}
			if (event.key.keysym.sym == SDLK_UP)
			{
				player[0] = (int)(player[0])&11;
			}
			if (event.key.keysym.sym == SDLK_DOWN)
			{
				player[0] = (int)(player[0])&7;
			}

			if (event.key.keysym.sym == SDLK_d || event.key.keysym.sym == SDLK_a)
			{
				player2[1] = player2[0];  //Saving last movement
				player2[0] = (int)(player2[0])&12;  //Stop command
			}
			if (event.key.keysym.sym == SDLK_w)
			{
				player2[0] = (int)(player2[0])&11;
			}
			if (event.key.keysym.sym == SDLK_s)
			{
				player2[0] = (int)(player2[0])&7;
			}
			break;
		case SDL_MOUSEBUTTONDOWN:
			if (event.button.button == SDL_BUTTON_WHEELUP)
				sdl_wheel++;
			if (event.button.button == SDL_BUTTON_WHEELDOWN)
				sdl_wheel--;
			break;
		case SDL_QUIT:
			return 1;
		}
	}
	sdl_mod = SDL_GetModState();
	return 0;
}

void set_cmode(int cm)
{
	cmode = cm;
	itc = 51;
	if (cmode==CM_BLOB)
	{
		memset(fire_r, 0, sizeof(fire_r));
		memset(fire_g, 0, sizeof(fire_g));
		memset(fire_b, 0, sizeof(fire_b));
		strcpy(itc_msg, "Blob Display");
	}
	else if (cmode==CM_HEAT)
	{
		strcpy(itc_msg, "Heat Display");
	}
	else if (cmode==CM_FANCY)
	{
		memset(fire_r, 0, sizeof(fire_r));
		memset(fire_g, 0, sizeof(fire_g));
		memset(fire_b, 0, sizeof(fire_b));
		strcpy(itc_msg, "Fancy Display");
	}
	else if (cmode==CM_FIRE)
	{
		memset(fire_r, 0, sizeof(fire_r));
		memset(fire_g, 0, sizeof(fire_g));
		memset(fire_b, 0, sizeof(fire_b));
		strcpy(itc_msg, "Fire Display");
	}
	else if (cmode==CM_PERS)
	{
		memset(fire_bg, 0, XRES*YRES*PIXELSIZE);
		strcpy(itc_msg, "Persistent Display");
	}
	else if (cmode==CM_PRESS)
	{
		strcpy(itc_msg, "Pressure Display");
	}
	else if (cmode==CM_NOTHING)
	{
		strcpy(itc_msg, "Nothing Display");
	}
	else if (cmode==CM_CRACK)
	{
		strcpy(itc_msg, "Alternate Velocity Display");
	}
	else if (cmode==CM_GRAD)
	{
		strcpy(itc_msg, "Heat Gradient Display");
	}
	else if (cmode==CM_LIFE)
	{
		if (DEBUG_MODE)
		{
			strcpy(itc_msg, "Life Display");
		}
		else
		{
			set_cmode(CM_CRACK);
		}
	}
	else
	{
		strcpy(itc_msg, "Velocity Display");
	}
}

char *download_ui(pixel *vid_buf, char *uri, int *len)
{
	int dstate = 0;
	void *http = http_async_req_start(NULL, uri, NULL, 0, 0);
	int x0=(XRES-240)/2,y0=(YRES-MENUSIZE)/2;
	int done, total, i, ret, zlen, ulen;
	char str[16], *tmp, *res;

	while (!http_async_req_status(http))
	{
		sdl_poll();

		http_async_get_length(http, &total, &done);

		clearrect(vid_buf, x0-2, y0-2, 244, 64);
		drawrect(vid_buf, x0, y0, 240, 60, 192, 192, 192, 255);
		drawtext(vid_buf, x0+8, y0+8, "Please wait", 255, 216, 32, 255);
		drawtext(vid_buf, x0+8, y0+26, "Downloading update...", 255, 255, 255, 255);

		if (total)
		{
			i = (236*done)/total;
			fillrect(vid_buf, x0+1, y0+45, i+1, 14, 255, 216, 32, 255);
			i = (100*done)/total;
			sprintf(str, "%d%%", i);
			if (i<50)
				drawtext(vid_buf, x0+120-textwidth(str)/2, y0+48, str, 192, 192, 192, 255);
			else
				drawtext(vid_buf, x0+120-textwidth(str)/2, y0+48, str, 0, 0, 0, 255);
		}
		else
			drawtext(vid_buf, x0+120-textwidth("Waiting...")/2, y0+48, "Waiting...", 255, 216, 32, 255);

		drawrect(vid_buf, x0, y0+44, 240, 16, 192, 192, 192, 255);
		sdl_blit(0, 0, (XRES+BARSIZE), YRES+MENUSIZE, vid_buf, (XRES+BARSIZE));
	}

	tmp = http_async_req_stop(http, &ret, &zlen);
	if (ret!=200)
	{
		error_ui(vid_buf, ret, http_ret_text(ret));
		if (tmp)
			free(tmp);
		return NULL;
	}
	if (!tmp)
	{
		error_ui(vid_buf, 0, "Server did not return data");
		return NULL;
	}

	if (zlen<16)
	{
		printf("ZLen is not 16!\n");
		goto corrupt;
	}
	if (tmp[0]!=0x42 || tmp[1]!=0x75 || tmp[2]!=0x54 || tmp[3]!=0x54)
	{
		printf("Tmperr %d, %d, %d, %d\n", tmp[0], tmp[1], tmp[2], tmp[3]);
		goto corrupt;
	}

	ulen  = (unsigned char)tmp[4];
	ulen |= ((unsigned char)tmp[5])<<8;
	ulen |= ((unsigned char)tmp[6])<<16;
	ulen |= ((unsigned char)tmp[7])<<24;

	res = (char *)malloc(ulen);
	if (!res)
	{
		printf("No res!\n");
		goto corrupt;
	}
	dstate = BZ2_bzBuffToBuffDecompress((char *)res, (unsigned *)&ulen, (char *)(tmp+8), zlen-8, 0, 0);
	if (dstate)
	{
		printf("Decompression failure: %d!\n", dstate);
		free(res);
		goto corrupt;
	}

	free(tmp);
	if (len)
		*len = ulen;
	return res;

corrupt:
	error_ui(vid_buf, 0, "Downloaded update is corrupted");
	free(tmp);
	return NULL;
}

int search_ui(pixel *vid_buf)
{
	int uih=0,nyu,nyd,b=1,bq,mx=0,my=0,mxq=0,myq=0,mmt=0,gi,gj,gx,gy,pos,i,mp,dp,dap,own,last_own=search_own,last_fav=search_fav,page_count=0,last_page=0,last_date=0,j,w,h,st=0,lv;
	int is_p1=0, exp_res=GRID_X*GRID_Y, tp, view_own=0;
	int thumb_drawn[GRID_X*GRID_Y];
	pixel *v_buf = (pixel *)malloc(((YRES+MENUSIZE)*(XRES+BARSIZE))*PIXELSIZE);
	float ry;
	time_t http_last_use=HTTP_TIMEOUT;
	ui_edit ed;


	void *http = NULL;
	int active = 0;
	char *last = NULL;
	int search = 0;
	int lasttime = TIMEOUT;
	char *uri;
	int status;
	char *results;
	char *tmp, ts[64];

	void *img_http[IMGCONNS];
	char *img_id[IMGCONNS];
	void *thumb, *data;
	int thlen, dlen;

	memset(v_buf, 0, ((YRES+MENUSIZE)*(XRES+BARSIZE))*PIXELSIZE);

	memset(img_http, 0, sizeof(img_http));
	memset(img_id, 0, sizeof(img_id));

	memset(search_ids, 0, sizeof(search_ids));
	memset(search_dates, 0, sizeof(search_dates));
	memset(search_names, 0, sizeof(search_names));
	memset(search_scoreup, 0, sizeof(search_scoreup));
	memset(search_scoredown, 0, sizeof(search_scoredown));
	memset(search_publish, 0, sizeof(search_publish));
	memset(search_owners, 0, sizeof(search_owners));
	memset(search_thumbs, 0, sizeof(search_thumbs));
	memset(search_thsizes, 0, sizeof(search_thsizes));

	memset(thumb_drawn, 0, sizeof(thumb_drawn));

	do_open = 0;

	while (!sdl_poll())
	{
		b = SDL_GetMouseState(&mx, &my);
		if (!b)
			break;
	}

	ed.x = 65;
	ed.y = 13;
	ed.w = XRES-200;
	ed.nx = 1;
	ed.def = "[search terms]";
	ed.focus = 1;
	ed.hide = 0;
	ed.cursor = strlen(search_expr);
	ed.multiline = 0;
	strcpy(ed.str, search_expr);

	sdl_wheel = 0;

	while (!sdl_poll())
	{
		uih = 0;
		bq = b;
		mxq = mx;
		myq = my;
		b = SDL_GetMouseState(&mx, &my);
		mx /= sdl_scale;
		my /= sdl_scale;

		if (mx!=mxq || my!=myq || sdl_wheel || b)
			mmt = 0;
		else if (mmt<TIMEOUT)
			mmt++;

		clearrect(vid_buf, -1, -1, (XRES+BARSIZE)+1, YRES+MENUSIZE+1);

		memcpy(vid_buf, v_buf, ((YRES+MENUSIZE)*(XRES+BARSIZE))*PIXELSIZE);

		drawtext(vid_buf, 11, 13, "Search:", 192, 192, 192, 255);
		if (!last || (!active && strcmp(last, ed.str)))
			drawtext(vid_buf, 51, 11, "\x8E", 192, 160, 32, 255);
		else
			drawtext(vid_buf, 51, 11, "\x8E", 32, 64, 160, 255);
		drawtext(vid_buf, 51, 11, "\x8F", 255, 255, 255, 255);
		drawrect(vid_buf, 48, 8, XRES-182, 16, 192, 192, 192, 255);

		if (!svf_login)
		{
			search_own = 0;
			drawrect(vid_buf, XRES-64+16, 8, 56, 16, 96, 96, 96, 255);
			drawtext(vid_buf, XRES-61+16, 11, "\x94", 96, 80, 16, 255);
			drawtext(vid_buf, XRES-61+16, 11, "\x93", 128, 128, 128, 255);
			drawtext(vid_buf, XRES-46+16, 13, "My Own", 128, 128, 128, 255);
		}
		else if (search_own)
		{
			fillrect(vid_buf, XRES-65+16, 7, 58, 18, 255, 255, 255, 255);
			drawtext(vid_buf, XRES-61+16, 11, "\x94", 192, 160, 64, 255);
			drawtext(vid_buf, XRES-61+16, 11, "\x93", 32, 32, 32, 255);
			drawtext(vid_buf, XRES-46+16, 13, "My Own", 0, 0, 0, 255);
		}
		else
		{
			drawrect(vid_buf, XRES-64+16, 8, 56, 16, 192, 192, 192, 255);
			drawtext(vid_buf, XRES-61+16, 11, "\x94", 192, 160, 32, 255);
			drawtext(vid_buf, XRES-61+16, 11, "\x93", 255, 255, 255, 255);
			drawtext(vid_buf, XRES-46+16, 13, "My Own", 255, 255, 255, 255);
		}

		if (search_fav)
		{
			fillrect(vid_buf, XRES-134, 7, 18, 18, 255, 255, 255, 255);
			drawtext(vid_buf, XRES-130, 11, "\xCC", 192, 160, 64, 255);
		}
		else
		{
			drawrect(vid_buf, XRES-134, 8, 16, 16, 192, 192, 192, 255);
			drawtext(vid_buf, XRES-130, 11, "\xCC", 192, 160, 32, 255);
		}

		if (search_date)
		{
			fillrect(vid_buf, XRES-130+16, 7, 62, 18, 255, 255, 255, 255);
			drawtext(vid_buf, XRES-126+16, 11, "\xA6", 32, 32, 32, 255);
			drawtext(vid_buf, XRES-111+16, 13, "By date", 0, 0, 0, 255);
		}
		else
		{
			drawrect(vid_buf, XRES-129+16, 8, 60, 16, 192, 192, 192, 255);
			drawtext(vid_buf, XRES-126+16, 11, "\xA9", 144, 48, 32, 255);
			drawtext(vid_buf, XRES-126+16, 11, "\xA8", 32, 144, 32, 255);
			drawtext(vid_buf, XRES-126+16, 11, "\xA7", 255, 255, 255, 255);
			drawtext(vid_buf, XRES-111+16, 13, "By votes", 255, 255, 255, 255);
		}

		if (search_page)
		{
			drawtext(vid_buf, 4, YRES+MENUSIZE-16, "\x96", 255, 255, 255, 255);
			drawrect(vid_buf, 1, YRES+MENUSIZE-20, 16, 16, 255, 255, 255, 255);
		}
		if (page_count > 9)
		{
			drawtext(vid_buf, XRES-15, YRES+MENUSIZE-16, "\x95", 255, 255, 255, 255);
			drawrect(vid_buf, XRES-18, YRES+MENUSIZE-20, 16, 16, 255, 255, 255, 255);
		}

		ui_edit_draw(vid_buf, &ed);

		if ((b && !bq && mx>=1 && mx<=17 && my>=YRES+MENUSIZE-20 && my<YRES+MENUSIZE-4) || sdl_wheel>0)
		{
			if (search_page)
			{
				search_page --;
				lasttime = TIMEOUT;
			}
			sdl_wheel = 0;
			uih = 1;
		}
		if ((b && !bq && mx>=XRES-18 && mx<=XRES-1 && my>=YRES+MENUSIZE-20 && my<YRES+MENUSIZE-4) || sdl_wheel<0)
		{
			if (page_count>exp_res)
			{
				lasttime = TIMEOUT;
				search_page ++;
				page_count = exp_res;
			}
			sdl_wheel = 0;
			uih = 1;
		}

		tp = -1;
		if (is_p1)
		{
			drawtext(vid_buf, (XRES-textwidth("Popular tags:"))/2, 31, "Popular tags:", 255, 192, 64, 255);
			for (gj=0; gj<((GRID_Y-GRID_P)*YRES)/(GRID_Y*14); gj++)
				for (gi=0; gi<GRID_X; gi++)
				{
					pos = gi+GRID_X*gj;
					if (pos>TAG_MAX || !tag_names[pos])
						break;
					if (tag_votes[0])
						i = 127+(128*tag_votes[pos])/tag_votes[0];
					else
						i = 192;
					w = textwidth(tag_names[pos]);
					if (w>XRES/GRID_X-5)
						w = XRES/GRID_X-5;
					gx = (XRES/GRID_X)*gi;
					gy = gj*14 + 46;
					if (mx>=gx && mx<gx+(XRES/GRID_X) && my>=gy && my<gy+14)
					{
						j = (i*5)/6;
						tp = pos;
					}
					else
						j = i;
					drawtextmax(vid_buf, gx+(XRES/GRID_X-w)/2, gy, XRES/GRID_X-5, tag_names[pos], j, j, i, 255);
				}
		}

		mp = dp = -1;
		dap = -1;
		st = 0;
		for (gj=0; gj<GRID_Y; gj++)
			for (gi=0; gi<GRID_X; gi++)
			{
				if (is_p1)
				{
					pos = gi+GRID_X*(gj-GRID_Y+GRID_P);
					if (pos<0)
						break;
				}
				else
					pos = gi+GRID_X*gj;
				if (!search_ids[pos])
					break;
				gx = ((XRES/GRID_X)*gi) + (XRES/GRID_X-XRES/GRID_S)/2;
				gy = ((((YRES-(MENUSIZE-20))+15)/GRID_Y)*gj) + ((YRES-(MENUSIZE-20))/GRID_Y-(YRES-(MENUSIZE-20))/GRID_S+10)/2 + 18;
				if (textwidth(search_names[pos]) > XRES/GRID_X-10)
				{
					tmp = malloc(strlen(search_names[pos])+4);
					strcpy(tmp, search_names[pos]);
					j = textwidthx(tmp, XRES/GRID_X-15);
					strcpy(tmp+j, "...");
					drawtext(vid_buf, gx+XRES/(GRID_S*2)-textwidth(tmp)/2, gy+YRES/GRID_S+7, tmp, 192, 192, 192, 255);
					free(tmp);
				}
				else
					drawtext(vid_buf, gx+XRES/(GRID_S*2)-textwidth(search_names[pos])/2, gy+YRES/GRID_S+7, search_names[pos], 192, 192, 192, 255);
				j = textwidth(search_owners[pos]);
				if (mx>=gx+XRES/(GRID_S*2)-j/2 && mx<=gx+XRES/(GRID_S*2)+j/2 &&
				        my>=gy+YRES/GRID_S+18 && my<=gy+YRES/GRID_S+31)
				{
					st = 1;
					drawtext(vid_buf, gx+XRES/(GRID_S*2)-j/2, gy+YRES/GRID_S+20, search_owners[pos], 128, 128, 160, 255);
				}
				else
					drawtext(vid_buf, gx+XRES/(GRID_S*2)-j/2, gy+YRES/GRID_S+20, search_owners[pos], 128, 128, 128, 255);
				if (search_thumbs[pos]&&thumb_drawn[pos]==0)
				{
					render_thumb(search_thumbs[pos], search_thsizes[pos], 1, v_buf, gx, gy, GRID_S);
					thumb_drawn[pos] = 1;
				}
				own = svf_login && (!strcmp(svf_user, search_owners[pos]) || svf_admin || svf_mod);
				if (mx>=gx-2 && mx<=gx+XRES/GRID_S+3 && my>=gy-2 && my<=gy+YRES/GRID_S+30)
					mp = pos;
				if (own)
				{
					if (mx>=gx+XRES/GRID_S-4 && mx<=gx+XRES/GRID_S+6 && my>=gy-6 && my<=gy+4)
					{
						mp = -1;
						dp = pos;
					}
					if (!search_dates[pos] && mx>=gx-6 && mx<=gx+4 && my>=gy+YRES/GRID_S-4 && my<=gy+YRES/GRID_S+6)
					{
						mp = -1;
						dap = pos;
					}
				}
				drawrect(vid_buf, gx-2+(XRES/GRID_S)+5, gy-2, 6, YRES/GRID_S+3, 128, 128, 128, 255);
				fillrect(vid_buf, gx-2+(XRES/GRID_S)+5, gy-2, 6, 1+(YRES/GRID_S+3)/2, 0, 107, 10, 255);
				fillrect(vid_buf, gx-2+(XRES/GRID_S)+5, gy-2+((YRES/GRID_S+3)/2), 6, 1+(YRES/GRID_S+3)/2, 107, 10, 0, 255);

				if (mp==pos && !st)
					drawrect(vid_buf, gx-2, gy-2, XRES/GRID_S+3, YRES/GRID_S+3, 160, 160, 192, 255);
				else
					drawrect(vid_buf, gx-2, gy-2, XRES/GRID_S+3, YRES/GRID_S+3, 128, 128, 128, 255);
				if (own && search_fav!=1)
				{
					if (dp == pos)
						drawtext(vid_buf, gx+XRES/GRID_S-4, gy-6, "\x86", 255, 48, 32, 255);
					else
						drawtext(vid_buf, gx+XRES/GRID_S-4, gy-6, "\x86", 160, 48, 32, 255);
					drawtext(vid_buf, gx+XRES/GRID_S-4, gy-6, "\x85", 255, 255, 255, 255);
				}
				if (!search_publish[pos])
				{
					drawtext(vid_buf, gx-6, gy-6, "\xCD", 255, 255, 255, 255);
					drawtext(vid_buf, gx-6, gy-6, "\xCE", 212, 151, 81, 255);
				}
				if (!search_dates[pos] && own)
				{
					fillrect(vid_buf, gx-5, gy+YRES/GRID_S-3, 7, 8, 255, 255, 255, 255);
					if (dap == pos) {
						drawtext(vid_buf, gx-6, gy+YRES/GRID_S-4, "\xA6", 200, 100, 80, 255);
					} else {
						drawtext(vid_buf, gx-6, gy+YRES/GRID_S-4, "\xA6", 160, 70, 50, 255);
					}
					//drawtext(vid_buf, gx-6, gy-6, "\xCE", 212, 151, 81, 255);
				}
				if (view_own || svf_admin || svf_mod)
				{
					sprintf(ts+1, "%d", search_votes[pos]);
					ts[0] = 0xBB;
					for (j=1; ts[j]; j++)
						ts[j] = 0xBC;
					ts[j-1] = 0xB9;
					ts[j] = 0xBA;
					ts[j+1] = 0;
					w = gx+XRES/GRID_S-2-textwidth(ts);
					h = gy+YRES/GRID_S-11;
					drawtext(vid_buf, w, h, ts, 16, 72, 16, 255);
					for (j=0; ts[j]; j++)
						ts[j] -= 14;
					drawtext(vid_buf, w, h, ts, 192, 192, 192, 255);
					sprintf(ts, "%d", search_votes[pos]);
					for (j=0; ts[j]; j++)
						ts[j] += 127;
					drawtext(vid_buf, w+3, h, ts, 255, 255, 255, 255);
				}
				if (search_scoreup[pos]>0||search_scoredown[pos]>0)
				{
					lv = (search_scoreup[pos]>search_scoredown[pos]?search_scoreup[pos]:search_scoredown[pos]);

					if (((YRES/GRID_S+3)/2)>lv)
					{
						ry = ((float)((YRES/GRID_S+3)/2)/(float)lv);
						if (lv<8)
						{
							ry =  ry/(8-lv);
						}
						nyu = search_scoreup[pos]*ry;
						nyd = search_scoredown[pos]*ry;
					}
					else
					{
						ry = ((float)lv/(float)((YRES/GRID_S+3)/2));
						nyu = search_scoreup[pos]/ry;
						nyd = search_scoredown[pos]/ry;
					}


					fillrect(vid_buf, gx-1+(XRES/GRID_S)+5, gy-1+((YRES/GRID_S+3)/2)-nyu, 4, nyu, 57, 187, 57, 255);
					fillrect(vid_buf, gx-1+(XRES/GRID_S)+5, gy-2+((YRES/GRID_S+3)/2), 4, nyd, 187, 57, 57, 255);
					//drawrect(vid_buf, gx-2+(XRES/GRID_S)+5, gy-2+((YRES/GRID_S+3)/2)-nyu, 4, nyu, 0, 107, 10, 255);
					//drawrect(vid_buf, gx-2+(XRES/GRID_S)+5, gy-2+((YRES/GRID_S+3)/2)+1, 4, nyd, 107, 10, 0, 255);
				}
			}

		if (mp!=-1 && mmt>=TIMEOUT/5 && !st)
		{
			gi = mp % GRID_X;
			gj = mp / GRID_X;
			if (is_p1)
				gj += GRID_Y-GRID_P;
			gx = ((XRES/GRID_X)*gi) + (XRES/GRID_X-XRES/GRID_S)/2;
			gy = (((YRES+15)/GRID_Y)*gj) + (YRES/GRID_Y-YRES/GRID_S+10)/2 + 18;
			i = w = textwidth(search_names[mp]);
			h = YRES/GRID_Z+30;
			if (w<XRES/GRID_Z) w=XRES/GRID_Z;
			gx += XRES/(GRID_S*2)-w/2;
			gy += YRES/(GRID_S*2)-h/2;
			if (gx<2) gx=2;
			if (gx+w>=XRES-2) gx=XRES-3-w;
			if (gy<32) gy=32;
			if (gy+h>=YRES+(MENUSIZE-2)) gy=YRES+(MENUSIZE-3)-h;
			clearrect(vid_buf, gx-2, gy-3, w+4, h);
			drawrect(vid_buf, gx-2, gy-3, w+4, h, 160, 160, 192, 255);
			if (search_thumbs[mp])
				render_thumb(search_thumbs[mp], search_thsizes[mp], 1, vid_buf, gx+(w-(XRES/GRID_Z))/2, gy, GRID_Z);
			drawtext(vid_buf, gx+(w-i)/2, gy+YRES/GRID_Z+4, search_names[mp], 192, 192, 192, 255);
			drawtext(vid_buf, gx+(w-textwidth(search_owners[mp]))/2, gy+YRES/GRID_Z+16, search_owners[mp], 128, 128, 128, 255);
		}

		sdl_blit(0, 0, (XRES+BARSIZE), YRES+MENUSIZE, vid_buf, (XRES+BARSIZE));

		ui_edit_process(mx, my, b, &ed);

		if (sdl_key==SDLK_RETURN)
		{
			if (!last || (!active && (strcmp(last, ed.str) || last_own!=search_own || last_date!=search_date || last_page!=search_page)))
				lasttime = TIMEOUT;
			else if (search_ids[0] && !search_ids[1])
			{
				bq = 0;
				b = 1;
				mp = 0;
			}
		}
		if (sdl_key==SDLK_ESCAPE)
			goto finish;

		if (b && !bq && mx>=XRES-64+16 && mx<=XRES-8+16 && my>=8 && my<=24 && svf_login)
		{
			search_own = !search_own;
			lasttime = TIMEOUT;
		}
		if (b && !bq && mx>=XRES-129+16 && mx<=XRES-65+16 && my>=8 && my<=24)
		{
			search_date = !search_date;
			lasttime = TIMEOUT;
		}
		if (b && !bq && mx>=XRES-134 && mx<=XRES-134+16 && my>=8 && my<=24)
		{
			search_fav = !search_fav;
			lasttime = TIMEOUT;
		}

		if (b && !bq && dp!=-1 && search_fav==0)
			if (confirm_ui(vid_buf, "Do you want to delete?", search_names[dp], "Delete"))
			{
				execute_delete(vid_buf, search_ids[dp]);
				lasttime = TIMEOUT;
				if (last)
				{
					free(last);
					last = NULL;
				}
			}
		if (b && !bq && dap!=-1)
		{
			sprintf(ed.str, "history:%s", search_ids[dap]);
			lasttime = TIMEOUT;
		}

		if (b && !bq && tp!=-1)
		{
			strncpy(ed.str, tag_names[tp], 255);
			lasttime = TIMEOUT;
		}

		if (b && !bq && mp!=-1 && st)
		{
			sprintf(ed.str, "user:%s", search_owners[mp]);
			lasttime = TIMEOUT;
		}

		if (do_open==1)
		{
			mp = 0;
		}

		if ((b && !bq && mp!=-1 && !st && !uih) || do_open==1)
		{
			if (open_ui(vid_buf, search_ids[mp], search_dates[mp]?search_dates[mp]:NULL)==1) {
				goto finish;
			}
		}

		if (!last)
		{
			search = 1;
		}
		else if (!active && (strcmp(last, ed.str) || last_own!=search_own || last_date!=search_date || last_page!=search_page || last_fav!=search_fav))
		{
			search = 1;
			if (strcmp(last, ed.str) || last_own!=search_own || last_fav!=search_fav || last_date!=search_date)
			{
				search_page = 0;
				page_count = 0;
			}
			free(last);
			last = NULL;
		}
		else
			search = 0;

		if (search && lasttime>=TIMEOUT)
		{
			lasttime = 0;
			last = mystrdup(ed.str);
			last_own = search_own;
			last_date = search_date;
			last_page = search_page;
			last_fav = search_fav;
			active = 1;
			// TODO: Create a better fix for this bug
			uri = malloc(strlen(last)*3+180+strlen(SERVER)+strlen(svf_user)+20); //Increase "padding" from 80 to 180 to fix the search memory corruption bug
			if (search_own || svf_admin || svf_mod)
				tmp = "&ShowVotes=true";
			else
				tmp = "";
			if (!search_own && !search_date && !*last)
			{
				if (search_page)
				{
					exp_res = GRID_X*GRID_Y;
					sprintf(uri, "http://" SERVER "/Search.api?Start=%d&Count=%d%s&Query=", (search_page-1)*GRID_X*GRID_Y+GRID_X*GRID_P, exp_res+1, tmp);
				}
				else
				{
					exp_res = GRID_X*GRID_P;
					sprintf(uri, "http://" SERVER "/Search.api?Start=%d&Count=%d&t=%d%s&Query=", 0, exp_res+1, ((GRID_Y-GRID_P)*YRES)/(GRID_Y*14)*GRID_X, tmp);
				}
			}
			else
			{
				exp_res = GRID_X*GRID_Y;
				sprintf(uri, "http://" SERVER "/Search.api?Start=%d&Count=%d%s&Query=", search_page*GRID_X*GRID_Y, exp_res+1, tmp);
			}
			strcaturl(uri, last);
			if (search_own)
			{
				strcaturl(uri, " user:");
				strcaturl(uri, svf_user);
			}
			if (search_fav)
			{
				strcaturl(uri, " cat:favs");
			}
			if (search_date)
				strcaturl(uri, " sort:date");

			http = http_async_req_start(http, uri, NULL, 0, 1);
			if (svf_login)
			{
				//http_auth_headers(http, svf_user, svf_pass);
				http_auth_headers(http, svf_user_id, NULL, svf_session_id);
			}
			http_last_use = time(NULL);
			free(uri);
		}

		if (active && http_async_req_status(http))
		{
			http_last_use = time(NULL);
			results = http_async_req_stop(http, &status, NULL);
			view_own = last_own;
			if (status == 200)
			{
				page_count = search_results(results, last_own||svf_admin||svf_mod);
				memset(thumb_drawn, 0, sizeof(thumb_drawn));
				memset(v_buf, 0, ((YRES+MENUSIZE)*(XRES+BARSIZE))*PIXELSIZE);
			}
			is_p1 = (exp_res < GRID_X*GRID_Y);
			free(results);
			active = 0;
		}

		if (http && !active && (time(NULL)>http_last_use+HTTP_TIMEOUT))
		{
			http_async_req_close(http);
			http = NULL;
		}

		for (i=0; i<IMGCONNS; i++)
		{
			if (img_http[i] && http_async_req_status(img_http[i]))
			{
				thumb = http_async_req_stop(img_http[i], &status, &thlen);
				if (status != 200)
				{
					if (thumb)
						free(thumb);
					thumb = calloc(1,4);
					thlen = 4;
				}
				thumb_cache_add(img_id[i], thumb, thlen);
				for (pos=0; pos<GRID_X*GRID_Y; pos++) {
					if (search_dates[pos]) {
						char *id_d_temp = malloc(strlen(search_ids[pos])+strlen(search_dates[pos])+1);
						strcpy(id_d_temp, search_ids[pos]);
						strappend(id_d_temp, "_");
						strappend(id_d_temp, search_dates[pos]);
						//img_id[i] = mystrdup(id_d_temp);
						if (id_d_temp && !strcmp(id_d_temp, img_id[i])) {
							break;
						}
					} else {
						if (search_ids[pos] && !strcmp(search_ids[pos], img_id[i])) {
							break;
						}
					}
				}
				if (pos<GRID_X*GRID_Y)
				{
					search_thumbs[pos] = thumb;
					search_thsizes[pos] = thlen;
				}
				else
					free(thumb);
				free(img_id[i]);
				img_id[i] = NULL;
			}
			if (!img_id[i])
			{
				for (pos=0; pos<GRID_X*GRID_Y; pos++)
					if (search_ids[pos] && !search_thumbs[pos])
					{
						for (gi=0; gi<IMGCONNS; gi++)
							if (img_id[gi] && !strcmp(search_ids[pos], img_id[gi]))
								break;
						if (gi<IMGCONNS)
							continue;
						break;
					}
				if (pos<GRID_X*GRID_Y)
				{
					if (search_dates[pos]) {
						char *id_d_temp = malloc(strlen(search_ids[pos])+strlen(search_dates[pos])+1);
						uri = malloc(strlen(search_ids[pos])*3+strlen(search_dates[pos])*3+strlen(SERVER)+71);
						strcpy(uri, "http://" SERVER "/Get.api?Op=thumb&ID=");
						strcaturl(uri, search_ids[pos]);
						strappend(uri, "&Date=");
						strcaturl(uri, search_dates[pos]);

						strcpy(id_d_temp, search_ids[pos]);
						strappend(id_d_temp, "_");
						strappend(id_d_temp, search_dates[pos]);
						img_id[i] = mystrdup(id_d_temp);
					} else {
						uri = malloc(strlen(search_ids[pos])*3+strlen(SERVER)+64);
						strcpy(uri, "http://" SERVER "/Get.api?Op=thumb&ID=");
						strcaturl(uri, search_ids[pos]);
						img_id[i] = mystrdup(search_ids[pos]);
					}

					img_http[i] = http_async_req_start(img_http[i], uri, NULL, 0, 1);
					free(uri);
				}
			}
			if (!img_id[i] && img_http[i])
			{
				http_async_req_close(img_http[i]);
				img_http[i] = NULL;
			}
		}

		if (lasttime<TIMEOUT)
			lasttime++;
	}

finish:
	if (last)
		free(last);
	if (http)
		http_async_req_close(http);
	for (i=0; i<IMGCONNS; i++)
		if (img_http[i])
			http_async_req_close(img_http[i]);

	search_results("", 0);

	strcpy(search_expr, ed.str);

	return 0;
}

int report_ui(pixel* vid_buf, char *save_id)
{
	int b=1,bq,mx,my;
	ui_edit ed;
	ed.x = 209;
	ed.y = 159;
	ed.w = (XRES+BARSIZE-400)-18;
	ed.h = (YRES+MENUSIZE-300)-36;
	ed.nx = 1;
	ed.def = "Report details";
	ed.focus = 0;
	ed.hide = 0;
	ed.multiline = 1;
	ed.cursor = 0;
	strcpy(ed.str, "");

	fillrect(vid_buf, -1, -1, XRES+BARSIZE, YRES+MENUSIZE, 0, 0, 0, 192);
	while (!sdl_poll())
	{
		b = SDL_GetMouseState(&mx, &my);
		if (!b)
			break;
	}
	while (!sdl_poll()) {
		fillrect(vid_buf, 200, 150, (XRES+BARSIZE-400), (YRES+MENUSIZE-300), 0,0,0, 255);
		drawrect(vid_buf, 200, 150, (XRES+BARSIZE-400), (YRES+MENUSIZE-300), 255, 255, 255, 255);

		drawrect(vid_buf, 205, 155, (XRES+BARSIZE-400)-10, (YRES+MENUSIZE-300)-28, 255, 255, 255, 170);

		bq = b;
		b = SDL_GetMouseState(&mx, &my);
		mx /= sdl_scale;
		my /= sdl_scale;


		drawrect(vid_buf, 200, (YRES+MENUSIZE-150)-18, 50, 18, 255, 255, 255, 255);
		drawtext(vid_buf, 213, (YRES+MENUSIZE-150)-13, "Cancel", 255, 255, 255, 255);

		drawrect(vid_buf, (XRES+BARSIZE-400)+150, (YRES+MENUSIZE-150)-18, 50, 18, 255, 255, 255, 255);
		drawtext(vid_buf, (XRES+BARSIZE-400)+163, (YRES+MENUSIZE-150)-13, "Report", 255, 255, 255, 255);
		if (mx>(XRES+BARSIZE-400)+150 && my>(YRES+MENUSIZE-150)-18 && mx<(XRES+BARSIZE-400)+200 && my<(YRES+MENUSIZE-150)) {
			fillrect(vid_buf, (XRES+BARSIZE-400)+150, (YRES+MENUSIZE-150)-18, 50, 18, 255, 255, 255, 40);
			if (b) {
				if (execute_report(vid_buf, save_id, ed.str)) {
					info_ui(vid_buf, "Success", "This save has been reported");
					return 1;
				} else {
					return 0;
				}
			}
		}
		if (mx>200 && my>(YRES+MENUSIZE-150)-18 && mx<250 && my<(YRES+MENUSIZE-150)) {
			fillrect(vid_buf, 200, (YRES+MENUSIZE-150)-18, 50, 18, 255, 255, 255, 40);
			if (b)
				return 0;
		}
		ui_edit_draw(vid_buf, &ed);
		sdl_blit(0, 0, (XRES+BARSIZE), YRES+MENUSIZE, vid_buf, (XRES+BARSIZE));
		ui_edit_process(mx, my, b, &ed);
	}
	return 0;
}

int open_ui(pixel *vid_buf, char *save_id, char *save_date)
{
	int b=1,bq,mx,my,ca=0,thumb_w,thumb_h,active=0,active_2=0,cc=0,ccy=0,cix=0,hasdrawninfo=0,hasdrawnthumb=0,authoritah=0,myown=0,queue_open=0,data_size=0,retval=0,bc=255,openable=1;
	int nyd,nyu,ry,lv;
	float ryf;

	char *uri, *uri_2, *o_uri;
	void *data, *info_data;
	save_info *info = malloc(sizeof(save_info));
	void *http = NULL, *http_2 = NULL;
	int lasttime = TIMEOUT;
	int status, status_2, info_ready = 0, data_ready = 0;
	time_t http_last_use = HTTP_TIMEOUT,  http_last_use_2 = HTTP_TIMEOUT;
	pixel *save_pic;// = malloc((XRES/2)*(YRES/2));
	ui_edit ed;

	pixel *old_vid=(pixel *)calloc((XRES+BARSIZE)*(YRES+MENUSIZE), PIXELSIZE);
	fillrect(vid_buf, -1, -1, XRES+BARSIZE, YRES+MENUSIZE, 0, 0, 0, 192);

	fillrect(vid_buf, 50, 50, XRES+BARSIZE-100, YRES+MENUSIZE-100, 0, 0, 0, 255);
	drawrect(vid_buf, 50, 50, XRES+BARSIZE-100, YRES+MENUSIZE-100, 255, 255, 255, 255);
	drawrect(vid_buf, 50, 50, (XRES/2)+1, (YRES/2)+1, 255, 255, 255, 155);
	drawrect(vid_buf, 50+(XRES/2)+1, 50, XRES+BARSIZE-100-((XRES/2)+1), YRES+MENUSIZE-100, 155, 155, 155, 255);
	drawtext(vid_buf, 50+(XRES/4)-textwidth("Loading...")/2, 50+(YRES/4), "Loading...", 255, 255, 255, 128);

	ed.x = 57+(XRES/2)+1;
	ed.y = YRES+MENUSIZE-118;
	ed.w = XRES+BARSIZE-114-((XRES/2)+1);
	ed.h = 48;
	ed.nx = 1;
	ed.def = "Add comment";
	ed.focus = 1;
	ed.hide = 0;
	ed.multiline = 1;
	ed.cursor = 0;
	strcpy(ed.str, "");

	memcpy(old_vid, vid_buf, ((XRES+BARSIZE)*(YRES+MENUSIZE))*PIXELSIZE);

	while (!sdl_poll())
	{
		b = SDL_GetMouseState(&mx, &my);
		if (!b)
			break;
	}

	//Begin Async loading of data
	if (save_date) {
		// We're loading an historical save
		uri = malloc(strlen(save_id)*3+strlen(save_date)*3+strlen(SERVER)+71);
		strcpy(uri, "http://" SERVER "/Get.api?Op=save&ID=");
		strcaturl(uri, save_id);
		strappend(uri, "&Date=");
		strcaturl(uri, save_date);

		uri_2 = malloc(strlen(save_id)*3+strlen(save_date)*3+strlen(SERVER)+71);
		strcpy(uri_2, "http://" SERVER "/Info.api?ID=");
		strcaturl(uri_2, save_id);
		strappend(uri_2, "&Date=");
		strcaturl(uri_2, save_date);
	} else {
		//We're loading a normal save
		uri = malloc(strlen(save_id)*3+strlen(SERVER)+64);
		strcpy(uri, "http://" SERVER "/Get.api?Op=save&ID=");
		strcaturl(uri, save_id);

		uri_2 = malloc(strlen(save_id)*3+strlen(SERVER)+64);
		strcpy(uri_2, "http://" SERVER "/Info.api?ID=");
		strcaturl(uri_2, save_id);
	}
	http = http_async_req_start(http, uri, NULL, 0, 1);
	http_2 = http_async_req_start(http_2, uri_2, NULL, 0, 1);
	if (svf_login)
	{
		//http_auth_headers(http, svf_user, svf_pass);
		//http_auth_headers(http_2, svf_user, svf_pass);
		http_auth_headers(http, svf_user_id, NULL, svf_session_id);
		http_auth_headers(http_2, svf_user_id, NULL, svf_session_id);
	}
	http_last_use = time(NULL);
	http_last_use_2 = time(NULL);
	free(uri);
	free(uri_2);
	active = 1;
	active_2 = 1;
	while (!sdl_poll())
	{
		bq = b;
		b = SDL_GetMouseState(&mx, &my);
		mx /= sdl_scale;
		my /= sdl_scale;

		if (active && http_async_req_status(http))
		{
			int imgh, imgw, nimgh, nimgw;
			http_last_use = time(NULL);
			data = http_async_req_stop(http, &status, &data_size);
			if (status == 200)
			{
				pixel *full_save = prerender_save(data, data_size, &imgw, &imgh);
				if (full_save!=NULL) {
					save_pic = rescale_img(full_save, imgw, imgh, &thumb_w, &thumb_h, 2);
					data_ready = 1;
					free(full_save);
				} else {
					error_ui(vid_buf, 0, "Save may be from a newer version");
					break;
				}
			}
			active = 0;
			free(http);
			http = NULL;
		}
		if (active_2 && http_async_req_status(http_2))
		{
			http_last_use_2 = time(NULL);
			info_data = http_async_req_stop(http_2, &status_2, NULL);
			if (status_2 == 200)
			{
				info_ready = info_parse(info_data, info);
				if (info_ready==-1) {
					error_ui(vid_buf, 0, "Not found");
					break;
				}
			}
			free(info_data);
			active_2 = 0;
			free(http_2);
			http_2 = NULL;
		}

		if (data_ready && !hasdrawnthumb) {
			draw_image(vid_buf, save_pic, 51, 51, thumb_w, thumb_h, 255);
			hasdrawnthumb = 1;
			memcpy(old_vid, vid_buf, ((XRES+BARSIZE)*(YRES+MENUSIZE))*PIXELSIZE);
		}
		if (info_ready && !hasdrawninfo) {
			//Render all the save information
			cix = drawtext(vid_buf, 60, (YRES/2)+60, info->name, 255, 255, 255, 255);
			cix = drawtext(vid_buf, 60, (YRES/2)+72, "Author:", 255, 255, 255, 155);
			cix = drawtext(vid_buf, cix+4, (YRES/2)+72, info->author, 255, 255, 255, 255);
			cix = drawtext(vid_buf, cix+4, (YRES/2)+72, "Date:", 255, 255, 255, 155);
			cix = drawtext(vid_buf, cix+4, (YRES/2)+72, info->date, 255, 255, 255, 255);
			drawtextwrap(vid_buf, 62, (YRES/2)+86, (XRES/2)-24, info->description, 255, 255, 255, 200);

			//Draw the score bars
			if (info->voteup>0||info->votedown>0)
			{
				lv = (info->voteup>info->votedown)?info->voteup:info->votedown;
				lv = (lv>10)?lv:10;

				if (50>lv)
				{
					ryf = 50.0f/((float)lv);
					//if(lv<8)
					//{
					//	ry =  ry/(8-lv);
					//}
					nyu = info->voteup*ryf;
					nyd = info->votedown*ryf;
				}
				else
				{
					ryf = ((float)lv)/50.0f;
					nyu = info->voteup/ryf;
					nyd = info->votedown/ryf;
				}
				nyu = nyu>50?50:nyu;
				nyd = nyd>50?50:nyd;

				fillrect(vid_buf, 48+(XRES/2)-51, (YRES/2)+53, 52, 6, 0, 107, 10, 255);
				fillrect(vid_buf, 48+(XRES/2)-51, (YRES/2)+59, 52, 6, 107, 10, 0, 255);
				drawrect(vid_buf, 48+(XRES/2)-51, (YRES/2)+53, 52, 6, 128, 128, 128, 255);
				drawrect(vid_buf, 48+(XRES/2)-51, (YRES/2)+59, 52, 6, 128, 128, 128, 255);

				fillrect(vid_buf, 48+(XRES/2)-nyu, (YRES/2)+54, nyu, 4, 57, 187, 57, 255);
				fillrect(vid_buf, 48+(XRES/2)-nyd, (YRES/2)+60, nyd, 4, 187, 57, 57, 255);
			}

			ccy = 0;
			for (cc=0; cc<info->comment_count; cc++) {
				if ((ccy + 72 + ((textwidth(info->comments[cc])/(XRES+BARSIZE-100-((XRES/2)+1)-20)))*12)<(YRES+MENUSIZE-50)) {
					drawtext(vid_buf, 60+(XRES/2)+1, ccy+60, info->commentauthors[cc], 255, 255, 255, 255);
					ccy += 12;
					ccy += drawtextwrap(vid_buf, 60+(XRES/2)+1, ccy+60, XRES+BARSIZE-100-((XRES/2)+1)-20, info->comments[cc], 255, 255, 255, 185);
					ccy += 10;
					if (ccy+52<YRES+MENUSIZE-50) { //Try not to draw off the screen.
						draw_line(vid_buf, 50+(XRES/2)+2, ccy+52, XRES+BARSIZE-50, ccy+52, 100, 100, 100, XRES+BARSIZE);
					}
				}
			}
			hasdrawninfo = 1;
			myown = svf_login && !strcmp(info->author, svf_user);
			authoritah = svf_login && (!strcmp(info->author, svf_user) || svf_admin || svf_mod);
			memcpy(old_vid, vid_buf, ((XRES+BARSIZE)*(YRES+MENUSIZE))*PIXELSIZE);
		}
		if (info_ready && svf_login) {
			//Render the comment box.
			fillrect(vid_buf, 50+(XRES/2)+1, YRES+MENUSIZE-125, XRES+BARSIZE-100-((XRES/2)+1), 75, 0, 0, 0, 255);
			drawrect(vid_buf, 50+(XRES/2)+1, YRES+MENUSIZE-125, XRES+BARSIZE-100-((XRES/2)+1), 75, 200, 200, 200, 255);

			drawrect(vid_buf, 54+(XRES/2)+1, YRES+MENUSIZE-121, XRES+BARSIZE-108-((XRES/2)+1), 48, 255, 255, 255, 200);

			ui_edit_draw(vid_buf, &ed);

			drawrect(vid_buf, XRES+BARSIZE-100, YRES+MENUSIZE-68, 50, 18, 255, 255, 255, 255);
			drawtext(vid_buf, XRES+BARSIZE-90, YRES+MENUSIZE-63, "Submit", 255, 255, 255, 255);
		}

		//Open Button
		bc = openable?255:150;
		drawrect(vid_buf, 50, YRES+MENUSIZE-68, 50, 18, 255, 255, 255, bc);
		drawtext(vid_buf, 73, YRES+MENUSIZE-63, "Open", 255, 255, 255, bc);
		drawtext(vid_buf, 58, YRES+MENUSIZE-64, "\x81", 255, 255, 255, bc);
		//Fav Button
		bc = svf_login?255:150;
		drawrect(vid_buf, 100, YRES+MENUSIZE-68, 50, 18, 255, 255, 255, bc);
		drawtext(vid_buf, 122, YRES+MENUSIZE-63, "Fav.", 255, 255, 255, bc);
		drawtext(vid_buf, 107, YRES+MENUSIZE-64, "\xCC", 255, 255, 255, bc);
		//Report Button
		bc = (svf_login && info_ready)?255:150;
		drawrect(vid_buf, 150, YRES+MENUSIZE-68, 50, 18, 255, 255, 255, bc);
		drawtext(vid_buf, 168, YRES+MENUSIZE-63, "Report", 255, 255, 255, bc);
		drawtext(vid_buf, 158, YRES+MENUSIZE-63, "!", 255, 255, 255, bc);
		//Delete Button
		bc = authoritah?255:150;
		drawrect(vid_buf, 200, YRES+MENUSIZE-68, 50, 18, 255, 255, 255, bc);
		drawtext(vid_buf, 218, YRES+MENUSIZE-63, "Delete", 255, 255, 255, bc);
		drawtext(vid_buf, 206, YRES+MENUSIZE-64, "\xAA", 255, 255, 255, bc);
		//Open in browser button
		bc = 255;
		drawrect(vid_buf, 250, YRES+MENUSIZE-68, 107, 18, 255, 255, 255, bc);
		drawtext(vid_buf, 273, YRES+MENUSIZE-63, "Open in Browser", 255, 255, 255, bc);
		drawtext(vid_buf, 258, YRES+MENUSIZE-64, "\x81", 255, 255, 255, bc);

		//Open Button
		if (sdl_key==SDLK_RETURN && openable) {
			queue_open = 1;
		}
		if (mx > 50 && mx < 50+50 && my > YRES+MENUSIZE-68 && my < YRES+MENUSIZE-50 && openable && !queue_open) {
			fillrect(vid_buf, 50, YRES+MENUSIZE-68, 50, 18, 255, 255, 255, 40);
			if (b && !bq) {
				//Button Clicked
				queue_open = 1;
			}
		}
		//Fav Button
		if (mx > 100 && mx < 100+50 && my > YRES+MENUSIZE-68 && my < YRES+MENUSIZE-50 && svf_login && !queue_open) {
			fillrect(vid_buf, 100, YRES+MENUSIZE-68, 50, 18, 255, 255, 255, 40);
			if (b && !bq) {
				//Button Clicked
				fillrect(vid_buf, -1, -1, XRES+BARSIZE, YRES+MENUSIZE, 0, 0, 0, 192);
				info_box(vid_buf, "Adding to favourites...");
				execute_fav(vid_buf, save_id);
			}
		}
		//Report Button
		if (mx > 150 && mx < 150+50 && my > YRES+MENUSIZE-68 && my < YRES+MENUSIZE-50 && svf_login && info_ready && !queue_open) {
			fillrect(vid_buf, 150, YRES+MENUSIZE-68, 50, 18, 255, 255, 255, 40);
			if (b && !bq) {
				//Button Clicked
				if (report_ui(vid_buf, save_id)) {
					retval = 0;
					break;
				}
			}
		}
		//Delete Button
		if (mx > 200 && mx < 200+50 && my > YRES+MENUSIZE-68 && my < YRES+MENUSIZE-50 && (authoritah || myown) && !queue_open) {
			fillrect(vid_buf, 200, YRES+MENUSIZE-68, 50, 18, 255, 255, 255, 40);
			if (b && !bq) {
				//Button Clicked
				if (myown || !info->publish) {
					if (confirm_ui(vid_buf, "Are you sure you wish to delete this?", "You will not be able recover it.", "Delete")) {
						fillrect(vid_buf, -1, -1, XRES+BARSIZE, YRES+MENUSIZE, 0, 0, 0, 192);
						info_box(vid_buf, "Deleting...");
						if (execute_delete(vid_buf, save_id)) {
							retval = 0;
							break;
						}
					}
				} else {
					if (confirm_ui(vid_buf, "Are you sure?", "This save will be removed from the search index.", "Remove")) {
						fillrect(vid_buf, -1, -1, XRES+BARSIZE, YRES+MENUSIZE, 0, 0, 0, 192);
						info_box(vid_buf, "Removing...");
						if (execute_delete(vid_buf, save_id)) {
							retval = 0;
							break;
						}
					}
				}
			}
		}
		//Open in browser button
		if (mx > 250 && mx < 250+107 && my > YRES+MENUSIZE-68 && my < YRES+MENUSIZE-50  && !queue_open) {
			fillrect(vid_buf, 250, YRES+MENUSIZE-68, 107, 18, 255, 255, 255, 40);
			if (b && !bq) {
				//Button Clicked
				//TODO: Open link
				o_uri = malloc(7+strlen(SERVER)+41+strlen(save_id)*3);
				strcpy(o_uri, "http://" SERVER "/Browse/View.html?ID=");
				strcaturl(o_uri, save_id);
				open_link(o_uri);
				free(o_uri);
			}
		}
		//Submit Button
		if (mx > XRES+BARSIZE-100 && mx < XRES+BARSIZE-100+50 && my > YRES+MENUSIZE-68 && my < YRES+MENUSIZE-50 && svf_login && info_ready && !queue_open) {
			fillrect(vid_buf, XRES+BARSIZE-100, YRES+MENUSIZE-68, 50, 18, 255, 255, 255, 40);
			if (b && !bq) {
				//Button Clicked
				fillrect(vid_buf, -1, -1, XRES+BARSIZE, YRES+MENUSIZE, 0, 0, 0, 192);
				info_box(vid_buf, "Submitting Comment...");
				execute_submit(vid_buf, save_id, ed.str);
				ed.str[0] = 0;
			}
		}
		if (!(mx>50 && my>50 && mx<XRES+BARSIZE-50 && my<YRES+MENUSIZE-50) && b && !queue_open) {
			retval = 0;
			break;
		}

		if (queue_open) {
			if (info_ready && data_ready) {
				// Do Open!
				status = parse_save(data, data_size, 1, 0, 0);
				if (!status) {
					//if(svf_last)
					//free(svf_last);
					svf_last = data;
					svf_lsize = data_size;

					svf_open = 1;
					svf_own = svf_login && !strcmp(info->author, svf_user);
					svf_publish = info->publish && svf_login && !strcmp(info->author, svf_user);

					strcpy(svf_id, save_id);
					strcpy(svf_name, info->name);
					strcpy(svf_description, info->description);
					if (info->tags)
					{
						strncpy(svf_tags, info->tags, 255);
						svf_tags[255] = 0;
					} else {
						svf_tags[0] = 0;
					}
					svf_myvote = info->myvote;
					retval = 1;
					break;
				} else {
					queue_open = 0;

					svf_open = 0;
					svf_publish = 0;
					svf_own = 0;
					svf_myvote = 0;
					svf_id[0] = 0;
					svf_name[0] = 0;
					svf_description[0] = 0;
					svf_tags[0] = 0;
					if (svf_last)
						free(svf_last);
					svf_last = NULL;
					error_ui(vid_buf, 0, "An Error Occurred");
				}
			} else {
				fillrect(vid_buf, -1, -1, XRES+BARSIZE, YRES+MENUSIZE, 0, 0, 0, 190);
				drawtext(vid_buf, 50+(XRES/4)-textwidth("Loading...")/2, 50+(YRES/4), "Loading...", 255, 255, 255, 128);
			}
		}
		if (!info_ready || !data_ready) {
			info_box(vid_buf, "Loading");
		}
		sdl_blit(0, 0, (XRES+BARSIZE), YRES+MENUSIZE, vid_buf, (XRES+BARSIZE));
		memcpy(vid_buf, old_vid, ((XRES+BARSIZE)*(YRES+MENUSIZE))*PIXELSIZE);
		if (info_ready && svf_login) {
			ui_edit_process(mx, my, b, &ed);
		}

		if (sdl_key==SDLK_ESCAPE) {
			retval = 0;
			break;
		}

		if (lasttime<TIMEOUT)
			lasttime++;
	}
	//Prevent those mouse clicks being passed down.
	while (!sdl_poll())
	{
		b = SDL_GetMouseState(&mx, &my);
		if (!b)
			break;
	}
	//Close open connections
	if (http)
		http_async_req_close(http);
	if (http_2)
		http_async_req_close(http_2);
	return retval;
}

int info_parse(char *info_data, save_info *info)
{
	int i,j;
	char *p,*q,*r,*s,*vu,*vd,*pu,*sd;

	memset(info, 0, sizeof(save_info));

	if (!info_data || !*info_data)
		return 0;

	i = 0;
	j = 0;
	s = NULL;
	do_open = 0;
	while (1)
	{
		if (!*info_data)
			break;
		p = strchr(info_data, '\n');
		if (!p)
			p = info_data + strlen(info_data);
		else
			*(p++) = 0;

		if (!strncmp(info_data, "TITLE ", 6))
		{
			info->title = mystrdup(info_data+6);
			j++;
		}
		else if (!strncmp(info_data, "NAME ", 5))
		{
			info->name = mystrdup(info_data+5);
			j++;
		}
		else if (!strncmp(info_data, "AUTHOR ", 7))
		{
			info->author = mystrdup(info_data+7);
			j++;
		}
		else if (!strncmp(info_data, "DATE ", 5))
		{
			info->date = mystrdup(info_data+5);
			j++;
		}
		else if (!strncmp(info_data, "DESCRIPTION ", 12))
		{
			info->description = mystrdup(info_data+12);
			j++;
		}
		else if (!strncmp(info_data, "VOTEUP ", 7))
		{
			info->voteup = atoi(info_data+7);
			j++;
		}
		else if (!strncmp(info_data, "VOTEDOWN ", 9))
		{
			info->votedown = atoi(info_data+9);
			j++;
		}
		else if (!strncmp(info_data, "VOTE ", 5))
		{
			info->vote = atoi(info_data+5);
			j++;
		}
		else if (!strncmp(info_data, "MYVOTE ", 7))
		{
			info->myvote = atoi(info_data+7);
			j++;
		}
		else if (!strncmp(info_data, "MYFAV ", 6))
		{
			info->myfav = atoi(info_data+6);
			j++;
		}
		else if (!strncmp(info_data, "PUBLISH ", 8))
		{
			info->publish = atoi(info_data+8);
			j++;
		}
		else if (!strncmp(info_data, "TAGS ", 5))
		{
			info->tags = mystrdup(info_data+5);
			j++;
		}
		else if (!strncmp(info_data, "COMMENT ", 8))
		{
			if (info->comment_count>=6) {
				info_data = p;
				continue;
			} else {
				q = strchr(info_data+8, ' ');
				*(q++) = 0;
				info->commentauthors[info->comment_count] = mystrdup(info_data+8);
				info->comments[info->comment_count] = mystrdup(q);
				info->comment_count++;
			}
			j++;
		}
		info_data = p;
	}
	if (j>=8) {
		return 1;
	} else {
		return -1;
	}
}

int search_results(char *str, int votes)
{
	int i,j;
	char *p,*q,*r,*s,*vu,*vd,*pu,*sd;

	for (i=0; i<GRID_X*GRID_Y; i++)
	{
		if (search_ids[i])
		{
			free(search_ids[i]);
			search_ids[i] = NULL;
		}
		if (search_names[i])
		{
			free(search_names[i]);
			search_names[i] = NULL;
		}
		if (search_dates[i])
		{
			free(search_dates[i]);
			search_dates[i] = NULL;
		}
		if (search_owners[i])
		{
			free(search_owners[i]);
			search_owners[i] = NULL;
		}
		if (search_thumbs[i])
		{
			free(search_thumbs[i]);
			search_thumbs[i] = NULL;
			search_thsizes[i] = 0;
		}
	}
	for (j=0; j<TAG_MAX; j++)
		if (tag_names[j])
		{
			free(tag_names[j]);
			tag_names[j] = NULL;
		}

	if (!str || !*str)
		return 0;

	i = 0;
	j = 0;
	s = NULL;
	do_open = 0;
	while (1)
	{
		if (!*str)
			break;
		p = strchr(str, '\n');
		if (!p)
			p = str + strlen(str);
		else
			*(p++) = 0;
		if (!strncmp(str, "OPEN ", 5))
		{
			do_open = 1;
			if (i>=GRID_X*GRID_Y)
				break;
			if (votes)
			{
				pu = strchr(str+5, ' ');
				if (!pu)
					return i;
				*(pu++) = 0;
				s = strchr(pu, ' ');
				if (!s)
					return i;
				*(s++) = 0;
				vu = strchr(s, ' ');
				if (!vu)
					return i;
				*(vu++) = 0;
				vd = strchr(vu, ' ');
				if (!vd)
					return i;
				*(vd++) = 0;
				q = strchr(vd, ' ');
			}
			else
			{
				pu = strchr(str+5, ' ');
				if (!pu)
					return i;
				*(pu++) = 0;
				vu = strchr(pu, ' ');
				if (!vu)
					return i;
				*(vu++) = 0;
				vd = strchr(vu, ' ');
				if (!vd)
					return i;
				*(vd++) = 0;
				q = strchr(vd, ' ');
			}
			if (!q)
				return i;
			*(q++) = 0;
			r = strchr(q, ' ');
			if (!r)
				return i;
			*(r++) = 0;
			search_ids[i] = mystrdup(str+5);

			search_publish[i] = atoi(pu);
			search_scoreup[i] = atoi(vu);
			search_scoredown[i] = atoi(vd);

			search_owners[i] = mystrdup(q);
			search_names[i] = mystrdup(r);

			if (s)
				search_votes[i] = atoi(s);
			thumb_cache_find(str+5, search_thumbs+i, search_thsizes+i);
			i++;
		}
		else if (!strncmp(str, "HISTORY ", 8))
		{
			if (i>=GRID_X*GRID_Y)
				break;
			if (votes)
			{
				sd = strchr(str+8, ' ');
				if (!sd)
					return i;
				*(sd++) = 0;
				pu = strchr(sd, ' ');
				if (!pu)
					return i;
				*(pu++) = 0;
				s = strchr(pu, ' ');
				if (!s)
					return i;
				*(s++) = 0;
				vu = strchr(s, ' ');
				if (!vu)
					return i;
				*(vu++) = 0;
				vd = strchr(vu, ' ');
				if (!vd)
					return i;
				*(vd++) = 0;
				q = strchr(vd, ' ');
			}
			else
			{
				sd = strchr(str+8, ' ');
				if (!sd)
					return i;
				*(sd++) = 0;
				pu = strchr(sd, ' ');
				if (!pu)
					return i;
				*(pu++) = 0;
				vu = strchr(pu, ' ');
				if (!vu)
					return i;
				*(vu++) = 0;
				vd = strchr(vu, ' ');
				if (!vd)
					return i;
				*(vd++) = 0;
				q = strchr(vd, ' ');
			}
			if (!q)
				return i;
			*(q++) = 0;
			r = strchr(q, ' ');
			if (!r)
				return i;
			*(r++) = 0;
			search_ids[i] = mystrdup(str+8);

			search_dates[i] = mystrdup(sd);

			search_publish[i] = atoi(pu);
			search_scoreup[i] = atoi(vu);
			search_scoredown[i] = atoi(vd);

			search_owners[i] = mystrdup(q);
			search_names[i] = mystrdup(r);

			if (s)
				search_votes[i] = atoi(s);
			thumb_cache_find(str+8, search_thumbs+i, search_thsizes+i);
			i++;
		}
		else if (!strncmp(str, "TAG ", 4))
		{
			if (j >= TAG_MAX)
			{
				str = p;
				continue;
			}
			q = strchr(str+4, ' ');
			if (!q)
			{
				str = p;
				continue;
			}
			*(q++) = 0;
			tag_names[j] = mystrdup(str+4);
			tag_votes[j] = atoi(q);
			j++;
		}
		else
		{
			if (i>=GRID_X*GRID_Y)
				break;
			if (votes)
			{
				pu = strchr(str, ' ');
				if (!pu)
					return i;
				*(pu++) = 0;
				s = strchr(pu, ' ');
				if (!s)
					return i;
				*(s++) = 0;
				vu = strchr(s, ' ');
				if (!vu)
					return i;
				*(vu++) = 0;
				vd = strchr(vu, ' ');
				if (!vd)
					return i;
				*(vd++) = 0;
				q = strchr(vd, ' ');
			}
			else
			{
				pu = strchr(str, ' ');
				if (!pu)
					return i;
				*(pu++) = 0;
				vu = strchr(pu, ' ');
				if (!vu)
					return i;
				*(vu++) = 0;
				vd = strchr(vu, ' ');
				if (!vd)
					return i;
				*(vd++) = 0;
				q = strchr(vd, ' ');
			}
			if (!q)
				return i;
			*(q++) = 0;
			r = strchr(q, ' ');
			if (!r)
				return i;
			*(r++) = 0;
			search_ids[i] = mystrdup(str);

			search_publish[i] = atoi(pu);
			search_scoreup[i] = atoi(vu);
			search_scoredown[i] = atoi(vd);

			search_owners[i] = mystrdup(q);
			search_names[i] = mystrdup(r);

			if (s)
				search_votes[i] = atoi(s);
			thumb_cache_find(str, search_thumbs+i, search_thsizes+i);
			i++;
		}
		str = p;
	}
	if (*str)
		i++;
	return i;
}

int execute_tagop(pixel *vid_buf, char *op, char *tag)
{
	int status;
	char *result;

	char *names[] = {"ID", "Tag", NULL};
	char *parts[2];

	char *uri = malloc(strlen(SERVER)+strlen(op)+36);
	sprintf(uri, "http://" SERVER "/Tag.api?Op=%s", op);

	parts[0] = svf_id;
	parts[1] = tag;

	result = http_multipart_post(
	             uri,
	             names, parts, NULL,
	             svf_user_id, /*svf_pass*/NULL, svf_session_id,
	             &status, NULL);

	free(uri);

	if (status!=200)
	{
		error_ui(vid_buf, status, http_ret_text(status));
		if (result)
			free(result);
		return 1;
	}
	if (result && strncmp(result, "OK", 2))
	{
		error_ui(vid_buf, 0, result);
		free(result);
		return 1;
	}

	if (result[2])
	{
		strncpy(svf_tags, result+3, 255);
		svf_id[15] = 0;
	}

	if (result)
		free(result);

	return 0;
}

void execute_save(pixel *vid_buf)
{
	int status;
	char *result;

	char *names[] = {"Name","Description", "Data:save.bin", "Thumb:thumb.bin", "Publish", "ID", NULL};
	char *parts[6];
	int plens[6];

	parts[0] = svf_name;
	plens[0] = strlen(svf_name);
	parts[1] = svf_description;
	plens[1] = strlen(svf_description);
	parts[2] = build_save(plens+2, 0, 0, XRES, YRES);
	parts[3] = build_thumb(plens+3, 1);
	parts[4] = (svf_publish==1)?"Public":"Private";
	plens[4] = strlen((svf_publish==1)?"Public":"Private");

	if (svf_id[0])
	{
		parts[5] = svf_id;
		plens[5] = strlen(svf_id);
	}
	else
		names[5] = NULL;

	result = http_multipart_post(
	             "http://" SERVER "/Save.api",
	             names, parts, plens,
	             svf_user_id, /*svf_pass*/NULL, svf_session_id,
	             &status, NULL);

	if (svf_last)
		free(svf_last);
	svf_last = parts[2];
	svf_lsize = plens[2];

	free(parts[3]);

	if (status!=200)
	{
		error_ui(vid_buf, status, http_ret_text(status));
		if (result)
			free(result);
		return;
	}
	if (result && strncmp(result, "OK", 2))
	{
		error_ui(vid_buf, 0, result);
		free(result);
		return;
	}

	if (result[2])
	{
		strncpy(svf_id, result+3, 15);
		svf_id[15] = 0;
	}

	if (!svf_id[0])
	{
		error_ui(vid_buf, 0, "No ID supplied by server");
		free(result);
		return;
	}

	thumb_cache_inval(svf_id);

	svf_own = 1;
	if (result)
		free(result);
}

int execute_delete(pixel *vid_buf, char *id)
{
	int status;
	char *result;

	char *names[] = {"ID", NULL};
	char *parts[1];

	parts[0] = id;

	result = http_multipart_post(
	             "http://" SERVER "/Delete.api",
	             names, parts, NULL,
	             svf_user_id, /*svf_pass*/NULL, svf_session_id,
	             &status, NULL);

	if (status!=200)
	{
		error_ui(vid_buf, status, http_ret_text(status));
		if (result)
			free(result);
		return 0;
	}
	if (result && strncmp(result, "OK", 2))
	{
		error_ui(vid_buf, 0, result);
		free(result);
		return 0;
	}

	if (result)
		free(result);
	return 1;
}

void execute_submit(pixel *vid_buf, char *id, char *message)
{
	int status;
	char *result;

	char *names[] = {"ID", "Message", NULL};
	char *parts[2];

	parts[0] = id;
	parts[1] = message;

	result = http_multipart_post(
	             "http://" SERVER "/Comment.api",
	             names, parts, NULL,
	             svf_user_id, /*svf_pass*/NULL, svf_session_id,
	             &status, NULL);

	if (status!=200)
	{
		error_ui(vid_buf, status, http_ret_text(status));
		if (result)
			free(result);
		return;
	}
	if (result && strncmp(result, "OK", 2))
	{
		error_ui(vid_buf, 0, result);
		free(result);
		return;
	}

	if (result)
		free(result);
}

int execute_report(pixel *vid_buf, char *id, char *reason)
{
	int status;
	char *result;

	char *names[] = {"ID", "Reason", NULL};
	char *parts[2];

	parts[0] = id;
	parts[1] = reason;

	result = http_multipart_post(
	             "http://" SERVER "/Report.api",
	             names, parts, NULL,
	             svf_user_id, /*svf_pass*/NULL, svf_session_id,
	             &status, NULL);

	if (status!=200)
	{
		error_ui(vid_buf, status, http_ret_text(status));
		if (result)
			free(result);
		return 0;
	}
	if (result && strncmp(result, "OK", 2))
	{
		error_ui(vid_buf, 0, result);
		free(result);
		return 0;
	}

	if (result)
		free(result);
	return 1;
}

void execute_fav(pixel *vid_buf, char *id)
{
	int status;
	char *result;

	char *names[] = {"ID", NULL};
	char *parts[1];

	parts[0] = id;

	result = http_multipart_post(
	             "http://" SERVER "/Favourite.api",
	             names, parts, NULL,
	             svf_user_id, /*svf_pass*/NULL, svf_session_id,
	             &status, NULL);

	if (status!=200)
	{
		error_ui(vid_buf, status, http_ret_text(status));
		if (result)
			free(result);
		return;
	}
	if (result && strncmp(result, "OK", 2))
	{
		error_ui(vid_buf, 0, result);
		free(result);
		return;
	}

	if (result)
		free(result);
}

int execute_vote(pixel *vid_buf, char *id, char *action)
{
	int status;
	char *result;

	char *names[] = {"ID", "Action", NULL};
	char *parts[2];

	parts[0] = id;
	parts[1] = action;

	result = http_multipart_post(
	             "http://" SERVER "/Vote.api",
	             names, parts, NULL,
	             svf_user_id, /*svf_pass*/NULL, svf_session_id,
	             &status, NULL);

	if (status!=200)
	{
		error_ui(vid_buf, status, http_ret_text(status));
		if (result)
			free(result);
		return 0;
	}
	if (result && strncmp(result, "OK", 2))
	{
		error_ui(vid_buf, 0, result);
		free(result);
		return 0;
	}

	if (result)
		free(result);
	return 1;
}
void open_link(char *uri) {
#ifdef WIN32
	ShellExecute(0, "OPEN", uri, NULL, NULL, 0);
#elif MACOSX
	//char *cmd[] = { "open", uri, (char *)0 };
	//execvp("open", cmd);
	//LSOpenCFURLRef(CFURLCreateWithString(NULL, CFStringCreateWithCString(NULL, uri, 0) ,NULL), NULL); //TODO: Get this crap working
	char *cmd = malloc(7+strlen(uri));
	strcpy(cmd, "open ");
	strappend(cmd, uri);
	system(cmd);
#elif LIN32
	//execlp("xdg-open", "xdg-open", uri, (char *)0);
	char *cmd = malloc(11+strlen(uri));
	strcpy(cmd, "xdg-open ");
	strappend(cmd, uri);
	system(cmd);
#elif LIN64
	//execlp("xdg-open", "xdg-open", uri, (char *)0);
	char *cmd = malloc(11+strlen(uri));
	strcpy(cmd, "xdg-open ");
	strappend(cmd, uri);
	system(cmd);
#else
	printf("Cannot open browser\n");
#endif
}
struct command_history {
	void *prev_command;
	char *command;
};
typedef struct command_history command_history;
command_history *last_command = NULL;
char *console_ui(pixel *vid_buf,char error[255]) { //TODO: error messages, show previous commands
	int mx,my,b,bq,cc,ci = -1;
	command_history *currentcommand;
	ui_edit ed;
	ed.x = 15;
	ed.y = 210;
	ed.w = XRES;
	ed.nx = 1;
	ed.def = "";
	strcpy(ed.str, "");
	ed.focus = 1;
	ed.hide = 0;
	ed.multiline = 0;
	ed.cursor = 0;
	//fillrect(vid_buf, -1, -1, XRES, 220, 0, 0, 0, 190);
	while (!sdl_poll())
	{
		bq = b;
		b = SDL_GetMouseState(&mx, &my);
		mx /= sdl_scale;
		my /= sdl_scale;
		ed.focus = 1;

		clearrect(vid_buf, 0, 0, XRES+BARSIZE, 220);//anyway to make it transparent?
		draw_line(vid_buf, 1, 219, XRES, 219, 228, 228, 228, XRES+BARSIZE);
		drawtext(vid_buf, 100, 15, "Welcome to The Powder Toy console v.2 (by cracker64)\n"
		         "Current commands are quit, set, reset, load, create, file\n"
		         "You can set type, temp, ctype, life, x, y, vx, vy using this format ('set life particle# 9001')\n"
		         "You can also use 'all' instead of a particle number to do it to everything.\n"
		         "You can now use particle names (ex. set type all deut)\n"
		         "Reset works with pressure, velocity, sparks, temp (ex. 'reset pressure')\n"
		         "To load a save use load saveID (ex. load 1337)\n"
		         "Create particles with 'create deut x,y' where x and y are the coords\n"
		         "Run scripts from file 'file filename'"
		         ,255, 187, 187, 255);

		cc = 0;
		currentcommand = last_command;
		while(cc < 10)
		{
			if(currentcommand==NULL)
				break;
			drawtext(vid_buf, 15, 175-(cc*12), currentcommand->command, 255, 255, 255, 255);
			if(currentcommand->prev_command!=NULL)
			{
				if(cc<9) {
					currentcommand = currentcommand->prev_command;
				} else if(currentcommand->prev_command!=NULL) {
					free(currentcommand->prev_command);
					currentcommand->prev_command = NULL;
				}
				cc++;
			}
			else
			{
				break;
			}
		}

		if(error)
			drawtext(vid_buf, 15, 190, error,255, 187, 187, 255);
		ui_edit_draw(vid_buf, &ed);
		ui_edit_process(mx, my, b, &ed);
		sdl_blit(0, 0, (XRES+BARSIZE), YRES+MENUSIZE, vid_buf, (XRES+BARSIZE));
		if (sdl_key==SDLK_RETURN)
		{
			currentcommand = malloc(sizeof(command_history));
			memset(currentcommand, 0, sizeof(command_history));
			currentcommand->prev_command = last_command;
			currentcommand->command = mystrdup(ed.str);
			last_command = currentcommand;
			return currentcommand->command;
		}
		if (sdl_key==SDLK_ESCAPE || sdl_key==SDLK_BACKQUOTE)
		{
			console_mode = 0;
			return NULL;
		}
		if(sdl_key==SDLK_UP || sdl_key==SDLK_DOWN)
		{
			ci += sdl_key==SDLK_UP?1:-1;
			if(ci<-1)
				ci = -1;
			if(ci==-1)
			{
				strcpy(ed.str, "");
				ed.cursor = strlen(ed.str);
			}
			else
			{
				if(last_command!=NULL) {
					currentcommand = last_command;
					for (cc = 0; cc<ci; cc++) {
						if(currentcommand->prev_command==NULL)
							ci = cc;
						else
							currentcommand = currentcommand->prev_command;
					}
					strcpy(ed.str, currentcommand->command);
					ed.cursor = strlen(ed.str);
				}
				else
				{
					ci = -1;
					strcpy(ed.str, "");
					ed.cursor = strlen(ed.str);
				}
			}
		}
	}
	return NULL;
}

int console_parse_type(char *txt, int *element, char *err)
{
	int i = atoi(txt);
	char num[4];
	if (i>=0 && i<PT_NUM)
	{
		sprintf(num,"%d",i);
		if (strcmp(txt,num)==0)
		{
			*element = i;
			return 1;
		}
	}
	i = -1;
	// alternative names for some elements
	if (strcasecmp(txt,"C4")==0) i = PT_PLEX;
	else if (strcasecmp(txt,"C5")==0) i = PT_C5;
	else if (strcasecmp(txt,"NONE")==0) i = PT_NONE;
	if (i>=0)
	{
		*element = i;
		return 1;
	}
	for (i=1; i<PT_NUM; i++) {
		if (strcasecmp(txt,ptypes[i].name)==0)
		{
			*element = i;
			return 1;
		}
	}
	strcpy(err, "Particle type not recognised");
	return 0;
}
int console_parse_coords(char *txt, int *x, int *y, char *err)
{
	// TODO: use regex?
	char *coordtxt;
	char num[10] = "";
	int nx = -1, ny = -1;
	txt = mystrdup(txt);
	coordtxt = strtok(txt, ",");
	if (coordtxt) nx = atoi(coordtxt);
	if (nx>=0 && nx<XRES) sprintf(num,"%d",nx);
	if (!coordtxt || strcmp(coordtxt, num)!=0)
	{
		strcpy(err,"Invalid coordinates");
		free(txt);
		return 0;
	}
	strcpy(num,"");
	coordtxt = strtok(NULL, ",");
	if (coordtxt) ny = atoi(coordtxt);
	if (ny>=0 && ny<YRES) sprintf(num,"%d",ny);
	if (!coordtxt || strcmp(coordtxt, num)!=0)
	{
		strcpy(err,"Invalid coordinates");
		free(txt);
		return 0;
	}
	*x = nx;
	*y = ny;
	free(txt);
	return 1;
}
int console_parse_partref(char *txt, int *which, char *err)
{
	// TODO: use regex?
	int i = -1, nx, ny;
	if (console_parse_coords(txt, &nx, &ny, err))
	{
		i = pmap[ny][nx];
		if (!i || (i>>8)>=NPART)
			i = -1;
		else
			i = i>>8;
	}
	else if (txt)
	{
		char *num = (char*)malloc(strlen(txt)+3);
		strcpy(err,""); // suppress error message from failed coordinate parsing
		i = atoi(txt);
		sprintf(num,"%d",i);
		if (!txt || strcmp(txt,num)!=0)
			i = -1;
		free(num);
	}
	if (i>=0 && i<NPART && parts[i].type)
	{
		*which = i;
		return 1;
	}
	strcpy(err,"Particle does not exist");
	return 0;
}<|MERGE_RESOLUTION|>--- conflicted
+++ resolved
@@ -874,7 +874,6 @@
 		*(s_id++) = 0;
 
 		u_e = strchr(s_id, ' ');
-<<<<<<< HEAD
 		if (!u_e){
 			u_e = malloc(1);
 			memset(u_e, 0, 1);
@@ -882,10 +881,6 @@
 		else
 			*(u_e++) = 0;
 		
-=======
-		*(u_e++) = 0;
-
->>>>>>> d52fa30a
 		strcpy(svf_user_id, res+3);
 		strcpy(svf_session_id, s_id);
 		nres = mystrdup(u_e);
