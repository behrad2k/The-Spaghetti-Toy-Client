--- conflicted
+++ resolved
@@ -3839,10 +3839,7 @@
 };
 typedef struct command_history command_history;
 command_history *last_command = NULL;
-<<<<<<< HEAD
-=======
 command_history *last_command2 = NULL;
->>>>>>> 9e8b7440
 char *console_ui(pixel *vid_buf,char error[255],char console_more) {
 	int mx,my,b,cc,ci = -1;
 	pixel *old_buf=calloc((XRES+BARSIZE)*(YRES+MENUSIZE), PIXELSIZE);
@@ -3861,9 +3858,6 @@
 	ed.cursor = 0;
 	//fillrect(vid_buf, -1, -1, XRES, 220, 0, 0, 0, 190);
 	memcpy(old_buf,vid_buf,(XRES+BARSIZE)*YRES*PIXELSIZE);
-<<<<<<< HEAD
-	fillrect(old_buf, -1, -1, XRES, 220, 0, 0, 0, 190);
-=======
 	fillrect(old_buf, -1, -1, XRES+1, 220, 0, 0, 0, 190);
 	currentcommand2 = malloc(sizeof(command_history));
 			memset(currentcommand2, 0, sizeof(command_history));
@@ -3871,7 +3865,6 @@
 			currentcommand2->command = mystrdup(error);
 			last_command2 = currentcommand2;
 	SDL_EnableKeyRepeat(SDL_DEFAULT_REPEAT_DELAY, SDL_DEFAULT_REPEAT_INTERVAL);
->>>>>>> 9e8b7440
 	cc = 0;
 	while(cc < 80){
 		fillrect(old_buf, -1, -1+cc, XRES+BARSIZE, 2, 0, 0, 0, 160-(cc*2));
@@ -3884,10 +3877,7 @@
 		my /= sdl_scale;
 		ed.focus = 1;
 
-<<<<<<< HEAD
-=======
 		//clearrect(vid_buf, 0, 0, XRES+BARSIZE, 220);//anyway to make it transparent?
->>>>>>> 9e8b7440
 		memcpy(vid_buf,old_buf,(XRES+BARSIZE)*YRES*PIXELSIZE);
 		draw_line(vid_buf, 0, 219, XRES+BARSIZE-1, 219, 228, 228, 228, XRES+BARSIZE);
 		drawtext(vid_buf, 15, 15, "Welcome to The Powder Toy console v.3 (by cracker64, python by Doxin)" //TODO: help command
@@ -3938,13 +3928,8 @@
 			}
 		}
 
-<<<<<<< HEAD
-		if(error && ed.str[0]=='\0')
-			drawtext(vid_buf, 20, 207, error, 255, 127, 127, 200);
-=======
 		//if(error && ed.str[0]=='\0')
 			//drawtext(vid_buf, 20, 207, error, 255, 127, 127, 200);
->>>>>>> 9e8b7440
 		if(console_more==0)
             drawtext(vid_buf, 5, 207, ">", 255, 255, 255, 240);
         else
@@ -3961,20 +3946,14 @@
 			currentcommand->command = mystrdup(ed.str);
 			last_command = currentcommand;
 			free(old_buf);
-<<<<<<< HEAD
-=======
 			SDL_EnableKeyRepeat(0, SDL_DEFAULT_REPEAT_INTERVAL);
->>>>>>> 9e8b7440
 			return currentcommand->command;
 		}
 		if (sdl_key==SDLK_ESCAPE || sdl_key==SDLK_BACKQUOTE)
 		{
 			console_mode = 0;
 			free(old_buf);
-<<<<<<< HEAD
-=======
 			SDL_EnableKeyRepeat(0, SDL_DEFAULT_REPEAT_INTERVAL);
->>>>>>> 9e8b7440
 			return NULL;
 		}
 		if(sdl_key==SDLK_UP || sdl_key==SDLK_DOWN)
@@ -4011,10 +3990,7 @@
 	}
 	console_mode = 0;
 	free(old_buf);
-<<<<<<< HEAD
-=======
 	SDL_EnableKeyRepeat(0, SDL_DEFAULT_REPEAT_INTERVAL);
->>>>>>> 9e8b7440
 	return NULL;
 }
 
