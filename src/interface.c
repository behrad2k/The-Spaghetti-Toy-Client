--- conflicted
+++ resolved
@@ -2840,19 +2840,12 @@
 			data = http_async_req_stop(http, &status, &data_size);
 			if (status == 200)
 			{
-<<<<<<< HEAD
-=======
 				pixel *full_save;
->>>>>>> df27f842
 				if (!data||!data_size) {
 					error_ui(vid_buf, 0, "Save data is empty (may be corrupt)");
 					break;
 				}
-<<<<<<< HEAD
-				pixel *full_save = prerender_save(data, data_size, &imgw, &imgh);
-=======
 				full_save = prerender_save(data, data_size, &imgw, &imgh);
->>>>>>> df27f842
 				if (full_save!=NULL) {
 					save_pic = rescale_img(full_save, imgw, imgh, &thumb_w, &thumb_h, 2);
 					data_ready = 1;
