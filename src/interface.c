--- conflicted
+++ resolved
@@ -3840,28 +3840,17 @@
 
 		clearrect(vid_buf, 0, 0, XRES+BARSIZE, 220);//anyway to make it transparent?
 		draw_line(vid_buf, 1, 219, XRES, 219, 228, 228, 228, XRES+BARSIZE);
-<<<<<<< HEAD
-		drawtext(vid_buf, 15, 15, "Welcome to The Powder Toy console v.1 (by cracker64)\n"
-		         "Current commands are quit, set, reset, load\n"
+		drawtext(vid_buf, 100, 15, "Welcome to The Powder Toy console v.2 (by cracker64)\n"
+		         "Current commands are quit, set, reset, load, create, file\n"
 		         "You can set type, temp, ctype, life, x, y, vx, vy using this format ('set life particle# 9001')\n"
-		         "You can also use 'all' instead of a particle number to do it to everything\n"
+		         "You can also use 'all' instead of a particle number to do it to everything.\n"
+		         "You can now use particle names (ex. set type all deut)\n"
 		         "Reset works with pressure, velocity, sparks, temp (ex. 'reset pressure')\n"
-		         "To load a save use load saveID (ex. load 1337)"
+		         "To load a save use load saveID (ex. load 1337)\n"
+		         "Create particles with 'create deut x y' where x and y are the coords\n"
+		         "Run scripts from file 'file filename'"
 		         ,255, 187, 187, 255);
 
-=======
-		drawtext(vid_buf, 100, 15, "Welcome to The Powder Toy console v.2 (by cracker64)\n"
-					  "Current commands are quit, set, reset, load, create, file\n"
-					  "You can set type, temp, ctype, life, x, y, vx, vy using this format ('set life particle# 9001')\n"
-					  "You can also use 'all' instead of a particle number to do it to everything.\n"
-					  "You can now use particle names (ex. set type all deut)\n"
-					  "Reset works with pressure, velocity, sparks, temp (ex. 'reset pressure')\n"
-					  "To load a save use load saveID (ex. load 1337)\n"
-					  "Create particles with 'create deut x y' where x and y are the coords\n"
-					  "Run scripts from file 'file filename'"
-					  ,255, 187, 187, 255);
-		
->>>>>>> 3babc058
 		cc = 0;
 		currentcommand = last_command;
 		while(cc < 10)
@@ -3951,10 +3940,7 @@
 		return i;
 	if (strcasecmp(element,"C4")==0) return PT_PLEX;
 	if (strcasecmp(element,"C5")==0) return PT_C5;
-<<<<<<< HEAD
-=======
 	if (strcasecmp(element,"NONE")==0) return PT_NONE;
->>>>>>> 3babc058
 	for (i=0; i<PT_NUM; i++) {
 		if (strcasecmp(element,ptypes[i].name)==0)
 			return i;
