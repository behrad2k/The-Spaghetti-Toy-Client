#ifndef LUACONSOLEH
#define LUACONSOLEH
#ifdef LUA_R_INCL
#include <lua.h>
#include <lauxlib.h>
#include <lualib.h>
#else
#include <lua5.1/lua.h>
#include <lua5.1/lauxlib.h>
#include <lua5.1/lualib.h>
#endif
#include <defines.h>

#define LOCAL_LUA_DIR "Lua"

#define LUACON_MDOWN 1
#define LUACON_MUP 2
#define LUACON_MPRESS 3
#define LUACON_KDOWN 1
#define LUACON_KUP 2

int *lua_el_func, *lua_el_mode;

void luacon_open();
int luacon_step(int mx, int my, int selectl, int selectr);
int luacon_mouseevent(int mx, int my, int mb, int event);
int luacon_keyevent(int key, int modifier, int event);
int luacon_eval(char *command);
int luacon_part_update(int t, int i, int x, int y, int surround_space, int nt);
char *luacon_geterror();
void luacon_close();
<<<<<<< HEAD
=======
int luacon_partsread(lua_State* l);
int luacon_partswrite(lua_State* l);
int luacon_partread(lua_State* l);
int luacon_partwrite(lua_State* l);
int luacon_elementread(lua_State* l);
int luacon_elementwrite(lua_State* l);
int luacon_transitionread(lua_State* l);
int luacon_transitionwrite(lua_State* l);
int luacon_particle_getproperty(char * key, int * format);
int luacon_transition_getproperty(char * key, int * format);
int luacon_element_getproperty(char * key, int * format);
>>>>>>> 58b99969
int process_command_lua(pixel *vid_buf, char *console, char *console_error);

int getPartIndex_curIdx;

//TPT Interface
int luatpt_test(lua_State* l);
int luatpt_getelement(lua_State *l);
int luatpt_element_func(lua_State *l);
int luatpt_drawtext(lua_State* l);
int luatpt_create(lua_State* l);
int luatpt_setpause(lua_State* l);
int luatpt_togglepause(lua_State* l);
int luatpt_togglewater(lua_State* l);
int luatpt_setconsole(lua_State* l);
int luatpt_log(lua_State* l);
int luatpt_set_pressure(lua_State* l);
int luatpt_set_gravity(lua_State* l);
int luatpt_reset_gravity_field(lua_State* l);
int luatpt_reset_velocity(lua_State* l);
int luatpt_reset_spark(lua_State* l);
int luatpt_set_property(lua_State* l);
int luatpt_get_property(lua_State* l);
int luatpt_drawpixel(lua_State* l);
int luatpt_drawrect(lua_State* l);
int luatpt_fillrect(lua_State* l);
int luatpt_drawline(lua_State* l);
int luatpt_textwidth(lua_State* l);
int luatpt_get_name(lua_State* l);
int luatpt_set_shortcuts(lua_State* l);
int luatpt_delete(lua_State* l);
int luatpt_register_step(lua_State* l);
int luatpt_unregister_step(lua_State* l);
int luatpt_register_mouseclick(lua_State* l);
int luatpt_unregister_mouseclick(lua_State* l);
int luatpt_register_keypress(lua_State* l);
int luatpt_unregister_keypress(lua_State* l);
int luatpt_input(lua_State* l);
int luatpt_message_box(lua_State* l);
int luatpt_get_numOfParts(lua_State* l);
int luatpt_start_getPartIndex(lua_State* l);
int luatpt_getPartIndex(lua_State* l);
int luatpt_next_getPartIndex(lua_State* l);
int luatpt_hud(lua_State* l);
int luatpt_gravity(lua_State* l);
int luatpt_airheat(lua_State* l);
int luatpt_active_menu(lua_State* l);
int luatpt_decorations_enable(lua_State* l);
int luatpt_cmode_set(lua_State* l);
int luatpt_error(lua_State* l);
int luatpt_heat(lua_State* l);
int luatpt_setfire(lua_State* l);
int luatpt_setdebug(lua_State* l);
int luatpt_setfpscap(lua_State* l);
int luatpt_getscript(lua_State* l);
int luatpt_setwindowsize(lua_State* l);
int luatpt_screenshot(lua_State* l);
#endif<|MERGE_RESOLUTION|>--- conflicted
+++ resolved
@@ -29,8 +29,6 @@
 int luacon_part_update(int t, int i, int x, int y, int surround_space, int nt);
 char *luacon_geterror();
 void luacon_close();
-<<<<<<< HEAD
-=======
 int luacon_partsread(lua_State* l);
 int luacon_partswrite(lua_State* l);
 int luacon_partread(lua_State* l);
@@ -42,7 +40,6 @@
 int luacon_particle_getproperty(char * key, int * format);
 int luacon_transition_getproperty(char * key, int * format);
 int luacon_element_getproperty(char * key, int * format);
->>>>>>> 58b99969
 int process_command_lua(pixel *vid_buf, char *console, char *console_error);
 
 int getPartIndex_curIdx;
