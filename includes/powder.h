--- conflicted
+++ resolved
@@ -510,22 +510,12 @@
 	{"GNAR",	PIXPACK(0xE5B73B),	0.0f,	0.00f * CFDS,	0.90f,	0.00f,	0.0f,	0.0f,	0.00f,	0.000f	* CFDS,	0,	0,		0,	0,	0,	1,	100,	SC_LIFE,		9000.0f,				40,		"B1/S1", ST_NONE, TYPE_SOLID|PROP_LIFE, NULL},
 	{"REPL",	PIXPACK(0x259588),	0.0f,	0.00f * CFDS,	0.90f,	0.00f,	0.0f,	0.0f,	0.00f,	0.000f	* CFDS,	0,	0,		0,	0,	0,	1,	100,	SC_LIFE,		9000.0f,				40,		"B1357/S1357", ST_NONE, TYPE_SOLID|PROP_LIFE, NULL},
 	{"MYST",	PIXPACK(0x0C3C00),	0.0f,	0.00f * CFDS,	0.90f,	0.00f,	0.0f,	0.0f,	0.00f,	0.000f	* CFDS,	0,	0,		0,	0,	0,	1,	100,	SC_LIFE,		9000.0f,				40,		"B3458/S05678", ST_NONE, TYPE_SOLID|PROP_LIFE, NULL},
-<<<<<<< HEAD
 	{"BOYL",	PIXPACK(0x0A3200),	1.0f,	0.01f * CFDS,	0.99f,	0.30f,	-0.1f,	0.0f,	0.18f,	0.000f	* CFDS,	0,	0,		0,	0,	1,	1,	1,		SC_GAS,			R_TEMP+2.0f	+273.15f,	42,		"Boyle, variable pressure gas. Expands when heated.", ST_GAS, TYPE_GAS, &update_BOYL},
-	{"LOTE",	PIXPACK(0xFF0000),	0.0f,	0.00f * CFDS,	0.90f,	0.00f,	0.0f,	0.0f,	0.00f,	0.000f	* CFDS,	0,	0,		0,	0,	0,	1,	100,	SC_LIFE2,		9000.0f,				40,		"Behaves kinda like Living on the Edge S3458/B37/4", ST_SOLID, TYPE_SOLID|PROP_LIFE, NULL},
-	{"FRG2",	PIXPACK(0x00FF00),	0.0f,	0.00f * CFDS,	0.90f,	0.00f,	0.0f,	0.0f,	0.00f,	0.000f	* CFDS,	0,	0,		0,	0,	0,	1,	100,	SC_LIFE2,		9000.0f,				40,		"Like Frogs rule S124/B3/3", ST_SOLID, TYPE_SOLID|PROP_LIFE, NULL},
-	{"STAR",	PIXPACK(0x0000FF),	0.0f,	0.00f * CFDS,	0.90f,	0.00f,	0.0f,	0.0f,	0.00f,	0.000f	* CFDS,	0,	0,		0,	0,	0,	1,	100,	SC_LIFE2,		9000.0f,				40,		"Like Star Wars rule S3456/B278/6", ST_SOLID, TYPE_SOLID|PROP_LIFE, NULL},
-	{"FROG",	PIXPACK(0x00AA00),	0.0f,	0.00f * CFDS,	0.90f,	0.00f,	0.0f,	0.0f,	0.00f,	0.000f	* CFDS,	0,	0,		0,	0,	0,	1,	100,	SC_LIFE2,		9000.0f,				40,		"Frogs S12/B34/3", ST_SOLID, TYPE_SOLID|PROP_LIFE, NULL},
-	{"BRAN",	PIXPACK(0xCCCC00),	0.0f,	0.00f * CFDS,	0.90f,	0.00f,	0.0f,	0.0f,	0.00f,	0.000f	* CFDS,	0,	0,		0,	0,	0,	1,	100,	SC_LIFE2,		9000.0f,				40,		"Brian 6 S6/B246/3", ST_SOLID, TYPE_SOLID|PROP_LIFE, NULL},
-=======
-	
-	{"BOYL",	PIXPACK(0x0A3200),	1.0f,	0.01f * CFDS,	0.99f,	0.30f,	-0.1f,	0.0f,	0.18f,	0.000f	* CFDS,	0,	0,		0,	0,	1,	1,	1,		SC_GAS,			R_TEMP+2.0f	+273.15f,	42,		"Boyle, variable pressure gas. Expands when heated.", ST_GAS, TYPE_GAS, &update_BOYL},
-	{"LOTE",	PIXPACK(0xFF0000),	0.0f,	0.00f * CFDS,	0.90f,	0.00f,	0.0f,	0.0f,	0.00f,	0.000f	* CFDS,	0,	0,		0,	0,	0,	1,	100,	SC_LIFE2,		9000.0f,				40,		"Behaves kinda like Living on the Edge S3458/B37/4", ST_NONE,TYPE_SOLID|PROP_LIFE, NULL}, 
-	{"FRG2",	PIXPACK(0x00FF00),	0.0f,	0.00f * CFDS,	0.90f,	0.00f,	0.0f,	0.0f,	0.00f,	0.000f	* CFDS,	0,	0,		0,	0,	0,	1,	100,	SC_LIFE2,		9000.0f,				40,		"Like Frogs rule S124/B3/3", ST_NONE, TYPE_SOLID|PROP_LIFE, NULL}, 
-	{"STAR",	PIXPACK(0x0000FF),	0.0f,	0.00f * CFDS,	0.90f,	0.00f,	0.0f,	0.0f,	0.00f,	0.000f	* CFDS,	0,	0,		0,	0,	0,	1,	100,	SC_LIFE2,		9000.0f,				40,		"Like Star Wars rule S3456/B278/6", ST_NONE, TYPE_SOLID|PROP_LIFE, NULL}, 
-	{"FROG",	PIXPACK(0x00AA00),	0.0f,	0.00f * CFDS,	0.90f,	0.00f,	0.0f,	0.0f,	0.00f,	0.000f	* CFDS,	0,	0,		0,	0,	0,	1,	100,	SC_LIFE2,		9000.0f,				40,		"Frogs S12/B34/3", ST_NONE, TYPE_SOLID|PROP_LIFE, NULL}, 
-	{"BRAN",	PIXPACK(0xCCCC00),	0.0f,	0.00f * CFDS,	0.90f,	0.00f,	0.0f,	0.0f,	0.00f,	0.000f	* CFDS,	0,	0,		0,	0,	0,	1,	100,	SC_LIFE2,		9000.0f,				40,		"Brian 6 S6/B246/3", ST_NONE, TYPE_SOLID|PROP_LIFE, NULL}, 
->>>>>>> 4b5337c0
+	{"LOTE",	PIXPACK(0xFF0000),	0.0f,	0.00f * CFDS,	0.90f,	0.00f,	0.0f,	0.0f,	0.00f,	0.000f	* CFDS,	0,	0,		0,	0,	0,	1,	100,	SC_LIFE2,		9000.0f,				40,		"Behaves kinda like Living on the Edge S3458/B37/4", ST_NONE, TYPE_SOLID|PROP_LIFE, NULL},
+	{"FRG2",	PIXPACK(0x00FF00),	0.0f,	0.00f * CFDS,	0.90f,	0.00f,	0.0f,	0.0f,	0.00f,	0.000f	* CFDS,	0,	0,		0,	0,	0,	1,	100,	SC_LIFE2,		9000.0f,				40,		"Like Frogs rule S124/B3/3", ST_NONE, TYPE_SOLID|PROP_LIFE, NULL},
+	{"STAR",	PIXPACK(0x0000FF),	0.0f,	0.00f * CFDS,	0.90f,	0.00f,	0.0f,	0.0f,	0.00f,	0.000f	* CFDS,	0,	0,		0,	0,	0,	1,	100,	SC_LIFE2,		9000.0f,				40,		"Like Star Wars rule S3456/B278/6", ST_NONE, TYPE_SOLID|PROP_LIFE, NULL},
+	{"FROG",	PIXPACK(0x00AA00),	0.0f,	0.00f * CFDS,	0.90f,	0.00f,	0.0f,	0.0f,	0.00f,	0.000f	* CFDS,	0,	0,		0,	0,	0,	1,	100,	SC_LIFE2,		9000.0f,				40,		"Frogs S12/B34/3", ST_NONE, TYPE_SOLID|PROP_LIFE, NULL},
+	{"BRAN",	PIXPACK(0xCCCC00),	0.0f,	0.00f * CFDS,	0.90f,	0.00f,	0.0f,	0.0f,	0.00f,	0.000f	* CFDS,	0,	0,		0,	0,	0,	1,	100,	SC_LIFE2,		9000.0f,				40,		"Brian 6 S6/B246/3", ST_NONE, TYPE_SOLID|PROP_LIFE, NULL},
 	//Name		Colour				Advec	Airdrag			Airloss	Loss	Collid	Grav	Diffus	Hotair			Fal	Burn	Exp	Mel	Hrd	M	Weights	Section			H						Ins		Description
 };
 
@@ -684,17 +674,10 @@
 	/* GOL  */ {IPL,	NT,			IPH,	NT,			ITL,	NT,			ITH,	NT},
 	/* BOYL */ {IPL,	NT,			IPH,	NT,			ITL,	NT,			ITH,	NT},
 	/* GOL  */ {IPL,	NT,			IPH,	NT,			ITL,	NT,			ITH,	NT},
-<<<<<<< HEAD
-	/* GOL  */ {IPL,	NT,			IPH,	NT,			ITL,	NT,			ITH,	NT},
-	/* GOL  */ {IPL,	NT,			IPH,	NT,			ITL,	NT,			ITH,	NT},
-	/* GOL  */ {IPL,	NT,			IPH,	NT,			ITL,	NT,			ITH,	NT},
-	/* GOL  */ {IPL,	NT,			IPH,	NT,			ITL,	NT,			ITH,	NT},
-=======
-    /* GOL  */ {IPL,	NT,			IPH,	NT,			ITL,	NT,			ITH,	NT},
-    /* GOL  */ {IPL,	NT,			IPH,	NT,			ITL,	NT,			ITH,	NT},
-    /* GOL  */ {IPL,	NT,			IPH,	NT,			ITL,	NT,			ITH,	NT},
-    /* GOL  */ {IPL,	NT,			IPH,	NT,			ITL,	NT,			ITH,	NT},
->>>>>>> 4b5337c0
+	/* GOL  */ {IPL,	NT,			IPH,	NT,			ITL,	NT,			ITH,	NT},
+	/* GOL  */ {IPL,	NT,			IPH,	NT,			ITL,	NT,			ITH,	NT},
+	/* GOL  */ {IPL,	NT,			IPH,	NT,			ITL,	NT,			ITH,	NT},
+	/* GOL  */ {IPL,	NT,			IPH,	NT,			ITL,	NT,			ITH,	NT},
 };
 #undef IPL
 #undef IPH
