--- conflicted
+++ resolved
@@ -406,18 +406,11 @@
     {"BRAY",	PIXPACK(0xFFFFFF),	0.0f,	0.00f * CFDS,	0.90f,	0.00f,	0.0f,	0.0f,	0.00f,	0.000f	* CFDS,	0,	0,		0,	1,	1,	0,	100,	SC_ELEC,		R_TEMP+0.0f +273.15f,	251,	"Ray Point. Rays create points when they collide", TYPE_SOLID, NULL},
     {"STK2",	PIXPACK(0x000000),	0.5f,	0.00f * CFDS,	0.2f,	1.0f,	0.0f,	0.0f,	0.0f,	0.00f	* CFDS,	0,	0,		0,	0,	0,	1,	50,		SC_SPECIAL,		R_TEMP+14.6f+273.15f,	0,		"Stickman. Don't kill him!", 0, NULL},
     {"BOMB",	PIXPACK(0xFFF288),	0.6f,	0.01f * CFDS,	0.98f,	0.95f,	0.0f,	0.1f,	0.00f,	0.000f	* CFDS,	1,	0,		0,	0,	20,	1,	30,		SC_EXPLOSIVE,	R_TEMP-2.0f	+273.15f,	29,		"Bomb.", TYPE_PART, NULL},
-<<<<<<< HEAD
     {"C-5",		PIXPACK(0x2050E0),	0.0f,	0.00f * CFDS,	0.90f,	0.00f,	0.0f,	0.0f,	0.00f,	0.000f	* CFDS,	0,	0,		0,	0,	1,	1,	100,	SC_EXPLOSIVE,	R_TEMP+0.0f	+273.15f,	88,		"Cold explosive", TYPE_SOLID | PROP_NEUTPENETRATE, NULL},
-    {"SING",	PIXPACK(0x242424),	0.7f,	0.02f * CFDS,	0.96f,	0.80f,	0.0f,	0.12f,	0.00f,	-0.001f	* CFDS,	1,	0,		0,	0,	0,	1,	86,		SC_NUCLEAR,		R_TEMP+0.0f	+273.15f,	70,		"Singularity", TYPE_PART, NULL},
+    {"SING",	PIXPACK(0x242424),	0.7f,	0.36f * CFDS,	0.96f,	0.80f,	0.1f,	0.12f,	0.00f,	-0.001f	* CFDS,	1,	0,		0,	0,	0,	1,	86,		SC_NUCLEAR,		R_TEMP+0.0f	+273.15f,	70,		"Singularity", TYPE_PART, NULL},
     {"QRTZ",	PIXPACK(0xAADDDD),	0.0f,	0.00f * CFDS,	0.90f,	0.00f,	0.0f,	0.0f,	0.00f,	0.000f	* CFDS,	0,	0,		0,	0,	0,	1,	100,	SC_SOLIDS,		R_TEMP+0.0f	+273.15f,	3,		"Quartz, breakable mineral. Conducts but becomes brittle at lower temperatures.", TYPE_SOLID| PROP_HOT_GLOW, NULL}, 
     {"PQRT",	PIXPACK(0x88BBBB),	0.4f,	0.04f * CFDS,	0.94f,	0.95f,	-0.1f,	0.27f,	0.00f,	0.000f	* CFDS,	1,	0,		0,	0,	0,	1,	90,		SC_POWDERS,		R_TEMP+0.0f	+273.15f,	3,		"Broken quartz.", TYPE_PART| PROP_HOT_GLOW, NULL}, 
-=======
-    {"C-5",	PIXPACK(0x2050E0),	0.0f,	0.00f * CFDS,	0.90f,	0.00f,	0.0f,	0.0f,	0.00f,	0.000f	* CFDS,	0,	0,		0,	0,	1,	1,	100,	SC_EXPLOSIVE,	R_TEMP+0.0f	+273.15f,	88,		"Cold explosive", TYPE_SOLID | PROP_NEUTPENETRATE, NULL},
-    {"SING",	PIXPACK(0x242424),	0.7f,	0.36f * CFDS,	0.96f,	0.80f,	0.1f,	0.12f,	0.00f,	-0.001f	* CFDS,	1,	0,		0,	0,	0,	1,	86,		SC_NUCLEAR,		R_TEMP+0.0f	+273.15f,	70,		"Singularity", TYPE_PART, NULL},
-    {"QRTZ",	PIXPACK(0xAADDDD),	0.0f,	0.00f * CFDS,	0.90f,	0.00f,	0.0f,	0.0f,	0.00f,	0.000f	* CFDS,	0,	0,		0,	0,	0,	1,	100,	SC_SOLIDS,		R_TEMP+0.0f	+273.15f,	3,	"Quartz, breakable mineral. Conducts but becomes brittle at lower temperatures.", TYPE_SOLID| PROP_HOT_GLOW, NULL}, 
-    {"PQRT",	PIXPACK(0x88BBBB),	0.4f,	0.04f * CFDS,	0.94f,	0.95f,	-0.1f,	0.27f,	0.00f,	0.000f	* CFDS,	1,	0,		0,	0,	0,	1,	90,	SC_POWDERS,		R_TEMP+0.0f	+273.15f,	3,	"Broken quartz.", TYPE_PART| PROP_HOT_GLOW, NULL}, 
->>>>>>> 97e7850d
-    //Name		Colour		Advec	Airdrag		Airloss	Loss	Collid	Grav	Diffus	Hotair		Fal	Burn		Exp	Mel	Hrd	M	Weights	Section			H						Ins		Description
+    //Name		Colour				Advec	Airdrag			Airloss	Loss	Collid	Grav	Diffus	Hotair			Fal	Burn	Exp	Mel	Hrd	M	Weights	Section			H						Ins		Description
 };
 
 static part_state pstates[PT_NUM] =
