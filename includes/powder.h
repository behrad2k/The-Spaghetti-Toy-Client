--- conflicted
+++ resolved
@@ -357,36 +357,23 @@
     {"34  ",	PIXPACK(0x500050),	0.0f,	0.00f * CFDS,	0.90f,	0.00f,	0.0f,	0.0f,	0.00f,	0.000f	* CFDS,	0,	0,		0,	0,	0,	1,	100,	SC_LIFE,		9000.0f,				40,		"34! (34/34)", TYPE_SOLID},
     {"LLIF",	PIXPACK(0x505050),	0.0f,	0.00f * CFDS,	0.90f,	0.00f,	0.0f,	0.0f,	0.00f,	0.000f	* CFDS,	0,	0,		0,	0,	0,	1,	100,	SC_LIFE,		9000.0f,				40,		"Long Life! (5/345)", TYPE_SOLID},
     {"STAN",	PIXPACK(0x5000FF),	0.0f,	0.00f * CFDS,	0.90f,	0.00f,	0.0f,	0.0f,	0.00f,	0.000f	* CFDS,	0,	0,		0,	0,	0,	1,	100,	SC_LIFE,		9000.0f,				40,		"Stains! (235678/3678)", TYPE_SOLID},
-    {"SPNG",  	PIXPACK(0xFFBE30),	0.00f, 	0.00f * CFDS,   0.00f,  1.00f,   0.00f, 0.0f,   0.00f,  0.000f  * CFDS, 0, 	20, 		0,  	1, 	30,	1, 	100,    SC_SOLIDS,  	R_TEMP+0.0f +273.15f,   251,    "A sponge, absorbs water.",TYPE_SOLID},
-    {"RIME",  	PIXPACK(0xCCCCCC),	0.00f, 	0.00f * CFDS,   0.00f,  1.00f,   0.00f, 0.0f,   0.00f,  0.000f  * CFDS, 0, 	0, 		0, 	0, 	30,	1,  	100,    SC_CRACKER2,  	243.15f,				100,    "Not quite Ice",TYPE_SOLID},
-    {"FOG",  	PIXPACK(0xAAAAAA),	0.8f,	0.00f * CFDS,	0.4f,	0.70f,	-0.1f,	0.0f,	0.99f,	0.000f	* CFDS, 0, 	0, 		0,  	0,  	30, 	1,  	1,		SC_CRACKER2,  	243.15f,				100,    "Not quite Steam",TYPE_GAS},
+    {"SPNG",  	PIXPACK(0xFFBE30),	0.00f, 	0.00f * CFDS,   0.00f,  1.00f,   0.00f, 0.0f,   0.00f,  0.000f  * CFDS, 0, 	20, 	0,  1, 	30,	1, 	100,    SC_SOLIDS,  	R_TEMP+0.0f +273.15f,   251,    "A sponge, absorbs water.",TYPE_SOLID},
+    {"RIME",  	PIXPACK(0xCCCCCC),	0.00f, 	0.00f * CFDS,   0.00f,  1.00f,   0.00f, 0.0f,   0.00f,  0.000f  * CFDS, 0, 	0, 		0, 	0, 	30,	1,  100,    SC_CRACKER2,  	243.15f,				100,    "Not quite Ice",TYPE_SOLID},
+    {"FOG",  	PIXPACK(0xAAAAAA),	0.8f,	0.00f * CFDS,	0.4f,	0.70f,	-0.1f,	0.0f,	0.99f,	0.000f	* CFDS, 0, 	0, 		0,  0,  30, 1,  1,		SC_CRACKER2,  	243.15f,				100,    "Not quite Steam",TYPE_GAS},
     {"BCLN",	PIXPACK(0xFFD040),	0.1f,	0.00f * CFDS,	0.97f,	0.50f,	0.0f,	0.0f,	0.00f,	0.000f	* CFDS,	0,	0,		0,	0,	12,	1,	100,	SC_SPECIAL,		R_TEMP+0.0f	+273.15f,	251,	"Breakable Clone.", TYPE_SOLID},
-<<<<<<< HEAD
     {"LOVE",	PIXPACK(0xFF30FF),	0.0f,	0.00f * CFDS,	0.00f,	0.00f,	0.0f,	0.0f,	0.0f,	0.000f	* CFDS,	0,	0,		0,	0,	0,	1,	100,	SC_CRACKER2,	373.0f,					40,		"Love...", TYPE_SOLID},
     {"DEUT",  	PIXPACK(0x00153F),	0.6f,	0.01f * CFDS,	0.98f,	0.95f,	0.0f,	0.1f,	0.00f,	0.000f	* CFDS,	2,	0,		0,	0,	20,	1,	31,		SC_NUCLEAR,		R_TEMP-2.0f	+273.15f,	251,	"Deuterium oxide. Volume changes with temp, radioactive with neutrons.", TYPE_LIQUID|PROP_NEUTPENETRATE},
     {"WARP",  	PIXPACK(0x000000),	0.8f,	0.00f * CFDS,	0.9f,	0.70f,	-0.1f,	0.0f,	3.00f,	0.000f	* CFDS, 0, 	0, 		0,  0,  30, 1,  1,		SC_NUCLEAR,  	R_TEMP +273.15f,		100,    "Displaces other elements.",TYPE_GAS},
-=======
-    {"LOVE",	PIXPACK(0xFF30FF),	0.0f,	0.00f * CFDS,	0.00f,	0.00f,	0.0f,	0.0f,	0.0f,	0.000f	* CFDS,	0,	0,		0,	0,	0,	1,	100,	SC_CRACKER2,		373.0f,					40,		"Love...", TYPE_SOLID},
-    {"DEUT",  	PIXPACK(0x00153F),	0.6f,	0.01f * CFDS,	0.98f,	0.95f,	0.0f,	0.1f,	0.00f,	0.000f	* CFDS,	2,	0,		0,	0,	20,	1,	31,		SC_NUCLEAR,		R_TEMP-2.0f	+273.15f,	251,		"Deuterium oxide. Volume changes with temp, radioactive with neutrons.", TYPE_LIQUID|PROP_NEUTPENETRATE},
-    {"WARP",  	PIXPACK(0x000000),	0.8f,	0.00f * CFDS,	0.9f,	0.70f,	-0.1f,	0.0f,	3.00f,	0.000f	* CFDS, 0, 	0, 		0,  	0,  	30, 	1,  	1,		SC_NUCLEAR,  	R_TEMP +273.15f,		100,    "Displaces other elements.",TYPE_GAS},
->>>>>>> af727024
     {"PUMP",	PIXPACK(0x10103B),	0.0f,	0.00f * CFDS,	0.95f,	0.00f,	0.0f,	0.0f,	0.00f,	0.000f	* CFDS,	0,	0,		0,	0,	10,	1,	100,	SC_ELEC,		273.15f,				0,		"Changes pressure to its temp when activated. (use HEAT/COOL).", TYPE_SOLID},	
     {"FWRK",	PIXPACK(0x666666),	0.4f,	0.01f * CFDS,	0.99f,	0.95f,	0.0f,	0.4f,	0.00f,	0.000f	* CFDS,	1,	0,		0,	0,	1,	1,	97,		SC_EXPLOSIVE,	R_TEMP+0.0f	+273.15f,	100,	"First fireworks made, activated by heat/neutrons."},
     {"PIPE",	PIXPACK(0x444444),	0.0f,	0.00f * CFDS,	0.95f,	0.00f,	0.0f,	0.0f,	0.00f,	0.000f	* CFDS,	0,	0,		0,	0,	0,	1,	100,	SC_SOLIDS,		273.15f,				0,		"Moves elements around, read FAQ on website for help.", TYPE_SOLID},
     {"FRZZ",	PIXPACK(0xC0E0FF),	0.7f,	0.01f * CFDS,	0.96f,	0.90f,	-0.1f,	0.05f,	0.01f,	-0.00005f* CFDS,1,	0,		0,	0,	20,	1,	50,		SC_CRACKER2,	90.0f,					46,		"FREEZE", TYPE_PART},
     {"FRZW",	PIXPACK(0x1020C0),	0.6f,	0.01f * CFDS,	0.98f,	0.95f,	0.0f,	0.1f,	0.00f,	0.000f	* CFDS,	2,	0,		0,	0,	20,	1,	30,		SC_CRACKER2,	120.0f,					29,		"FREEZE WATER", TYPE_LIQUID},
     {"GRAV",	PIXPACK(0xFFE0A0),	0.7f,	0.00f * CFDS,	1.00f,	1.00f,	0.0f,	0.0f,	0.00f,	0.000f	* CFDS,	1,	10,		0,	0,	30,	1,	85,		SC_POWDERS,		R_TEMP+0.0f	+273.15f,	70,		"Very light dust. Changes colour based on velocity.", TYPE_PART},    
-<<<<<<< HEAD
-    {"@_@",		PIXPACK(0x00FF77),	0.6f,	0.01f * CFDS,	0.98f,	0.95f,	0.0f,	0.1f,	0.00f,	0.000f	* CFDS,	2,	0,		0,	0,	20,	1,	30,		SC_LIQUID,		R_TEMP+0.0f	+273.15f,	29,		"@_@, contradicts the normal state changes.", TYPE_LIQUID},
-    {"@_@G",	PIXPACK(0x00FFBB),	1.0f,	0.01f * CFDS,	0.99f,	0.30f,	-0.1f,	0.0f,	2.75f,	0.000f	* CFDS,	0,	0,		0,	0,	1,	1,	1,		SC_CRACKER2,	R_TEMP-200.0f+273.15f,	42,		"@_@ gas", TYPE_GAS},
-    {"@_@S",	PIXPACK(0x00E455),	0.0f,	0.00f * CFDS,	0.90f,	0.00f,	0.0f,	0.0f,	0.00f,	0.000f	* CFDS,	0,	0,		0,	1,	1,	1,	100,	SC_CRACKER2,	R_TEMP+300.0f+273.15f,	251,	"@_@ solid", TYPE_SOLID},    
+    {"BIZR",	PIXPACK(0x00FF77),	0.6f,	0.01f * CFDS,	0.98f,	0.95f,	0.0f,	0.1f,	0.00f,	0.000f	* CFDS,	2,	0,		0,	0,	20,	1,	30,		SC_LIQUID,		R_TEMP+0.0f	+273.15f,	29,		"Bizarre... contradicts the normal state changes.", TYPE_LIQUID},
+    {"BIZG",	PIXPACK(0x00FFBB),	1.0f,	0.01f * CFDS,	0.99f,	0.30f,	-0.1f,	0.0f,	2.75f,	0.000f	* CFDS,	0,	0,		0,	0,	1,	1,	1,		SC_CRACKER2,	R_TEMP-200.0f+273.15f,	42,		"Bizarre gas", TYPE_GAS},
+    {"BIZS",	PIXPACK(0x00E455),	0.0f,	0.00f * CFDS,	0.90f,	0.00f,	0.0f,	0.0f,	0.00f,	0.000f	* CFDS,	0,	0,		0,	1,	1,	1,	100,	SC_CRACKER2,	R_TEMP+300.0f+273.15f,	251,	"Bizarre solid", TYPE_SOLID},    
     {"INST",	PIXPACK(0x404039),	0.0f,	0.00f * CFDS,	0.90f,	0.00f,	0.0f,	0.0f,	0.00f,	0.000f	* CFDS,	0,	0,		0,	1,	1,	1,	100,	SC_CRACKER2,	R_TEMP+0.0f	+273.15f,	251,	"Instantly conducts, like walls, is now also a battery, PSCN to charge, NSCN to take.", TYPE_SOLID|PROP_CONDUCTS},    
-=======
-    {"BIZR",	PIXPACK(0x00FF77),	0.6f,	0.01f * CFDS,	0.98f,	0.95f,	0.0f,	0.1f,	0.00f,	0.000f	* CFDS,	2,	0,		0,	0,	20,	1,	30,		SC_LIQUID,		R_TEMP+0.0f	+273.15f,	29,		"Bizarre... contradicts the normal state changes.", TYPE_LIQUID},
-    {"BIZG",	PIXPACK(0x00FFBB),	1.0f,	0.01f * CFDS,	0.99f,	0.30f,	-0.1f,	0.0f,	2.75f,	0.000f	* CFDS,	0,	0,		0,	0,	1,	1,	1,		SC_CRACKER2,		R_TEMP-200.0f+273.15f,	42,		"Bizarre gas", TYPE_GAS},
-    {"BIZS",	PIXPACK(0x00E455),	0.0f,	0.00f * CFDS,	0.90f,	0.00f,	0.0f,	0.0f,	0.00f,	0.000f	* CFDS,	0,	0,		0,	1,	1,	1,	100,	SC_CRACKER2,		R_TEMP+300.0f+273.15f,	251,	"Bizarre solid", TYPE_SOLID},    
-    {"INST",	PIXPACK(0x404039),	0.0f,	0.00f * CFDS,	0.90f,	0.00f,	0.0f,	0.0f,	0.00f,	0.000f	* CFDS,	0,	0,		0,	1,	1,	1,	100,	SC_CRACKER2,		R_TEMP+0.0f	+273.15f,	251,	"Instantly conducts, like walls, is now also a battery, PSCN to charge, NSCN to take.", TYPE_SOLID|PROP_CONDUCTS},    
->>>>>>> af727024
     {"ISOZ",	PIXPACK(0xAA30D0),	0.6f,	0.01f * CFDS,	0.98f,	0.95f,	0.0f,	0.1f,	0.00f,	0.000f	* CFDS,	2,	0,		0,	0,	20,	1,	24,		SC_NUCLEAR,		R_TEMP-2.0f	+273.15f,	29,		"Radioactive liquid", TYPE_LIQUID|PROP_NEUTPENETRATE},    
     {"ISZS",	PIXPACK(0x662089),	0.0f,	0.00f * CFDS,	0.90f,	0.00f,	0.0f,	0.0f,	0.00f,	-0.0007f* CFDS,	0,	0,		0,	1,	1,	1,	100,	SC_NUCLEAR,		140.00f,				251,	"Solid form of ISOZ, slowly decays.", TYPE_SOLID},        
     {"PRTI",	PIXPACK(0xEB5917),	0.0f,	0.00f * CFDS,	0.90f,	0.00f,	0.0f,	0.0f,	0.00f,	-0.005f	* CFDS,	0,	0,		0,	0,	0,	1,	100,	SC_NUCLEAR,		R_TEMP+0.0f	+273.15f,	40,		"Portal IN.  Things go in here", TYPE_SOLID},
@@ -400,23 +387,15 @@
     {"int2",	PIXPACK(0xAAAAAA),	0.0f,	0.00f * CFDS,	1.00f,	0.00f,	0.0f,	0.0f,	0.00f,	0.000f	* CFDS,	0,	0,		0,	0,	1,	0,	100,	SC_SOLIDS,		R_TEMP+0.0f	+273.15f,	0,		"Shield, spark it to grow", 0},
     {"int3",	PIXPACK(0xAAAAAA),	0.0f,	0.00f * CFDS,	1.00f,	0.00f,	0.0f,	0.0f,	0.00f,	0.000f	* CFDS,	0,	0,		0,	0,	1,	0,	100,	SC_SOLIDS,		R_TEMP+0.0f	+273.15f,	0,		"Shield, spark it to grow", 0},
     {"SHLD",	PIXPACK(0xAAAAAA),	0.0f,	0.00f * CFDS,	1.00f,	0.00f,	0.0f,	0.0f,	0.00f,	0.000f	* CFDS,	0,	0,		0,	0,	1,	1,	100,	SC_SOLIDS,		R_TEMP+0.0f	+273.15f,	0,		"Shield, spark it to grow", 0},
-<<<<<<< HEAD
     {"SHD2",	PIXPACK(0x777777),	0.0f,	0.00f * CFDS,	1.00f,	0.00f,	0.0f,	0.0f,	0.00f,	0.000f	* CFDS,	0,	0,		0,	0,	1,	0,	100,	SC_CRACKER2,	R_TEMP+0.0f	+273.15f,	0,		"Shield lvl 2", 0},
     {"SHD3",	PIXPACK(0x444444),	0.0f,	0.00f * CFDS,	1.00f,	0.00f,	0.0f,	0.0f,	0.00f,	0.000f	* CFDS,	0,	0,		0,	0,	1,	0,	100,	SC_CRACKER2,	R_TEMP+0.0f	+273.15f,	0,		"Shield lvl 3", 0},
     {"SHD4",	PIXPACK(0x212121),	0.0f,	0.00f * CFDS,	1.00f,	0.00f,	0.0f,	0.0f,	0.00f,	0.000f	* CFDS,	0,	0,		0,	0,	1,	0,	100,	SC_CRACKER2,	R_TEMP+0.0f	+273.15f,	0,		"Shield lvl 4", 0},
     {"LOLZ",	PIXPACK(0x569212),	0.0f,	0.00f * CFDS,	0.00f,	0.00f,	0.0f,	0.0f,	0.0f,	0.000f	* CFDS,	0,	0,		0,	0,	0,	1,	100,	SC_CRACKER2,	373.0f,					40,		"Lolz", TYPE_SOLID},
-    {"WIFI",	PIXPACK(0x40A060),	0.0f,	0.00f * CFDS,	0.90f,	0.00f,	0.0f,	0.0f,	0.00f,	0.000f	* CFDS,	0,	0,		0,	1,	1,	1,	100,	SC_ELEC,		R_TEMP+0.0f	+273.15f,	0,		"Wireless transmitter, color coded.", TYPE_SOLID},
-=======
-    {"SHD2",	PIXPACK(0x777777),	0.0f,	0.00f * CFDS,	1.00f,	0.00f,	0.0f,	0.0f,	0.00f,	0.000f	* CFDS,	0,	0,		0,	0,	1,	0,	100,	SC_CRACKER2,		R_TEMP+0.0f	+273.15f,	0,		"Shield lvl 2", 0},
-    {"SHD3",	PIXPACK(0x444444),	0.0f,	0.00f * CFDS,	1.00f,	0.00f,	0.0f,	0.0f,	0.00f,	0.000f	* CFDS,	0,	0,		0,	0,	1,	0,	100,	SC_CRACKER2,		R_TEMP+0.0f	+273.15f,	0,		"Shield lvl 3", 0},
-    {"SHD4",	PIXPACK(0x212121),	0.0f,	0.00f * CFDS,	1.00f,	0.00f,	0.0f,	0.0f,	0.00f,	0.000f	* CFDS,	0,	0,		0,	0,	1,	0,	100,	SC_CRACKER2,		R_TEMP+0.0f	+273.15f,	0,		"Shield lvl 4", 0},
-    {"LOLZ",	PIXPACK(0x569212),	0.0f,	0.00f * CFDS,	0.00f,	0.00f,	0.0f,	0.0f,	0.0f,	0.000f	* CFDS,	0,	0,		0,	0,	0,	1,	100,	SC_CRACKER2,		373.0f,					40,		"Lolz", TYPE_SOLID},
     {"WIFI",	PIXPACK(0x40A060),	0.0f,	0.00f * CFDS,	0.90f,	0.00f,	0.0f,	0.0f,	0.00f,	0.000f	* CFDS,	0,	0,		0,	1,	2,	1,	100,	SC_ELEC,		R_TEMP+0.0f	+273.15f,	0,		"Wireless transmitter, color coded.", TYPE_SOLID},
->>>>>>> af727024
     {"FILT",	PIXPACK(0x000056),	0.0f,	0.00f * CFDS,	0.90f,	0.00f,	0.0f,	0.0f,	0.00f,	0.000f	* CFDS,	0,	0,		0,	1,	1,	1,	100,	SC_SOLIDS,		R_TEMP+0.0f	+273.15f,	251,	"Filter for photons, changes the color.", TYPE_SOLID},
     {"ARAY",	PIXPACK(0xFFBB00),	0.0f,	0.00f * CFDS,	0.90f,	0.00f,	0.0f,	0.0f,	0.00f,	0.000f	* CFDS,	0,	0,		0,	1,	1,	1,	100,	SC_ELEC,		R_TEMP+0.0f +273.15f,	251,	"Ray Emmitter. Rays create points when they collide", TYPE_SOLID},
     {"BRAY",	PIXPACK(0xFFFFFF),	0.0f,	0.00f * CFDS,	0.90f,	0.00f,	0.0f,	0.0f,	0.00f,	0.000f	* CFDS,	0,	0,		0,	1,	1,	0,	100,	SC_ELEC,		R_TEMP+0.0f +273.15f,	251,	"Ray Point. Rays create points when they collide", TYPE_SOLID}
-	//Name		Colour		Advec	Airdrag			Airloss	Loss	Collid	Grav	Diffus	Hotair	Fal	Burn	Exp		Mel	Hrd	M	Weights	Section			H						Ins		Description
+	//Name		Colour				Advec	Airdrag			Airloss	Loss	Collid	Grav	Diffus	Hotair			Fal	Burn	Exp	Mel	Hrd	M	Weights	Section			H						Ins		Description
 };
 
 static part_state pstates[PT_NUM] =
