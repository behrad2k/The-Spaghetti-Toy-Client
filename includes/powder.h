#ifndef POWDER_H
#define POWDER_H

#include "graphics.h"
#include "defines.h"
#include "interface.h"

#define CM_COUNT 11
#define CM_CRACK 10
#define CM_LIFE 9
#define CM_GRAD 8
#define CM_NOTHING 7
#define CM_FANCY 6
#define CM_HEAT 5
#define CM_BLOB 4
#define CM_FIRE 3
#define CM_PERS 2
#define CM_PRESS 1
#define CM_VEL 0


#define UI_WALLSTART 222
#define UI_ACTUALSTART 122
#define UI_WALLCOUNT 19

#define WL_WALLELEC	122
#define WL_EWALL	123
#define WL_DETECT	124
#define WL_STREAM	125
#define WL_SIGN	126
#define WL_FAN	127
#define WL_FANHELPER 255
#define WL_ALLOWLIQUID	128
#define WL_DESTROYALL	129
#define WL_ERASE	130
#define WL_WALL	131
#define WL_ALLOWAIR	132
#define WL_ALLOWSOLID	133
#define WL_ALLOWALLELEC	134
#define WL_EHOLE	135

#define SPC_AIR 236
#define SPC_HEAT 237
#define SPC_COOL 238
#define SPC_VACUUM 239

#define WL_ALLOWGAS	140



#define PT_NONE	0
#define PT_DUST	1
#define PT_WATR	2
#define PT_OIL 3
#define PT_FIRE 4
#define PT_STNE 5
#define PT_LAVA 6
#define PT_GUNP	7
#define PT_NITR	8
#define PT_CLNE 9
#define PT_GAS 10
#define PT_PLEX 11
#define PT_GOO 12
#define PT_ICEI 13
#define PT_METL 14
#define PT_SPRK 15
#define PT_SNOW 16
#define PT_WOOD 17
#define PT_NEUT 18
#define PT_PLUT 19
#define PT_PLNT 20
#define PT_ACID 21
#define PT_VOID 22
#define PT_WTRV 23
#define PT_CNCT 24
#define PT_DSTW 25
#define PT_SALT 26
#define PT_SLTW 27
#define PT_DMND 28
#define PT_BMTL 29
#define PT_BRMT 30
#define PT_PHOT 31
#define PT_URAN 32
#define PT_WAX  33
#define PT_MWAX 34
#define PT_PSCN 35
#define PT_NSCN 36
#define PT_LNTG 37
#define PT_INSL 38
#define PT_BHOL 39
#define PT_WHOL 40
#define PT_RBDM 41
#define PT_LRBD 42
#define PT_NTCT 43
#define PT_SAND 44
#define PT_GLAS 45
#define PT_PTCT 46
#define PT_BGLA 47
#define PT_THDR 48
#define PT_PLSM 49
#define PT_ETRD 50
#define PT_NICE 51
#define PT_NBLE 52
#define PT_BTRY 53
#define PT_LCRY 54
#define PT_STKM 55
#define PT_SWCH 56
#define PT_SMKE 57
#define PT_DESL 58
#define PT_COAL 59
#define PT_LO2  60
#define PT_O2   61
#define PT_INWR 62
#define PT_YEST 63
#define PT_DYST 64
#define PT_THRM 65
#define PT_GLOW 66
#define PT_BRCK 67
#define PT_HFLM 68
#define PT_FIRW 69
#define PT_FUSE 70
#define PT_FSEP 71
#define PT_AMTR 72
#define PT_BCOL 73
#define PT_PCLN 74
#define PT_HSWC 75
#define PT_IRON 76
#define PT_MORT 77
#define PT_GOL 78
#define PT_HLIF 79
#define PT_ASIM 80
#define PT_2x2 81
#define PT_DANI 82
#define PT_AMOE 83
#define PT_MOVE 84
#define PT_PGOL 85
#define PT_DMOE 86
#define PT_34 87
#define PT_LLIF 88
#define PT_STAN 89
#define PT_SPNG 90
#define PT_RIME 91
#define PT_FOG 92
#define PT_BCLN 93
#define PT_LOVE 94
#define PT_DEUT 95
#define PT_WARP 96
#define PT_PUMP 97
#define PT_FWRK 98
#define PT_PIPE 99
#define PT_FRZZ 100
#define PT_FRZW 101
#define PT_GRAV 102
#define PT_BIZR 103
#define PT_BIZRG 104
#define PT_BIZRS 105
#define PT_INST 106
#define PT_ISOZ 107
#define PT_ISZS 108
#define PT_PRTI 109
#define PT_PRTO 110
#define PT_PSTE 111
#define PT_PSTS 112
#define PT_ANAR 113
#define PT_VINE 114
#define PT_INVIS 115
#define PT_EQUALVEL 116//all particles equal their velocities
#define PT_SPAWN2 117
#define PT_SPAWN 118
#define PT_SHLD1 119
#define PT_SHLD2 120
#define PT_SHLD3 121
#define PT_SHLD4 122
#define PT_LOLZ 123
#define PT_WIFI 124
#define PT_FILT 125
#define PT_ARAY 126
#define PT_BRAY 127
#define PT_STKM2 128
#define PT_BOMB 129
#define PT_C5 130
#define PT_SING 131
#define PT_QRTZ 132
#define PT_PQRT 133
#define PT_SEED 134
#define PT_MAZE 135
#define PT_COAG 136
#define PT_WALL 137
#define PT_GNAR 138
#define PT_REPL 139
#define PT_MYST 140
#define PT_BOYL 141
#define PT_TEST 142
#define PT_TEST2 143
#define PT_TEST3 144
#define PT_FROG 145
#define PT_BRAN 146
#define PT_NUM  147

#define R_TEMP 22
#define MAX_TEMP 9999
#define MIN_TEMP 0
#define O_MAX_TEMP 3500
#define O_MIN_TEMP -273

#define ST_NONE 0
#define ST_SOLID 1
#define ST_LIQUID 2
#define ST_GAS 3
/*
   TODO: We should start to implement these.
*/
#define TYPE_PART			0x0001 //1 Powders
#define TYPE_LIQUID			0x0002 //2 Liquids
#define TYPE_SOLID			0x0004 //4 Solids
#define TYPE_GAS			0x0008 //8 Gasses (Includes plasma)
#define TYPE_ENERGY			0x0010 //16 Energy (Thunder, Light, Neutrons etc.)
#define PROP_CONDUCTS		0x0020 //32 Conducts electricity (Currently Unused)
#define PROP_BLACK			0x0040 //64 Absorbs Photons
#define PROP_NEUTPENETRATE	0x0080 //128 Penetrated by neutrons
#define PROP_NEUTABSORB		0x0100 //256 Absorbs neutrons, reflect is default
#define PROP_NEUTPASS		0x0200 //512 Neutrons pass through, such as with glass
#define PROP_DEADLY			0x0400 //1024 Is deadly for stickman.
#define PROP_HOT_GLOW		0x0800 //2048 Hot Metal Glow
#define PROP_LIFE			0x1000 //4096 Is a GoL type
#define PROP_RADIOACTIVE	0x2000 //8192 Radioactive 
#define FLAG_STAGNANT	1

struct particle
{
    int type;
    int life, ctype;
    float x, y, vx, vy;
    float temp;
    float pavg[2];
    int flags;
    int tmp;
};
typedef struct particle particle;

struct part_type
{
    const char *name;
    pixel pcolors;
    float advection;
    float airdrag;
    float airloss;
    float loss;
    float collision;
    float gravity;
    float diffusion;
    float hotair;
    int falldown;
    int flammable;
    int explosive;
    int meltable;
    int hardness;
    int menu;
    int weight;
    int menusection;
    float heat;
    unsigned char hconduct;
    const char *descs;
    const unsigned short properties;
    int (*update_func) (int);
};
typedef struct part_type part_type;

struct part_state
{
    char state;
    int solid;
    float stemp;
    int liquid;
    float ltemp;
    int gas;
    float gtemp;
    int burn;
    float btemp;
};

typedef struct part_state part_state;
//Should probably be const.
/* Weight Help
 * 1   = Gas   ||
 * 2   = Light || Liquids  0-49
 * 98  = Heavy || Powder  50-99
 * 100 = Solid ||
 * -1 is Neutrons and Photons
 */
static const part_type ptypes[PT_NUM] =
{
    //Name		Colour				Advec	Airdrag			Airloss	Loss	Collid	Grav	Diffus	Hotair			Fal	Burn	Exp	Mel	Hrd M	Weight	Section			H						Ins		Description
    {"",		PIXPACK(0x000000),	0.0f,	0.00f * CFDS,	1.00f,	0.00f,	0.0f,	0.0f,	0.00f,	0.000f	* CFDS,	0,	0,		0,	0,	1,	1,	100,	SC_SPECIAL,		R_TEMP+0.0f	+273.15f,	251,	"Erases particles.", 0, NULL},
    {"DUST",	PIXPACK(0xFFE0A0),	0.7f,	0.02f * CFDS,	0.96f,	0.80f,	0.0f,	0.1f,	0.00f,	0.000f	* CFDS,	1,	10,		0,	0,	30,	1,	85,		SC_POWDERS,		R_TEMP+0.0f	+273.15f,	70,		"Very light dust. Flammable.", TYPE_PART, NULL},
    {"WATR",	PIXPACK(0x2030D0),	0.6f,	0.01f * CFDS,	0.98f,	0.95f,	0.0f,	0.1f,	0.00f,	0.000f	* CFDS,	2,	0,		0,	0,	20,	1,	30,		SC_LIQUID,		R_TEMP-2.0f	+273.15f,	29,		"Liquid. Conducts electricity. Freezes. Extinguishes fires.", TYPE_LIQUID|PROP_CONDUCTS|PROP_NEUTPENETRATE, NULL},
    {"OIL",		PIXPACK(0x404010),	0.6f,	0.01f * CFDS,	0.98f,	0.95f,	0.0f,	0.1f,	0.00f,	0.000f	* CFDS,	2,	20,		0,	0,	5,	1,	20,		SC_LIQUID,		R_TEMP+0.0f	+273.15f,	42,		"Liquid. Flammable.", TYPE_LIQUID, NULL},
    {"FIRE",	PIXPACK(0xFF1000),	0.9f,	0.04f * CFDS,	0.97f,	0.20f,	0.0f,	-0.1f,	0.00f,	0.001f	* CFDS,	1,	0,		0,	0,	1,	1,	2,		SC_EXPLOSIVE,	R_TEMP+400.0f+273.15f,	88,		"Ignites flammable materials. Heats air.", TYPE_GAS, NULL},
    {"STNE",	PIXPACK(0xA0A0A0),	0.4f,	0.04f * CFDS,	0.94f,	0.95f,	-0.1f,	0.3f,	0.00f,	0.000f	* CFDS,	1,	0,		0,	5,	1,	1,	90,		SC_POWDERS,		R_TEMP+0.0f	+273.15f,	150,	"Heavy particles. Meltable.", TYPE_PART, NULL},
    {"LAVA",	PIXPACK(0xE05010),	0.3f,	0.02f * CFDS,	0.95f,	0.80f,	0.0f,	0.15f,	0.00f,	0.0003f	* CFDS,	2,	0,		0,	0,	2,	1,	45,		SC_LIQUID,		R_TEMP+1500.0f+273.15f,	60,		"Heavy liquid. Ignites flammable materials. Solidifies when cold.", TYPE_LIQUID, NULL},
    {"GUN",		PIXPACK(0xC0C0D0),	0.7f,	0.02f * CFDS,	0.94f,	0.80f,	-0.1f,	0.1f,	0.00f,	0.000f	* CFDS,	1,	600,	1,	0,	10,	1,	85,		SC_EXPLOSIVE,	R_TEMP+0.0f	+273.15f,	97,		"Light dust. Explosive.", TYPE_PART, NULL},
    {"NITR",	PIXPACK(0x20E010),	0.5f,	0.02f * CFDS,	0.92f,	0.97f,	0.0f,	0.2f,	0.00f,	0.000f	* CFDS,	2,	1000,	2,	0,	3,	1,	23,		SC_EXPLOSIVE,	R_TEMP+0.0f	+273.15f,	50,		"Liquid. Pressure sensitive explosive.", TYPE_LIQUID, NULL},
    {"CLNE",	PIXPACK(0xFFD010),	0.0f,	0.00f * CFDS,	0.90f,	0.00f,	0.0f,	0.0f,	0.00f,	0.000f	* CFDS,	0,	0,		0,	0,	1,	1,	100,	SC_SPECIAL,		R_TEMP+0.0f	+273.15f,	251,	"Solid. Duplicates any particles it touches.", TYPE_SOLID, NULL},
    {"GAS",		PIXPACK(0xE0FF20),	1.0f,	0.01f * CFDS,	0.99f,	0.30f,	-0.1f,	0.0f,	0.75f,	0.001f	* CFDS,	0,	600,	0,	0,	1,	1,	1,		SC_GAS,			R_TEMP+2.0f	+273.15f,	42,		"Gas. Diffuses. Flammable. Liquifies under pressure.", TYPE_GAS, NULL},
    {"C-4",		PIXPACK(0xD080E0),	0.0f,	0.00f * CFDS,	0.90f,	0.00f,	0.0f,	0.0f,	0.00f,	0.000f	* CFDS,	0,	1000,	2,	50,	1,	1,	100,	SC_EXPLOSIVE,	R_TEMP+0.0f	+273.15f,	88,		"Solid. Pressure sensitive explosive.", TYPE_SOLID | PROP_NEUTPENETRATE, NULL},
    {"GOO",		PIXPACK(0x804000),	0.1f,	0.00f * CFDS,	0.97f,	0.50f,	0.0f,	0.0f,	0.00f,	0.000f	* CFDS,	0,	0,		0,	0,	12,	1,	100,	SC_SOLIDS,		R_TEMP+0.0f	+273.15f,	75,		"Solid. Deforms and disappears under pressure.", TYPE_SOLID | PROP_NEUTPENETRATE, NULL},
    {"ICE",		PIXPACK(0xA0C0FF),	0.0f,	0.00f * CFDS,	0.90f,	0.00f,	0.0f,	0.0f,	0.00f,	-0.0003f* CFDS,	0,	0,		0,	0,	20,	1,	100,	SC_SOLIDS,		R_TEMP-50.0f+273.15f,	46,		"Solid. Freezes water. Crushes under pressure. Cools down air.", TYPE_SOLID, NULL},
    {"METL",	PIXPACK(0x404060),	0.0f,	0.00f * CFDS,	0.90f,	0.00f,	0.0f,	0.0f,	0.00f,	0.000f	* CFDS,	0,	0,		0,	1,	1,	1,	100,	SC_ELEC,		R_TEMP+0.0f	+273.15f,	251,	"Solid. Conducts electricity. Meltable.", TYPE_SOLID|PROP_CONDUCTS|PROP_HOT_GLOW, NULL},
    {"SPRK",	PIXPACK(0xFFFF80),	0.0f,	0.00f * CFDS,	0.90f,	0.00f,	0.0f,	0.0f,	0.00f,	0.001f	* CFDS,	0,	0,		0,	0,	1,	1,	100,	SC_ELEC,		R_TEMP+0.0f	+273.15f,	251,	"Electricity. Conducted by metal and water.", TYPE_SOLID, NULL},
    {"SNOW",	PIXPACK(0xC0E0FF),	0.7f,	0.01f * CFDS,	0.96f,	0.90f,	-0.1f,	0.05f,	0.01f,	-0.00005f* CFDS,1,	0,		0,	0,	20,	1,	50,		SC_POWDERS,		R_TEMP-30.0f+273.15f,	46,		"Light particles.", TYPE_PART, NULL},
    {"WOOD",	PIXPACK(0xC0A040),	0.0f,	0.00f * CFDS,	0.90f,	0.00f,	0.0f,	0.0f,	0.00f,	0.000f	* CFDS,	0,	20,		0,	0,	15,	1,	100,	SC_SOLIDS,		R_TEMP+0.0f	+273.15f,	164,	"Solid. Flammable.", TYPE_SOLID, NULL},
    {"NEUT",	PIXPACK(0x20E0FF),	0.0f,	0.00f * CFDS,	1.00f,	1.00f,	-0.99f,	0.0f,	0.01f,	0.002f	* CFDS,	0,	0,		0,	0,	0,	1,	-1,		SC_NUCLEAR,		R_TEMP+4.0f	+273.15f,	60,		"Neutrons. Interact with matter in odd ways.", TYPE_ENERGY, NULL},
    {"PLUT",	PIXPACK(0x407020),	0.4f,	0.01f * CFDS,	0.99f,	0.95f,	0.0f,	0.4f,	0.00f,	0.000f	* CFDS,	1,	0,		0,	0,	0,	1,	90,		SC_NUCLEAR,		R_TEMP+4.0f	+273.15f,	251,	"Heavy particles. Fissile. Generates neutrons under pressure.", TYPE_PART|PROP_NEUTPENETRATE|PROP_RADIOACTIVE, NULL},
    {"PLNT",	PIXPACK(0x0CAC00),	0.0f,	0.00f * CFDS,	0.95f,	0.00f,	0.0f,	0.0f,	0.00f,	0.000f	* CFDS,	0,	20,		0,	0,	10,	1,	100,	SC_SOLIDS,		R_TEMP+0.0f	+273.15f,	65,		"Plant, drinks water and grows.", TYPE_SOLID, NULL},
    {"ACID",	PIXPACK(0xED55FF),	0.6f,	0.01f * CFDS,	0.98f,	0.95f,	0.0f,	0.1f,	0.00f,	0.000f	* CFDS,	2,	40,		0,	0,	1,	1,	10,		SC_LIQUID,		R_TEMP+0.0f	+273.15f,	34,		"Dissolves almost everything.", TYPE_LIQUID, NULL},
    {"VOID",	PIXPACK(0x790B0B),	0.0f,	0.00f * CFDS,	1.00f,	0.00f,	0.0f,	0.0f,	0.00f,	-0.0003f* CFDS,	0,	0,		0,	0,	0,	1,	100,	SC_SPECIAL,		R_TEMP+0.0f	+273.15f,	251,	"Hole, will drain away any particles.", TYPE_SOLID, NULL},
    {"WTRV",	PIXPACK(0xA0A0FF),	1.0f,	0.01f * CFDS,	0.99f,	0.30f,	-0.1f,	-0.1f,	0.75f,	0.0003f	* CFDS,	0,	0,		0,	0,	4,	1,	1,		SC_GAS,			R_TEMP+100.0f+273.15f,	48,		"Steam, heats up air, produced from hot water.", TYPE_GAS, NULL},
    {"CNCT",	PIXPACK(0xC0C0C0),	0.4f,	0.04f * CFDS,	0.94f,	0.95f,	-0.1f,	0.3f,	0.00f,	0.000f	* CFDS,	1,	0,		0,	2,	2,	1,	55,		SC_POWDERS,		R_TEMP+0.0f	+273.15f,	100,	"Concrete, stronger than stone.", TYPE_PART, NULL},
    {"DSTW",	PIXPACK(0x1020C0),	0.6f,	0.01f * CFDS,	0.98f,	0.95f,	0.0f,	0.1f,	0.00f,	0.000f	* CFDS,	2,	0,		0,	0,	20,	1,	30,		SC_LIQUID,		R_TEMP-2.0f	+273.15f,	23,		"Distilled water, does not conduct electricity.", TYPE_LIQUID|PROP_NEUTPENETRATE, NULL},
    {"SALT",	PIXPACK(0xFFFFFF),	0.4f,	0.04f * CFDS,	0.94f,	0.95f,	-0.1f,	0.3f,	0.00f,	0.000f	* CFDS,	1,	0,		0,	5,	1,	1,	75,		SC_POWDERS,		R_TEMP+0.0f	+273.15f,	110,	"Salt, dissolves in water.", TYPE_PART, NULL},
    {"SLTW",	PIXPACK(0x4050F0),	0.6f,	0.01f * CFDS,	0.98f,	0.95f,	0.0f,	0.1f,	0.00f,	0.000f	* CFDS,	2,	0,		0,	0,	20,	1,	35,		SC_LIQUID,		R_TEMP+0.0f	+273.15f,	75,		"Saltwater, conducts electricity, difficult to freeze.", TYPE_LIQUID|PROP_CONDUCTS|PROP_NEUTPENETRATE, NULL},
    {"DMND",	PIXPACK(0xCCFFFF),	0.0f,	0.00f * CFDS,	0.90f,	0.00f,	0.0f,	0.0f,	0.00f,	0.000f	* CFDS,	0,	0,		0,	0,	0,	1,	100,	SC_SPECIAL,		R_TEMP+0.0f	+273.15f,	186,	"Diamond. Indestructable.", TYPE_SOLID, NULL}, //ief015 - Added diamond. Because concrete blocks are kinda pointless.
    {"BMTL",	PIXPACK(0x505070),	0.0f,	0.00f * CFDS,	0.90f,	0.00f,	0.0f,	0.0f,	0.00f,	0.000f	* CFDS,	0,	0,		0,	1,	1,	1,	100,	SC_SOLIDS,		R_TEMP+0.0f	+273.15f,	251,	"Breakable metal.", TYPE_SOLID|PROP_CONDUCTS|PROP_HOT_GLOW, NULL},
    {"BRMT",	PIXPACK(0x705060),	0.4f,	0.04f * CFDS,	0.94f,	0.95f,	-0.1f,	0.3f,	0.00f,	0.000f	* CFDS,	1,	0,		0,	2,	2,	1,	90,		SC_POWDERS,		R_TEMP+0.0f	+273.15f,	211,	"Broken metal.", TYPE_PART|PROP_CONDUCTS|PROP_HOT_GLOW, NULL},
    {"PHOT",	PIXPACK(0xFFFFFF),	0.0f,	0.00f * CFDS,	1.00f,	1.00f,	-0.99f,	0.0f,	0.00f,	0.000f	* CFDS,	0,	0,		0,	0,	0,	1,	-1,		SC_ELEC,		R_TEMP+900.0f+273.15f,	251,	"Photons. Travel in straight lines.", TYPE_ENERGY, NULL},
    {"URAN",	PIXPACK(0x707020),	0.4f,	0.01f * CFDS,	0.99f,	0.95f,	0.0f,	0.4f,	0.00f,	0.000f	* CFDS,	1,	0,		0,	0,	0,	1,	90,		SC_NUCLEAR,		R_TEMP+30.0f+273.15f,	251,	"Heavy particles. Generates heat under pressure.", TYPE_PART | PROP_RADIOACTIVE, NULL},
    {"WAX",		PIXPACK(0xF0F0BB),  0.0f,	0.00f * CFDS,	0.90f,	0.00f,	0.0f,	0.0f,	0.00f,	0.000f	* CFDS,	0,	0,		0,	0,	10,	1,	100,	SC_SOLIDS,		R_TEMP+0.0f	+273.15f,	44,		"Wax. Melts at moderately high temperatures.", TYPE_SOLID, NULL},
    {"MWAX",	PIXPACK(0xE0E0AA),	0.3f,	0.02f * CFDS,	0.95f,	0.80f,	0.0f,	0.15f,	0.00f,	0.000001f* CFDS,2,	5,		0,	0,	2,	1,	25,		SC_LIQUID,		R_TEMP+28.0f+273.15f,	44,		"Liquid Wax.", TYPE_LIQUID, NULL},
<<<<<<< HEAD
    {"PSCN",	PIXPACK(0x805050),	0.0f,	0.00f * CFDS,	0.90f,	0.00f,	0.0f,	0.0f,	0.00f,	0.000f	* CFDS,	0,	0,		0,	1,	1,	1,	100,	SC_ELEC,		R_TEMP+0.0f	+273.15f,	251,	"P-Type Silicon, Will transfer current to any conductor.", TYPE_SOLID, NULL},
    {"NSCN",	PIXPACK(0x505080),	0.0f,	0.00f * CFDS,	0.90f,	0.00f,	0.0f,	0.0f,	0.00f,	0.000f	* CFDS,	0,	0,		0,	1,	1,	1,	100,	SC_ELEC,		R_TEMP+0.0f	+273.15f,	251,	"N-Type Silicon, Will only transfer current to P-Type Silicon.", TYPE_SOLID, NULL},
    {"LN2",		PIXPACK(0x80A0DF),	0.6f,	0.01f * CFDS,	0.98f,	0.95f,	0.0f,	0.1f,	0.00f,	0.000f	* CFDS,	2,	0,		0,	0,	0,	1,	30,		SC_LIQUID,		70.15f,					70,		"Liquid Nitrogen. Very cold.", TYPE_LIQUID, NULL},
=======
    {"PSCN",	PIXPACK(0x805050),	0.0f,	0.00f * CFDS,	0.90f,	0.00f,	0.0f,	0.0f,	0.00f,	0.000f	* CFDS,	0,	0,		0,	1,	1,	1,	100,	SC_ELEC,		R_TEMP+0.0f	+273.15f,	251,	"P-Type Silicon, Will transfer current to any conductor.", TYPE_SOLID | PROP_CONDUCTS, NULL},
    {"NSCN",	PIXPACK(0x505080),	0.0f,	0.00f * CFDS,	0.90f,	0.00f,	0.0f,	0.0f,	0.00f,	0.000f	* CFDS,	0,	0,		0,	1,	1,	1,	100,	SC_ELEC,		R_TEMP+0.0f	+273.15f,	251,	"N-Type Silicon, Will only transfer current to P-Type Silicon.", TYPE_SOLID | PROP_CONDUCTS, NULL},
    {"LN2",	PIXPACK(0x80A0DF),	0.6f,	0.01f * CFDS,	0.98f,	0.95f,	0.0f,	0.1f,	0.00f,	0.000f	* CFDS,	2,	0,		0,	0,	0,	1,	30,		SC_LIQUID,		70.15f,					70,		"Liquid Nitrogen. Very cold.", TYPE_LIQUID, NULL},
>>>>>>> 926450a9
    {"INSL",	PIXPACK(0x9EA3B6),	0.0f,	0.00f * CFDS,	0.95f,	0.00f,	0.0f,	0.0f,	0.00f,	0.000f	* CFDS,	0,	7,		0,	0,	10,	1,	100,	SC_SPECIAL,		R_TEMP+0.0f	+273.15f,	0,		"Insulator, does not conduct heat or electricity.", TYPE_SOLID, NULL},
    {"BHOL",	PIXPACK(0x202020),	0.0f,	0.00f * CFDS,	0.95f,	0.00f,	0.0f,	0.0f,	0.00f,	-0.01f	* CFDS,	0,	0,		0,	0,	0,	1,	100,	SC_SPECIAL,		R_TEMP+70.0f+273.15f,	255,	"Black hole, sucks in other particles and heats up.", TYPE_SOLID, NULL},
    {"WHOL",	PIXPACK(0xEFEFEF),	0.0f,	0.00f * CFDS,	0.95f,	0.00f,	0.0f,	0.0f,	0.00f,	0.010f	* CFDS,	0,	0,		0,	0,	0,	1,	100,	SC_SPECIAL,		R_TEMP-16.0f+273.15f,	255,	"White hole, pushes other particles away.", TYPE_SOLID, NULL},
    {"RBDM",	PIXPACK(0xCCCCCC),	0.0f,	0.00f * CFDS,	0.90f,	0.00f,	0.0f,	0.0f,	0.00f,	0.000f	* CFDS,	0,	1000,	1,	50,	1,	1,	100,	SC_EXPLOSIVE,	R_TEMP+0.0f	+273.15f,	240,	"Rubidium, explosive, especially on contact with water, low melting point", TYPE_SOLID|PROP_CONDUCTS, NULL},
    {"LRBD",	PIXPACK(0xAAAAAA),	0.3f,	0.02f * CFDS,	0.95f,	0.80f,	0.0f,	0.15f,	0.00f,	0.000001f* CFDS,2,	1000,	1,	0,	2,	1,	45,		SC_EXPLOSIVE,	R_TEMP+45.0f+273.15f,	170,	"Liquid Rubidium.", TYPE_LIQUID|PROP_CONDUCTS, NULL},
    {"NTCT",	PIXPACK(0x505040),	0.0f,	0.00f * CFDS,	0.90f,	0.00f,	0.0f,	0.0f,	0.00f,	0.000f	* CFDS,	0,	0,		0,	1,	1,	1,	100,	SC_ELEC,		R_TEMP+0.0f	+273.15f,	251,	"Semi-conductor. Only conducts electricity when hot (More than 100C)", TYPE_SOLID | PROP_CONDUCTS, NULL},
    {"SAND",	PIXPACK(0xFFD090),	0.4f,	0.04f * CFDS,	0.94f,	0.95f,	-0.1f,	0.3f,	0.00f,	0.000f	* CFDS,	1,	0,		0,	5,	1,	1,	90,		SC_POWDERS,		R_TEMP+0.0f	+273.15f,	150,	"Sand, Heavy particles. Meltable.", TYPE_PART, NULL},
    {"GLAS",	PIXPACK(0x404040),	0.0f,	0.00f * CFDS,	0.90f,	0.00f,	0.0f,	0.0f,	0.00f,	0.000f	* CFDS,	0,	0,		0,	0,	0,	1,	100,	SC_SOLIDS,		R_TEMP+0.0f	+273.15f,	150,	"Solid. Meltable. Shatters under pressure", TYPE_SOLID | PROP_NEUTPASS | PROP_HOT_GLOW, NULL},
    {"PTCT",	PIXPACK(0x405050),	0.0f,	0.00f * CFDS,	0.90f,	0.00f,	0.0f,	0.0f,	0.00f,	0.000f	* CFDS,	0,	0,		0,	1,	1,	1,	100,	SC_ELEC,		R_TEMP+0.0f	+273.15f,	251,	"Semi-conductor. Only conducts electricity when cold (Less than 120C)", TYPE_SOLID | PROP_CONDUCTS, NULL},
    {"BGLA",	PIXPACK(0x606060),	0.4f,	0.04f * CFDS,	0.94f,	0.95f,	-0.1f,	0.3f,	0.00f,	0.000f	* CFDS,	1,	0,		0,	5,	2,	1,	90,		SC_POWDERS,		R_TEMP+0.0f	+273.15f,	150,	"Broken Glass, Heavy particles. Meltable. Bagels.", TYPE_PART | PROP_HOT_GLOW, NULL},
    {"THDR",	PIXPACK(0xFFFFA0),	0.0f,	0.00f * CFDS,	1.0f,	0.30f,	-0.99f,	0.6f,	0.62f,	0.000f	* CFDS,	0,	0,		0,	0,	0,	1,	1,		SC_ELEC,		9000.0f		+273.15f,	251,	"Lightning! Very hot, inflicts damage upon most materials, transfers current to metals.", TYPE_ENERGY, NULL},
    {"PLSM",	PIXPACK(0xBB99FF),	0.9f,	0.04f * CFDS,	0.97f,	0.20f,	0.0f,	-0.1f,	0.30f,	0.001f	* CFDS,	0,	0,		0,	0,	0,	1,	1,		SC_GAS,			9000.0f		+273.15f,	115,	"Plasma, extremely hot.", TYPE_GAS, NULL},
    {"ETRD",	PIXPACK(0x404040),	0.0f,	0.00f * CFDS,	0.90f,	0.00f,	0.0f,	0.0f,	0.00f,	0.000f	* CFDS,	0,	0,		0,	1,	1,	1,	100,	SC_ELEC,		R_TEMP+0.0f	+273.15f,	251,	"Electrode. Creates a surface that allows Plasma arcs. (Use sparingly)", TYPE_SOLID | PROP_CONDUCTS, NULL},
    {"NICE",	PIXPACK(0xC0E0FF),	0.0f,	0.00f * CFDS,	0.90f,	0.00f,	0.0f,	0.0f,	0.00f,	-0.0005f* CFDS,	0,	0,		0,	0,	20,	1,	100,	SC_SOLIDS,		35.0f,					46,		"Nitrogen Ice.", TYPE_SOLID, NULL},
    {"NBLE",	PIXPACK(0xEB4917),	1.0f,	0.01f * CFDS,	0.99f,	0.30f,	-0.1f,	0.0f,	0.75f,	0.001f	* CFDS,	0,	0,		0,	0,	1,	1,	1,		SC_GAS,			R_TEMP+2.0f	+273.15f,	106,	"Noble Gas. Diffuses. Conductive. Ionizes into plasma when intruduced to electricity", TYPE_GAS | PROP_CONDUCTS, NULL},
    {"BTRY",	PIXPACK(0x858505),	0.0f,	0.00f * CFDS,	0.90f,	0.00f,	0.0f,	0.0f,	0.00f,	0.000f	* CFDS,	0,	0,		0,	1,	1,	1,	100,	SC_ELEC,		R_TEMP+0.0f	+273.15f,	251,	"Solid. Generates Electricity.", TYPE_SOLID, NULL},
    {"LCRY",	PIXPACK(0x505050),	0.0f,	0.00f * CFDS,	0.90f,	0.00f,	0.0f,	0.0f,	0.00f,	0.000f	* CFDS,	0,	0,		0,	1,	1,	1,	100,	SC_ELEC,		R_TEMP+0.0f	+273.15f,	251,	"Liquid Crystal. Changes colour when charged. (PSCN Charges, NSCN Discharges)", TYPE_SOLID, NULL},
    {"STKM",	PIXPACK(0x000000),	0.5f,	0.00f * CFDS,	0.2f,	1.0f,	0.0f,	0.0f,	0.0f,	0.00f	* CFDS,	0,	0,		0,	0,	0,	1,	50,		SC_SPECIAL,		R_TEMP+14.6f+273.15f,	0,		"Stickman. Don't kill him!", 0, NULL},
    {"SWCH",	PIXPACK(0x103B11),	0.0f,	0.00f * CFDS,	0.90f,  0.00f,  0.0f,	0.0f,	0.00f,  0.000f  * CFDS, 0,	0,		0,	0,	1,	1,	100,	SC_ELEC,		R_TEMP+0.0f	+273.15f,	251,	"Solid. Only conducts when switched on. (PSCN switches on, NSCN switches off)", TYPE_SOLID, NULL},
    {"SMKE",	PIXPACK(0x222222),	0.9f,	0.04f * CFDS,	0.97f,	0.20f,	0.0f,	-0.1f,	0.00f,	0.001f	* CFDS,	1,	0,		0,	0,	1,	1,	1,		SC_GAS,			R_TEMP+320.0f+273.15f,	88,		"Smoke", TYPE_GAS, NULL},
    {"DESL",	PIXPACK(0x440000),	1.0f,	0.01f * CFDS,	0.98f,	0.95f,	0.0f,	0.1f,	0.0f,	0.0f	* CFDS,	2,	2,		0,	0,	5,	1,	15,		SC_LIQUID,		R_TEMP+0.0f	+273.15f,	42,		"Liquid. Explodes under high pressure and temperatures", TYPE_LIQUID, NULL},
    {"COAL",	PIXPACK(0x222222),	0.0f,   0.00f * CFDS,   0.90f,  0.00f,  0.0f,   0.0f,   0.0f,   0.0f	* CFDS, 0,	0,		0,	0,	20,	1,	100,	SC_SOLIDS,		R_TEMP+0.0f	+273.15f,	200,	"Solid. Burns slowly.", TYPE_SOLID, NULL},
<<<<<<< HEAD
    {"LO2",		PIXPACK(0x80A0EF),	0.6f,	0.01f * CFDS,	0.98f,	0.95f,	0.0f,	0.1f,	0.00f,	0.000f	* CFDS,	2,	5000,  	0,	0,	0,	1,	30,		SC_LIQUID,		80.0f,					70,		"Liquid Oxygen. Very cold. Reacts with fire", TYPE_LIQUID, NULL},
    {"O2",		PIXPACK(0x80A0FF),	2.0f,   0.00f * CFDS,   0.99f,	0.30f,	-0.1f,	0.0f,	3.0f,	0.000f	* CFDS,	0,	1000,  	0,	0,	0,	1,	1,		SC_GAS,		 	R_TEMP+0.0f	+273.15f,   70,		"Gas. Ignites easily.", TYPE_GAS, NULL},
    {"INWR",	PIXPACK(0x544141),	0.0f,	0.00f * CFDS,	0.90f,	0.00f,	0.0f,	0.0f,	0.00f,	0.000f	* CFDS,	0,	0,		0,	1,	1,	1,	100,	SC_ELEC,		R_TEMP+0.0f	+273.15f,	251,	"Insulated Wire. Doesn't conduct to metal or semiconductors.", TYPE_SOLID, NULL},
=======
    {"LO2",	PIXPACK(0x80A0EF),	0.6f,	0.01f * CFDS,	0.98f,	0.95f,	0.0f,	0.1f,	0.00f,	0.000f	* CFDS,	2,	5000,  	0,	0,	0,	1,	30,		SC_LIQUID,		80.0f,					70,		"Liquid Oxygen. Very cold. Reacts with fire", TYPE_LIQUID, NULL},
    {"O2",	PIXPACK(0x80A0FF),	2.0f,   0.00f * CFDS,   0.99f,	0.30f,	-0.1f,	0.0f,	3.0f,	0.000f	* CFDS,	0,	1000,  	0,	0,	0,	1,	1,		SC_GAS,		 	R_TEMP+0.0f	+273.15f,   70,		"Gas. Ignites easily.", TYPE_GAS, NULL},
    {"INWR",	PIXPACK(0x544141),	0.0f,	0.00f * CFDS,	0.90f,	0.00f,	0.0f,	0.0f,	0.00f,	0.000f	* CFDS,	0,	0,		0,	1,	1,	1,	100,	SC_ELEC,		R_TEMP+0.0f	+273.15f,	251,	"Insulated Wire. Doesn't conduct to metal or semiconductors.", TYPE_SOLID | PROP_CONDUCTS, NULL},
>>>>>>> 926450a9
    {"YEST",	PIXPACK(0xEEE0C0),	0.7f,	0.02f * CFDS,	0.96f,	0.80f,	0.0f,	0.1f,	0.00f,	0.000f	* CFDS,	1,	15,		0,	0,	30,	1,	80,		SC_POWDERS,		R_TEMP+0.0f	+273.15f,	70,		"Yeast, grows when warm (~37C).", TYPE_PART, NULL},
    {"DYST",	PIXPACK(0xBBB0A0),	0.7f,	0.02f * CFDS,	0.96f,	0.80f,	0.0f,	0.1f,	0.00f,	0.000f	* CFDS,	1,	20,		0,	0,	30,	0,	80,		SC_POWDERS,		R_TEMP+0.0f	+273.15f,	70,		"Dead Yeast.", TYPE_PART, NULL},
    {"THRM",	PIXPACK(0xA08090),	0.4f,	0.04f * CFDS,	0.94f,	0.95f,	-0.1f,	0.3f,	0.00f,	0.000f	* CFDS,	1,	0,		0,	2,	2,	1,	90,		SC_EXPLOSIVE,	R_TEMP+0.0f	+273.15f,	211,	"Thermite. Burns at extremly high temperature.", TYPE_PART, NULL},
    {"GLOW",	PIXPACK(0x445544),	0.3f,	0.02f * CFDS,	0.95f,	0.80f,	0.0f,	0.15f,	0.00f,	0.000f	* CFDS,	2,	0,		0,	0,	2,	1,	40,		SC_LIQUID,		R_TEMP+20.0f+273.15f,	44,		"Glow, Glows under pressure", TYPE_LIQUID, NULL},
    {"BRCK",	PIXPACK(0x808080),	0.0f,	0.00f * CFDS,	0.90f,	0.00f,	0.0f,	0.0f,	0.00f,	0.000f	* CFDS,	0,	0,		0,	0,	1,	1,	100,	SC_SOLIDS,		R_TEMP+0.0f	+273.15f,	251,	"Brick, breakable building material.", TYPE_SOLID|PROP_HOT_GLOW, NULL},
    {"CFLM",	PIXPACK(0x8080FF),	0.9f,	0.04f * CFDS,	0.97f,	0.20f,	0.0f,	-0.1f,	0.00f,	0.0005f	* CFDS,	1,	0,		0,	0,	1,	1,	2,		SC_SPECIAL,		0.0f,					88,		"Sub-zero flame.", TYPE_GAS, NULL},
    {"FIRW",	PIXPACK(0xFFA040),	0.7f,	0.02f * CFDS,	0.96f,	0.80f,	-0.99f,	0.1f,	0.00f,	0.000f	* CFDS,	1,	0,		0,	0,	30,	1,	55,		SC_EXPLOSIVE,	R_TEMP+0.0f	+273.15f,	70,		"Fireworks!", TYPE_PART, NULL},
    {"FUSE",	PIXPACK(0x0A5706),	0.0f,   0.00f * CFDS,   0.90f,  0.00f,  0.0f,   0.0f,   0.0f,   0.0f	* CFDS, 0,	0,		0,	0,	20,	1,	100,	SC_SOLIDS,		R_TEMP+0.0f	+273.15f,	200,	"Solid. Burns slowly. Ignites at somewhat high temperatures and electricity.", TYPE_SOLID, NULL},
    {"FSEP",	PIXPACK(0x63AD5F),	0.7f,	0.02f * CFDS,	0.96f,	0.80f,	0.0f,	0.1f,	0.00f,	0.000f	* CFDS,	1,	0,		0,	0,	30,	1,	70,		SC_POWDERS,		R_TEMP+0.0f	+273.15f,	70,		"Fuse Powder. See FUSE.", TYPE_PART, NULL},
    {"AMTR",	PIXPACK(0x808080),	0.7f,   0.02f * CFDS,   0.96f,  0.80f,  0.00f,  0.10f,  1.00f,  0.0000f * CFDS, 0,	0,		0,	0,	0,	1,	100,	SC_NUCLEAR,	 	R_TEMP+0.0f +273.15f,	70,		"Anti-Matter, Destroys a majority of particles", TYPE_PART, NULL}, //Maybe TYPE_ENERGY?
    {"BCOL",	PIXPACK(0x333333),	0.4f,	0.04f * CFDS,	0.94f,	0.95f,	-0.1f,	0.3f,	0.00f,	0.000f	* CFDS,	1,	0,		0,	5,	2,	1,	90,		SC_POWDERS,		R_TEMP+0.0f	+273.15f,	150,	"Broken Coal. Heavy particles. See COAL", TYPE_PART, NULL},
    {"PCLN",	PIXPACK(0x3B3B10),	0.0f,	0.00f * CFDS,	0.90f,	0.00f,	0.0f,	0.0f,	0.00f,	0.000f	* CFDS,	0,	0,		0,	0,	1,	1,	100,	SC_ELEC,		R_TEMP+0.0f	+273.15f,	251,	"Solid. When actived, duplicates any particles it touches.", TYPE_SOLID, NULL},
    {"HSWC",	PIXPACK(0x3B1010),	0.0f,	0.00f * CFDS,	0.90f,	0.00f,	0.0f,	0.0f,	0.00f,	0.000f	* CFDS,	0,	0,		0,	1,	1,	1,	100,	SC_ELEC,		R_TEMP+0.0f	+273.15f,	251,	"Heat switch. Conducts Heat only when activated", TYPE_SOLID, NULL},
<<<<<<< HEAD
    {"IRON",	PIXPACK(0x707070),	0.0f,	0.00f * CFDS,	0.90f,  0.00f,  0.0f,	0.0f,	0.00f,  0.000f	* CFDS, 0,	0,		0,	1,	50,	1,	100,	SC_CRACKER2,	R_TEMP+0.0f +273.15f,	251,	"Rusts with salt, can be used for electrlosis of WATR", TYPE_SOLID, NULL},
    {"MORT",	PIXPACK(0xE0E0E0),	0.0f,	0.00f * CFDS,	1.00f,	1.00f,	-0.99f,	0.0f,	0.01f,	0.002f	* CFDS,	0,	0,		0,	0,	0,	1,	-1,		SC_CRACKER2,	R_TEMP+4.0f	+273.15f,	60,		"Steam Train.", TYPE_PART, NULL},
=======
    {"IRON",	PIXPACK(0x707070),	0.0f,	0.00f * CFDS,	0.90f,  0.00f,  0.0f,	0.0f,	0.00f,  0.000f	* CFDS, 0,	0,		0,	1,	50,	1,	100,	SC_CRACKER2,		R_TEMP+0.0f +273.15f,	251,	"Rusts with salt, can be used for electrlosis of WATR", TYPE_SOLID | PROP_CONDUCTS, NULL},
    {"MORT",	PIXPACK(0xE0E0E0),	0.0f,	0.00f * CFDS,	1.00f,	1.00f,	-0.99f,	0.0f,	0.01f,	0.002f	* CFDS,	0,	0,		0,	0,	0,	1,	-1,		SC_CRACKER2,		R_TEMP+4.0f	+273.15f,	60,		"Steam Train.", TYPE_PART, NULL},
>>>>>>> 926450a9
    {"GOL ",	PIXPACK(0x0CAC00),	0.0f,	0.00f * CFDS,	0.90f,	0.00f,	0.0f,	0.0f,	0.00f,	0.000f	* CFDS,	0,	0,		0,	0,	0,	1,	100,	SC_LIFE,		9000.0f,				40,		"Game Of Life! B3/S23", TYPE_SOLID|PROP_LIFE, NULL},
    {"HLIF",	PIXPACK(0xFF0000),	0.0f,	0.00f * CFDS,	0.90f,	0.00f,	0.0f,	0.0f,	0.00f,	0.000f	* CFDS,	0,	0,		0,	0,	0,	1,	100,	SC_LIFE,		9000.0f,				40,		"High Life! B36/S23", TYPE_SOLID|PROP_LIFE, NULL},
    {"ASIM",	PIXPACK(0x0000FF),	0.0f,	0.00f * CFDS,	0.90f,	0.00f,	0.0f,	0.0f,	0.00f,	0.000f	* CFDS,	0,	0,		0,	0,	0,	1,	100,	SC_LIFE,		9000.0f,				40,		"Assimilation! B345/S4567", TYPE_SOLID|PROP_LIFE, NULL},
    {"2x2 ",	PIXPACK(0xFFFF00),	0.0f,	0.00f * CFDS,	0.90f,	0.00f,	0.0f,	0.0f,	0.00f,	0.000f	* CFDS,	0,	0,		0,	0,	0,	1,	100,	SC_LIFE,		9000.0f,				40,		"2x2! B36/S125", TYPE_SOLID|PROP_LIFE, NULL},
    {"DANI",	PIXPACK(0x00FFFF),	0.0f,	0.00f * CFDS,	0.90f,	0.00f,	0.0f,	0.0f,	0.00f,	0.000f	* CFDS,	0,	0,		0,	0,	0,	1,	100,	SC_LIFE,		9000.0f,				40,		"Day and Night! B3678/S34678", TYPE_SOLID|PROP_LIFE, NULL},
    {"AMOE",	PIXPACK(0xFF00FF),	0.0f,	0.00f * CFDS,	0.90f,	0.00f,	0.0f,	0.0f,	0.00f,	0.000f	* CFDS,	0,	0,		0,	0,	0,	1,	100,	SC_LIFE,		9000.0f,				40,		"Amoeba! B357/S1358", TYPE_SOLID|PROP_LIFE, NULL},
    {"MOVE",	PIXPACK(0xFFFFFF),	0.0f,	0.00f * CFDS,	0.90f,	0.00f,	0.0f,	0.0f,	0.00f,	0.000f	* CFDS,	0,	0,		0,	0,	0,	1,	100,	SC_LIFE,		9000.0f,				40,		"'Move' particles! Does not move things.. it is a life type B368/S245", TYPE_SOLID|PROP_LIFE, NULL},
    {"PGOL",	PIXPACK(0xE05010),	0.0f,	0.00f * CFDS,	0.90f,	0.00f,	0.0f,	0.0f,	0.00f,	0.000f	* CFDS,	0,	0,		0,	0,	0,	1,	100,	SC_LIFE,		9000.0f,				40,		"Pseudo Life! B357/S238", TYPE_SOLID|PROP_LIFE, NULL},
    {"DMOE",	PIXPACK(0x500000),	0.0f,	0.00f * CFDS,	0.90f,	0.00f,	0.0f,	0.0f,	0.00f,	0.000f	* CFDS,	0,	0,		0,	0,	0,	1,	100,	SC_LIFE,		9000.0f,				40,		"Diamoeba! B35678/S5678", TYPE_SOLID|PROP_LIFE, NULL},
    {"34  ",	PIXPACK(0x500050),	0.0f,	0.00f * CFDS,	0.90f,	0.00f,	0.0f,	0.0f,	0.00f,	0.000f	* CFDS,	0,	0,		0,	0,	0,	1,	100,	SC_LIFE,		9000.0f,				40,		"34! B34/S34)", TYPE_SOLID|PROP_LIFE, NULL},
    {"LLIF",	PIXPACK(0x505050),	0.0f,	0.00f * CFDS,	0.90f,	0.00f,	0.0f,	0.0f,	0.00f,	0.000f	* CFDS,	0,	0,		0,	0,	0,	1,	100,	SC_LIFE,		9000.0f,				40,		"Long Life! B345/S5", TYPE_SOLID|PROP_LIFE, NULL},
    {"STAN",	PIXPACK(0x5000FF),	0.0f,	0.00f * CFDS,	0.90f,	0.00f,	0.0f,	0.0f,	0.00f,	0.000f	* CFDS,	0,	0,		0,	0,	0,	1,	100,	SC_LIFE,		9000.0f,				40,		"Stains! B3678/S235678", TYPE_SOLID|PROP_LIFE, NULL},
    {"SPNG",  	PIXPACK(0xFFBE30),	0.00f, 	0.00f * CFDS,   0.00f,  1.00f,   0.00f, 0.0f,   0.00f,  0.000f  * CFDS, 0, 	20, 	0,  1, 	30,	1, 	100,    SC_SOLIDS,  	R_TEMP+0.0f +273.15f,   251,    "A sponge, absorbs water.",TYPE_SOLID, NULL},
    {"RIME",  	PIXPACK(0xCCCCCC),	0.00f, 	0.00f * CFDS,   0.00f,  1.00f,   0.00f, 0.0f,   0.00f,  0.000f  * CFDS, 0, 	0, 		0, 	0, 	30,	1,  100,    SC_CRACKER2,  	243.15f,				100,    "Not quite Ice",TYPE_SOLID, NULL},
    {"FOG",  	PIXPACK(0xAAAAAA),	0.8f,	0.00f * CFDS,	0.4f,	0.70f,	-0.1f,	0.0f,	0.99f,	0.000f	* CFDS, 0, 	0, 		0,  0,  30, 1,  1,		SC_CRACKER2,  	243.15f,				100,    "Not quite Steam",TYPE_GAS, NULL},
    {"BCLN",	PIXPACK(0xFFD040),	0.1f,	0.00f * CFDS,	0.97f,	0.50f,	0.0f,	0.0f,	0.00f,	0.000f	* CFDS,	0,	0,		0,	0,	12,	1,	100,	SC_SPECIAL,		R_TEMP+0.0f	+273.15f,	251,	"Breakable Clone.", TYPE_SOLID, NULL},
    {"LOVE",	PIXPACK(0xFF30FF),	0.0f,	0.00f * CFDS,	0.00f,	0.00f,	0.0f,	0.0f,	0.0f,	0.000f	* CFDS,	0,	0,		0,	0,	0,	1,	100,	SC_CRACKER2,	373.0f,					40,		"Love...", TYPE_SOLID, NULL},
    {"DEUT",  	PIXPACK(0x00153F),	0.6f,	0.01f * CFDS,	0.98f,	0.95f,	0.0f,	0.1f,	0.00f,	0.000f	* CFDS,	2,	0,		0,	0,	20,	1,	31,		SC_NUCLEAR,		R_TEMP-2.0f	+273.15f,	251,	"Deuterium oxide. Volume changes with temp, radioactive with neutrons.", TYPE_LIQUID|PROP_NEUTPENETRATE, NULL},
    {"WARP",  	PIXPACK(0x000000),	0.8f,	0.00f * CFDS,	0.9f,	0.70f,	-0.1f,	0.0f,	3.00f,	0.000f	* CFDS, 0, 	0, 		0,  0,  30, 1,  1,		SC_NUCLEAR,  	R_TEMP +273.15f,		100,    "Displaces other elements.",TYPE_GAS, NULL},
    {"PUMP",	PIXPACK(0x10103B),	0.0f,	0.00f * CFDS,	0.95f,	0.00f,	0.0f,	0.0f,	0.00f,	0.000f	* CFDS,	0,	0,		0,	0,	10,	1,	100,	SC_ELEC,		273.15f,				0,		"Changes pressure to its temp when activated. (use HEAT/COOL).", TYPE_SOLID, NULL},	
    {"FWRK",	PIXPACK(0x666666),	0.4f,	0.01f * CFDS,	0.99f,	0.95f,	0.0f,	0.4f,	0.00f,	0.000f	* CFDS,	1,	0,		0,	0,	1,	1,	97,		SC_EXPLOSIVE,	R_TEMP+0.0f	+273.15f,	100,	"First fireworks made, activated by heat/neutrons.", TYPE_PART, NULL},
    {"PIPE",	PIXPACK(0x444444),	0.0f,	0.00f * CFDS,	0.95f,	0.00f,	0.0f,	0.0f,	0.00f,	0.000f	* CFDS,	0,	0,		0,	0,	0,	1,	100,	SC_SOLIDS,		273.15f,				0,		"Moves elements around, read FAQ on website for help.", TYPE_SOLID, NULL},
    {"FRZZ",	PIXPACK(0xC0E0FF),	0.7f,	0.01f * CFDS,	0.96f,	0.90f,	-0.1f,	0.05f,	0.01f,	-0.00005f* CFDS,1,	0,		0,	0,	20,	1,	50,		SC_CRACKER2,	90.0f,					46,		"FREEZE", TYPE_PART, NULL},
    {"FRZW",	PIXPACK(0x1020C0),	0.6f,	0.01f * CFDS,	0.98f,	0.95f,	0.0f,	0.1f,	0.00f,	0.000f	* CFDS,	2,	0,		0,	0,	20,	1,	30,		SC_CRACKER2,	120.0f,					29,		"FREEZE WATER", TYPE_LIQUID, NULL},
    {"GRAV",	PIXPACK(0xFFE0A0),	0.7f,	0.00f * CFDS,	1.00f,	1.00f,	0.0f,	0.0f,	0.00f,	0.000f	* CFDS,	1,	10,		0,	0,	30,	1,	85,		SC_POWDERS,		R_TEMP+0.0f	+273.15f,	70,		"Very light dust. Changes colour based on velocity.", TYPE_PART, NULL},
    {"BIZR",	PIXPACK(0x00FF77),	0.6f,	0.01f * CFDS,	0.98f,	0.95f,	0.0f,	0.1f,	0.00f,	0.000f	* CFDS,	2,	0,		0,	0,	20,	1,	30,		SC_LIQUID,		R_TEMP+0.0f	+273.15f,	29,		"Bizarre... contradicts the normal state changes.", TYPE_LIQUID, NULL},
<<<<<<< HEAD
    {"BIZG",	PIXPACK(0x00FFBB),	1.0f,	0.01f * CFDS,	0.99f,	0.30f,	-0.1f,	0.0f,	2.75f,	0.000f	* CFDS,	0,	0,		0,	0,	1,	1,	1,		SC_CRACKER2,	R_TEMP-200.0f+273.15f,	42,		"Bizarre gas", TYPE_GAS, NULL},
    {"BIZS",	PIXPACK(0x00E455),	0.0f,	0.00f * CFDS,	0.90f,	0.00f,	0.0f,	0.0f,	0.00f,	0.000f	* CFDS,	0,	0,		0,	1,	1,	1,	100,	SC_CRACKER2,	R_TEMP+300.0f+273.15f,	251,	"Bizarre solid", TYPE_SOLID, NULL},    
    {"INST",	PIXPACK(0x404039),	0.0f,	0.00f * CFDS,	0.90f,	0.00f,	0.0f,	0.0f,	0.00f,	0.000f	* CFDS,	0,	0,		0,	1,	1,	1,	100,	SC_ELEC,		R_TEMP+0.0f	+273.15f,	251,	"Instantly conducts, PSCN to charge, NSCN to take.", TYPE_SOLID|PROP_CONDUCTS, NULL},
=======
    {"BIZG",	PIXPACK(0x00FFBB),	1.0f,	0.01f * CFDS,	0.99f,	0.30f,	-0.1f,	0.0f,	2.75f,	0.000f	* CFDS,	0,	0,		0,	0,	1,	1,	1,		SC_CRACKER2,		R_TEMP-200.0f+273.15f,	42,		"Bizarre gas", TYPE_GAS, NULL},
    {"BIZS",	PIXPACK(0x00E455),	0.0f,	0.00f * CFDS,	0.90f,	0.00f,	0.0f,	0.0f,	0.00f,	0.000f	* CFDS,	0,	0,		0,	1,	1,	1,	100,	SC_CRACKER2,		R_TEMP+300.0f+273.15f,	251,	"Bizarre solid", TYPE_SOLID, NULL},    
    {"INST",	PIXPACK(0x404039),	0.0f,	0.00f * CFDS,	0.90f,	0.00f,	0.0f,	0.0f,	0.00f,	0.000f	* CFDS,	0,	0,		0,	1,	1,	1,	100,	SC_ELEC,		R_TEMP+0.0f	+273.15f,	251,	"Instantly conducts, PSCN to charge, NSCN to take.", TYPE_SOLID, NULL},
>>>>>>> 926450a9
    {"ISOZ",	PIXPACK(0xAA30D0),	0.6f,	0.01f * CFDS,	0.98f,	0.95f,	0.0f,	0.1f,	0.00f,	0.000f	* CFDS,	2,	0,		0,	0,	0,	1,	24,		SC_NUCLEAR,		R_TEMP-2.0f	+273.15f,	29,		"Radioactive liquid", TYPE_LIQUID|PROP_NEUTPENETRATE, NULL},    
    {"ISZS",	PIXPACK(0x662089),	0.0f,	0.00f * CFDS,	0.90f,	0.00f,	0.0f,	0.0f,	0.00f,	-0.0007f* CFDS,	0,	0,		0,	1,	1,	1,	100,	SC_NUCLEAR,		140.00f,				251,	"Solid form of ISOZ, slowly decays.", TYPE_SOLID, NULL},        
    {"PRTI",	PIXPACK(0xEB5917),	0.0f,	0.00f * CFDS,	0.90f,	0.00f,	0.0f,	0.0f,	0.00f,	-0.005f	* CFDS,	0,	0,		0,	0,	0,	1,	100,	SC_NUCLEAR,		R_TEMP+0.0f	+273.15f,	0,		"Portal IN.  Things go in here, now with channels (same as WIFI)", TYPE_SOLID, NULL},
    {"PRTO",	PIXPACK(0x0020EB),	0.0f,	0.00f * CFDS,	0.90f,	0.00f,	0.0f,	0.0f,	0.00f,	0.005f	* CFDS,	0,	0,		0,	0,	0,	1,	100,	SC_NUCLEAR,		R_TEMP+0.0f	+273.15f,	0,		"Portal OUT.  Things come out here, now with channels (same as WIFI)", TYPE_SOLID, NULL},
    {"PSTE",	PIXPACK(0xAA99AA),	0.6f,	0.01f * CFDS,	0.98f,	0.95f,	0.0f,	0.1f,	0.00f,	0.000f	* CFDS,	2,	0,		0,	0,	20,	1,	31,		SC_LIQUID,		R_TEMP-2.0f	+273.15f,	29,		"Colloid, Hardens under pressure", TYPE_LIQUID, NULL},    
    {"PSTS",	PIXPACK(0x776677),	0.0f,	0.00f * CFDS,	0.00f,	0.00f,	0.0f,	0.0f,	0.00f,	0.000f	* CFDS,	0,	0,		0,	0,	20,	0,	100,	SC_CRACKER,		R_TEMP-2.0f	+273.15f,	29,		"Solid form of PSTE, temporary", TYPE_SOLID, NULL},    
<<<<<<< HEAD
    {"ANAR",	PIXPACK(0xFFFFEE),	0.7f,	0.02f * CFDS,	0.96f,	0.80f,	0.1f,	0.1f,	0.00f,	0.000f	* CFDS,	1,	10,		0,	0,	30,	1,	85,		SC_POWDERS,		R_TEMP+0.0f	+273.15f,	70,		"Very light dust. Behaves opposite gravity", TYPE_PART, NULL},        
    {"VINE",	PIXPACK(0x079A00),	0.0f,	0.00f * CFDS,	0.95f,	0.00f,	0.0f,	0.0f,	0.00f,	0.000f	* CFDS,	0,	20,		0,	0,	10,	1,	100,	SC_SOLIDS,		R_TEMP+0.0f +273.15f,	65,		"Vine, grows", TYPE_SOLID, NULL},
=======
    {"ANAR",	PIXPACK(0xFFFFEE),	-0.7f,	-0.02f * CFDS,	0.96f,	0.80f,	0.1f,	-0.1f,	0.00f,	0.000f	* CFDS,	1,	10,		0,	0,	30,	1,	85,		SC_POWDERS,		R_TEMP+0.0f	+273.15f,	70,		"Very light dust. Behaves opposite gravity", TYPE_PART, NULL},        
    {"VINE",	PIXPACK(0x079A00),	0.0f,	0.00f * CFDS,	0.95f,	0.00f,	0.0f,	0.0f,	0.00f,	0.000f	* CFDS,	0,	20,		0,	0,	10,	1,	100,	SC_SOLIDS,		R_TEMP+0.0f +273.15f,	65,		"Vine, grows", TYPE_SOLID, NULL},    
>>>>>>> 926450a9
    {"INVS",	PIXPACK(0x00CCCC),	0.0f,	0.00f * CFDS,	0.90f,	0.00f,	0.0f,	0.0f,	0.00f,	0.000f	* CFDS,	0,	0,		0,	0,	15,	1,	100,	SC_SOLIDS,		R_TEMP+0.0f	+273.15f,	164,	"Invisible to everything while under pressure.", TYPE_SOLID | PROP_NEUTPASS, NULL},
    {"EQVE",	PIXPACK(0xFFE0A0),	0.7f,	0.02f * CFDS,	0.96f,	0.80f,	0.0f,	0.1f,	0.00f,	0.000f	* CFDS,	1,	0,		0,	0,	30,	0,	85,		SC_CRACKER2,	R_TEMP+0.0f	+273.15f,	70,		"Shared velocity test", TYPE_PART, NULL},
    {"SPWN2",	PIXPACK(0xAAAAAA),	0.0f,	0.00f * CFDS,	1.00f,	0.00f,	0.0f,	0.0f,	0.00f,	0.000f	* CFDS,	0,	0,		0,	0,	1,	0,	100,	SC_SOLIDS,		R_TEMP+0.0f	+273.15f,	0,		"Shield, spark it to grow", 0, NULL},
    {"SPWN",	PIXPACK(0xAAAAAA),	0.0f,	0.00f * CFDS,	1.00f,	0.00f,	0.0f,	0.0f,	0.00f,	0.000f	* CFDS,	0,	0,		0,	0,	1,	0,	100,	SC_SOLIDS,		R_TEMP+0.0f	+273.15f,	0,		"Shield, spark it to grow", 0, NULL},
    {"SHLD",	PIXPACK(0xAAAAAA),	0.0f,	0.00f * CFDS,	1.00f,	0.00f,	0.0f,	0.0f,	0.00f,	0.000f	* CFDS,	0,	0,		0,	0,	1,	1,	100,	SC_SOLIDS,		R_TEMP+0.0f	+273.15f,	0,		"Shield, spark it to grow", 0, NULL},
    {"SHD2",	PIXPACK(0x777777),	0.0f,	0.00f * CFDS,	1.00f,	0.00f,	0.0f,	0.0f,	0.00f,	0.000f	* CFDS,	0,	0,		0,	0,	1,	0,	100,	SC_CRACKER2,	R_TEMP+0.0f	+273.15f,	0,		"Shield lvl 2", 0, NULL},
    {"SHD3",	PIXPACK(0x444444),	0.0f,	0.00f * CFDS,	1.00f,	0.00f,	0.0f,	0.0f,	0.00f,	0.000f	* CFDS,	0,	0,		0,	0,	1,	0,	100,	SC_CRACKER2,	R_TEMP+0.0f	+273.15f,	0,		"Shield lvl 3", 0, NULL},
    {"SHD4",	PIXPACK(0x212121),	0.0f,	0.00f * CFDS,	1.00f,	0.00f,	0.0f,	0.0f,	0.00f,	0.000f	* CFDS,	0,	0,		0,	0,	1,	0,	100,	SC_CRACKER2,	R_TEMP+0.0f	+273.15f,	0,		"Shield lvl 4", 0, NULL},
    {"LOLZ",	PIXPACK(0x569212),	0.0f,	0.00f * CFDS,	0.00f,	0.00f,	0.0f,	0.0f,	0.0f,	0.000f	* CFDS,	0,	0,		0,	0,	0,	1,	100,	SC_CRACKER2,	373.0f,					40,		"Lolz", TYPE_SOLID, NULL},
    {"WIFI",	PIXPACK(0x40A060),	0.0f,	0.00f * CFDS,	0.90f,	0.00f,	0.0f,	0.0f,	0.00f,	0.000f	* CFDS,	0,	0,		0,	1,	2,	1,	100,	SC_ELEC,		R_TEMP+0.0f	+273.15f,	0,		"Wireless transmitter, color coded.", TYPE_SOLID, NULL},
    {"FILT",	PIXPACK(0x000056),	0.0f,	0.00f * CFDS,	0.90f,	0.00f,	0.0f,	0.0f,	0.00f,	0.000f	* CFDS,	0,	0,		0,	1,	1,	1,	100,	SC_SOLIDS,		R_TEMP+0.0f	+273.15f,	251,	"Filter for photons, changes the color.", TYPE_SOLID, NULL},
    {"ARAY",	PIXPACK(0xFFBB00),	0.0f,	0.00f * CFDS,	0.90f,	0.00f,	0.0f,	0.0f,	0.00f,	0.000f	* CFDS,	0,	0,		0,	1,	1,	1,	100,	SC_ELEC,		R_TEMP+0.0f +273.15f,	251,	"Ray Emmitter. Rays create points when they collide", TYPE_SOLID, NULL},
    {"BRAY",	PIXPACK(0xFFFFFF),	0.0f,	0.00f * CFDS,	0.90f,	0.00f,	0.0f,	0.0f,	0.00f,	0.000f	* CFDS,	0,	0,		0,	1,	1,	0,	100,	SC_ELEC,		R_TEMP+0.0f +273.15f,	251,	"Ray Point. Rays create points when they collide", TYPE_SOLID, NULL},
    {"STK2",	PIXPACK(0x000000),	0.5f,	0.00f * CFDS,	0.2f,	1.0f,	0.0f,	0.0f,	0.0f,	0.00f	* CFDS,	0,	0,		0,	0,	0,	1,	50,		SC_SPECIAL,		R_TEMP+14.6f+273.15f,	0,		"Stickman. Don't kill him!", 0, NULL},
    {"BOMB",	PIXPACK(0xFFF288),	0.6f,	0.01f * CFDS,	0.98f,	0.95f,	0.0f,	0.1f,	0.00f,	0.000f	* CFDS,	1,	0,		0,	0,	20,	1,	30,		SC_EXPLOSIVE,	R_TEMP-2.0f	+273.15f,	29,		"Bomb.", TYPE_PART, NULL},
    {"C-5",		PIXPACK(0x2050E0),	0.0f,	0.00f * CFDS,	0.90f,	0.00f,	0.0f,	0.0f,	0.00f,	0.000f	* CFDS,	0,	0,		0,	0,	1,	1,	100,	SC_EXPLOSIVE,	R_TEMP+0.0f	+273.15f,	88,		"Cold explosive", TYPE_SOLID | PROP_NEUTPENETRATE, NULL},
    {"SING",	PIXPACK(0x242424),	0.7f,	0.36f * CFDS,	0.96f,	0.80f,	0.1f,	0.12f,	0.00f,	-0.001f	* CFDS,	1,	0,		0,	0,	0,	1,	86,		SC_NUCLEAR,		R_TEMP+0.0f	+273.15f,	70,		"Singularity", TYPE_PART, NULL},
<<<<<<< HEAD
    {"QRTZ",	PIXPACK(0xAADDDD),	0.0f,	0.00f * CFDS,	0.90f,	0.00f,	0.0f,	0.0f,	0.00f,	0.000f	* CFDS,	0,	0,		0,	0,	0,	1,	100,	SC_SOLIDS,		R_TEMP+0.0f	+273.15f,	3,		"Quartz, breakable mineral. Conducts but becomes brittle at lower temperatures.", TYPE_SOLID| PROP_HOT_GLOW, NULL}, 
    {"PQRT",	PIXPACK(0x88BBBB),	0.4f,	0.04f * CFDS,	0.94f,	0.95f,	-0.1f,	0.27f,	0.00f,	0.000f	* CFDS,	1,	0,		0,	0,	0,	1,	90,		SC_POWDERS,		R_TEMP+0.0f	+273.15f,	3,		"Broken quartz.", TYPE_PART| PROP_HOT_GLOW, NULL}, 
=======
    {"QRTZ",	PIXPACK(0xAADDDD),	0.0f,	0.00f * CFDS,	0.90f,	0.00f,	0.0f,	0.0f,	0.00f,	0.000f	* CFDS,	0,	0,		0,	0,	0,	1,	100,	SC_SOLIDS,		R_TEMP+0.0f	+273.15f,	3,	"Quartz, breakable mineral. Conducts but becomes brittle at lower temperatures.", TYPE_SOLID | PROP_CONDUCTS | PROP_HOT_GLOW, NULL}, 
    {"PQRT",	PIXPACK(0x88BBBB),	0.4f,	0.04f * CFDS,	0.94f,	0.95f,	-0.1f,	0.27f,	0.00f,	0.000f	* CFDS,	1,	0,		0,	0,	0,	1,	90,	SC_POWDERS,		R_TEMP+0.0f	+273.15f,	3,	"Broken quartz.", TYPE_PART| PROP_HOT_GLOW, NULL}, 
>>>>>>> 926450a9
    {"SEED",	PIXPACK(0xFBEC7D),	0.0f,	0.00f * CFDS,	0.90f,	0.00f,	0.0f,	0.0f,	0.00f,	0.000f	* CFDS,	0,	0,		0,	0,	0,	1,	100,	SC_LIFE,		9000.0f,				40,		"B2/S", TYPE_SOLID|PROP_LIFE, NULL},
    {"MAZE",	PIXPACK(0xA8E4A0),	0.0f,	0.00f * CFDS,	0.90f,	0.00f,	0.0f,	0.0f,	0.00f,	0.000f	* CFDS,	0,	0,		0,	0,	0,	1,	100,	SC_LIFE,		9000.0f,				40,		"B3/S12345", TYPE_SOLID|PROP_LIFE, NULL},
    {"COAG",	PIXPACK(0x9ACD32),	0.0f,	0.00f * CFDS,	0.90f,	0.00f,	0.0f,	0.0f,	0.00f,	0.000f	* CFDS,	0,	0,		0,	0,	0,	1,	100,	SC_LIFE,		9000.0f,				40,		"B378/S235678", TYPE_SOLID|PROP_LIFE, NULL},
    {"WALL",	PIXPACK(0x0047AB),	0.0f,	0.00f * CFDS,	0.90f,	0.00f,	0.0f,	0.0f,	0.00f,	0.000f	* CFDS,	0,	0,		0,	0,	0,	1,	100,	SC_LIFE,		9000.0f,				40,		"B45678/S2345", TYPE_SOLID|PROP_LIFE, NULL},
    {"GNAR",	PIXPACK(0xE5B73B),	0.0f,	0.00f * CFDS,	0.90f,	0.00f,	0.0f,	0.0f,	0.00f,	0.000f	* CFDS,	0,	0,		0,	0,	0,	1,	100,	SC_LIFE,		9000.0f,				40,		"B1/S1", TYPE_SOLID|PROP_LIFE, NULL},
    {"REPL",	PIXPACK(0x259588),	0.0f,	0.00f * CFDS,	0.90f,	0.00f,	0.0f,	0.0f,	0.00f,	0.000f	* CFDS,	0,	0,		0,	0,	0,	1,	100,	SC_LIFE,		9000.0f,				40,		"B1357/S1357", TYPE_SOLID|PROP_LIFE, NULL},
    {"MYST",	PIXPACK(0x0C3C00),	0.0f,	0.00f * CFDS,	0.90f,	0.00f,	0.0f,	0.0f,	0.00f,	0.000f	* CFDS,	0,	0,		0,	0,	0,	1,	100,	SC_LIFE,		9000.0f,				40,		"B3458/S05678", TYPE_SOLID|PROP_LIFE, NULL},
    {"BOYL",	PIXPACK(0x0A3200),	1.0f,	0.01f * CFDS,	0.99f,	0.30f,	-0.1f,	0.0f,	0.18f,	0.000f	* CFDS,	0,	0,	0,	0,	1,	1,	1,		SC_GAS,			R_TEMP+2.0f	+273.15f,	42,		"Boyle, variable pressure gas. Expands when heated.", TYPE_GAS, NULL},
<<<<<<< HEAD
    //Name		Colour				Advec	Airdrag			Airloss	Loss	Collid	Grav	Diffus	Hotair			Fal	Burn	Exp	Mel	Hrd	M	Weights	Section			H						Ins		Description
=======
    {"LOTE",	PIXPACK(0xFF0000),	0.0f,	0.00f * CFDS,	0.90f,	0.00f,	0.0f,	0.0f,	0.00f,	0.000f	* CFDS,	0,	0,		0,	0,	0,	1,	100,	SC_LIFE2,		9000.0f,				40,		"Behaves kinda like Living on the Edge S3458/B37/4", TYPE_SOLID|PROP_LIFE, NULL}, 
    {"FRG2",	PIXPACK(0x00FF00),	0.0f,	0.00f * CFDS,	0.90f,	0.00f,	0.0f,	0.0f,	0.00f,	0.000f	* CFDS,	0,	0,		0,	0,	0,	1,	100,	SC_LIFE2,		9000.0f,				40,		"Like Frogs rule S124/B3/3", TYPE_SOLID|PROP_LIFE, NULL}, 
    {"STAR",	PIXPACK(0x0000FF),	0.0f,	0.00f * CFDS,	0.90f,	0.00f,	0.0f,	0.0f,	0.00f,	0.000f	* CFDS,	0,	0,		0,	0,	0,	1,	100,	SC_LIFE2,		9000.0f,				40,		"Like Star Wars rule S3456/B278/6", TYPE_SOLID|PROP_LIFE, NULL}, 
    {"FROG",	PIXPACK(0x00AA00),	0.0f,	0.00f * CFDS,	0.90f,	0.00f,	0.0f,	0.0f,	0.00f,	0.000f	* CFDS,	0,	0,		0,	0,	0,	1,	100,	SC_LIFE2,		9000.0f,				40,		"Frogs S12/B34/3", TYPE_SOLID|PROP_LIFE, NULL}, 
    {"BRAN",	PIXPACK(0xCCCC00),	0.0f,	0.00f * CFDS,	0.90f,	0.00f,	0.0f,	0.0f,	0.00f,	0.000f	* CFDS,	0,	0,		0,	0,	0,	1,	100,	SC_LIFE2,		9000.0f,				40,		"Brian 6 S6/B246/3", TYPE_SOLID|PROP_LIFE, NULL}, 
//Name		Colour		Advec	Airdrag		Airloss	Loss	Collid	Grav	Diffus	Hotair		Fal	Burn		Exp	Mel	Hrd	M	Weights	Section			H						Ins		Description
>>>>>>> 926450a9
};

static part_state pstates[PT_NUM] =
{
    // Name		State		Solid	 Frzp		Liquid   Mpnt		Gas		 Bpoint		'Plasma' Flashpoint
    /* NONE */ {ST_NONE,	PT_NONE, 0.0f,		PT_NONE, 0.0f,		PT_NONE, 0.0f,		PT_NONE, 0.0f},
    /* DUST */ {ST_SOLID,	PT_NONE, 0.0f,		PT_NONE, 0.0f,		PT_NONE, 0.0f,		PT_NONE, 0.0f},
    /* WATR */ {ST_LIQUID,	PT_ICEI, 273.15f,	PT_NONE, 0.0f,		PT_WTRV, 373.0f,	PT_NONE, 0.0f},
    /* OIL  */ {ST_LIQUID,	PT_NONE, 0.0f,  	PT_NONE, 0.0f,		PT_GAS, 333.0f,  	PT_NONE, 0.0f},
    /* FIRE */ {ST_GAS,		PT_NONE, 0.0f,		PT_NONE, 0.0f,		PT_NONE, 0.0f,		PT_PLSM, 2773.0f},
    /* STNE */ {ST_SOLID,	PT_NONE, 0.0f,		PT_LAVA, 983.0f,	PT_NONE, 0.0f,		PT_NONE, 0.0f},
    /* LAVA */ {ST_LIQUID,	PT_STNE, 973.0f,	PT_NONE, 0.0f,		PT_NONE, 0.0f,		PT_NONE, 0.0f},
    /* GUN  */ {ST_SOLID,	PT_NONE, 0.0f,		PT_NONE, 0.0f,		PT_NONE, 0.0f,		PT_FIRE, 673.0f},
    /* NITR */ {ST_LIQUID,	PT_NONE, 0.0f,		PT_NONE, 0.0f,		PT_NONE, 0.0f,		PT_FIRE, 673.0f},
    /* CLNE */ {ST_SOLID,	PT_NONE, 0.0f,		PT_NONE, 0.0f,		PT_NONE, 0.0f,		PT_NONE, 0.0f},
    /* GAS  */ {ST_GAS,		PT_NONE, 0.0f,		PT_NONE, 0.0f,  	PT_NONE, 50.0f,		PT_FIRE, 573.0f},
    /* C-4  */ {ST_SOLID,	PT_NONE, 0.0f,		PT_NONE, 0.0f,		PT_NONE, 0.0f,		PT_FIRE, 673.0f},
    /* GOO  */ {ST_SOLID,	PT_NONE, 0.0f,		PT_NONE, 0.0f,		PT_NONE, 0.0f,		PT_NONE, 0.0f},
    /* ICE  */ {ST_SOLID,	PT_NONE, 0.0f,		PT_WATR, 274.0f,	PT_NONE, 0.0f,		PT_NONE, 0.0f},
    /* METL */ {ST_SOLID,	PT_NONE, 0.0f,		PT_LAVA, 1273.0f,	PT_NONE, 0.0f,		PT_NONE, 0.0f},
    /* SPRK */ {ST_SOLID,	PT_NONE, 0.0f,		PT_NONE, 0.0f,		PT_NONE, 0.0f,		PT_NONE, 0.0f},
    /* SNOW */ {ST_SOLID,	PT_NONE, 0.0f,		PT_WATR, 273.0f,	PT_NONE, 0.0f,		PT_NONE, 0.0f},
    /* WOOD */ {ST_SOLID,	PT_NONE, 0.0f,		PT_NONE, 0.0f,		PT_NONE, 0.0f,		PT_FIRE, 873.0f},
    /* NEUT */ {ST_GAS,		PT_NONE, 0.0f,		PT_NONE, 0.0f,		PT_NONE, 0.0f,		PT_NONE, 0.0f},
    /* PLUT */ {ST_SOLID,	PT_NONE, 0.0f,		PT_NONE, 0.0f,		PT_NONE, 0.0f,		PT_NONE, 0.0f},
    /* PLNT */ {ST_SOLID,	PT_NONE, 0.0f,		PT_NONE, 0.0f,		PT_NONE, 0.0f,		PT_FIRE, 573.0f},
    /* ACID */ {ST_LIQUID,	PT_NONE, 0.0f,		PT_NONE, 0.0f,		PT_NONE, 0.0f,		PT_NONE, 0.0f},
    /* VOID */ {ST_SOLID,	PT_NONE, 0.0f,		PT_NONE, 0.0f,		PT_NONE, 0.0f,		PT_NONE, 0.0f},
    /* WTRV */ {ST_GAS,		PT_RIME, 273.0f,	PT_DSTW, 371.0f,	PT_NONE, 373.0f,	PT_NONE, 0.0f},
    /* CNCT */ {ST_SOLID,	PT_NONE, 0.0f,		PT_LAVA, 1123.0f,	PT_NONE, 0.0f,		PT_NONE, 0.0f},
    /* DSTW */ {ST_LIQUID,	PT_ICEI, 273.15f,	PT_NONE, 0.0f,		PT_WTRV, 373.0f,	PT_NONE, 0.0f},
    /* SALT */ {ST_SOLID,	PT_NONE, 0.0f,		PT_LAVA, 1173.0f,	PT_NONE, 0.0f,		PT_NONE, 0.0f},
    /* SLTW */ {ST_LIQUID,	PT_ICEI, 233.0f,	PT_NONE, 0.0f,		PT_WTRV, 483.0f,	PT_NONE, 0.0f},
    /* DMND */ {ST_SOLID,	PT_NONE, 0.0f,		PT_NONE, 0.0f,		PT_NONE, 0.0f,		PT_NONE, 0.0f},
    /* BMTL */ {ST_SOLID,	PT_NONE, 0.0f,		PT_LAVA, 1273.0f,	PT_NONE, 0.0f,		PT_NONE, 0.0f},
    /* BRMT */ {ST_SOLID,	PT_NONE, 0.0f,		PT_LAVA, 1273.0f,	PT_NONE, 0.0f,		PT_NONE, 0.0f},
    /* PHOT */ {ST_GAS,		PT_NONE, 0.0f,		PT_NONE, 0.0f,		PT_NONE, 0.0f,		PT_NONE, 0.0f},
    /* URAN */ {ST_SOLID,	PT_NONE, 0.0f,		PT_NONE, 2373.0f,	PT_NONE, 0.0f,		PT_NONE, 0.0f},
    /* WAX  */ {ST_SOLID,	PT_NONE, 0.0f,		PT_MWAX, 319.0f,	PT_NONE, 0.0f,		PT_NONE, 0.0f},
    /* MWAX */ {ST_LIQUID,	PT_WAX, 318.0f,		PT_NONE, 0.0f,		PT_NONE, 0.0f,		PT_FIRE, 673.0f},
    /* PSCN */ {ST_SOLID,	PT_NONE, 0.0f,		PT_LAVA, 1687.0f,	PT_NONE, 0.0f,		PT_NONE, 0.0f},
    /* NSCN */ {ST_SOLID,	PT_NONE, 0.0f,		PT_LAVA, 1687.0f,	PT_NONE, 0.0f,		PT_NONE, 0.0f},
    /* LNTG */ {ST_SOLID,	PT_NICE, 63.0f,		PT_NONE, 0.0f,		PT_NONE, 77.0f,		PT_NONE, 0.0f},
    /* FOAM */ {ST_SOLID,	PT_NONE, 0.0f,		PT_NONE, 0.0f,		PT_NONE, 0.0f,		PT_NONE, 0.0f},
    /* BHOL */ {ST_NONE,	PT_NONE, 0.0f,		PT_NONE, 0.0f,		PT_NONE, 0.0f,		PT_NONE, 0.0f},
    /* WHOL */ {ST_NONE,	PT_NONE, 0.0f,		PT_NONE, 0.0f,		PT_NONE, 0.0f,		PT_NONE, 0.0f},
    /* RBDM */ {ST_SOLID,	PT_NONE, 0.0f,		PT_LRBD, 312.0f,	PT_NONE, 0.0f,		PT_FIRE, 961.0f},
    /* LRBD */ {ST_LIQUID,	PT_RBDM, 311.0f,	PT_NONE, 0.0f,		PT_NONE, 0.0f,		PT_FIRE, 961.0f},
    /* HSCN */ {ST_SOLID,	PT_NONE, 0.0f,		PT_LAVA, 1687.0f,	PT_NONE, 0.0f,		PT_NONE, 0.0f},
    /* SAND */ {ST_SOLID,	PT_NONE, 0.0f,		PT_LAVA, 1973.0f,	PT_NONE, 0.0f,		PT_NONE, 0.0f},
    /* GLAS */ {ST_SOLID,	PT_NONE, 0.0f,		PT_LAVA, 1973.0f,	PT_NONE, 0.0f,		PT_NONE, 0.0f},
    /* CSCN */ {ST_SOLID,	PT_NONE, 0.0f,		PT_LAVA, 1414.0f,	PT_NONE, 0.0f,		PT_NONE, 0.0f},
    /* BGLA */ {ST_SOLID,	PT_NONE, 0.0f,		PT_LAVA, 1973.0f,	PT_NONE, 0.0f,		PT_NONE, 0.0f},
    /* THDR */ {ST_NONE,	PT_NONE, 0.0f,		PT_NONE, 0.0f,		PT_NONE, 0.0f,		PT_NONE, 0.0f},
    /* PLSM */ {ST_NONE,	PT_NONE, 0.0f,		PT_NONE, 0.0f,		PT_NONE, 0.0f,		PT_NONE, 0.0f},
    /* ETRD */ {ST_NONE,	PT_NONE, 0.0f,		PT_NONE, 0.0f,		PT_NONE, 0.0f,		PT_NONE, 0.0f},
    /* NICE */ {ST_SOLID,	PT_NONE, 0.0f,		PT_LNTG, 63.1f,		PT_NONE, 0.0f,		PT_NONE, 0.0f},
    /* NBLE */ {ST_GAS,		PT_NONE, 0.0f,		PT_NONE, 0.0f,		PT_NONE, 0.0f,		PT_NONE, 0.0f},
    /* BTRY */ {ST_SOLID,	PT_NONE, 0.0f,		PT_NONE, 0.0f,		PT_NONE, 0.0f,		PT_PLSM, 2273.0f},
    /* LCRY */ {ST_SOLID,	PT_NONE, 0.0f,		PT_BGLA, 1273.0f,	PT_NONE, 0.0f,		PT_NONE, 0.0f},
    /* STKM */ {ST_NONE,	PT_NONE, 0.0f,		PT_NONE, 0.0f,		PT_NONE, 0.0f,		PT_FIRE, 620.0f},
    /* SWCH */ {ST_SOLID,	PT_NONE, 0.0f,		PT_NONE, 0.0f,		PT_NONE, 0.0f,		PT_NONE, 0.0f},
    /* SMKE */ {ST_SOLID,	PT_NONE, 0.0f,		PT_NONE, 0.0f,		PT_NONE, 0.0f,		PT_FIRE, 625.0f},
    /* DESL */ {ST_LIQUID,  PT_NONE, 0.0f,		PT_NONE, 0.0f,		PT_NONE, 0.0f,		PT_FIRE, 335.0f},
    /* COAL */ {ST_SOLID,   PT_NONE, 0.0f,		PT_NONE, 0.0f,		PT_NONE, 0.0f,		PT_NONE, 0.0f},
    /* LO2  */ {ST_LIQUID,  PT_NONE, 0.0f,		PT_NONE, 0.0f,		PT_O2,   90.1f,		PT_NONE, 0.0f},
    /* O2   */ {ST_GAS,		PT_NONE, 0.0f,		PT_LO2,  90.0f,		PT_NONE, 0.0f,		PT_NONE, 0.0f},
    /* INWR */ {ST_SOLID,	PT_NONE, 0.0f,		PT_LAVA, 1687.0f,	PT_NONE, 0.0f,		PT_NONE, 0.0f},
    /* YEST */ {ST_SOLID,	PT_NONE, 0.0f,		PT_DYST, 373.0f,	PT_NONE, 0.0f,		PT_NONE, 0.0f},
    /* DYST */ {ST_SOLID,	PT_NONE, 0.0f,		PT_DUST, 473.0f,	PT_NONE, 0.0f,		PT_NONE, 0.0f},
    /* THRM */ {ST_SOLID,	PT_NONE, 0.0f,		PT_NONE, 0.0f,		PT_NONE, 0.0f,		PT_NONE, 0.0f},
    /* GLOW */ {ST_LIQUID,	PT_NONE, 0.0f,		PT_NONE, 0.0f,		PT_NONE, 0.0f,		PT_NONE, 0.0f},
    /* BRCK */ {ST_SOLID,	PT_NONE, 0.0f,		PT_LAVA, 1223.0f,	PT_NONE, 0.0f,		PT_NONE, 0.0f},
    /* HFLM */ {ST_GAS,		PT_NONE, 0.0f,		PT_NONE, 0.0f,		PT_NONE, 0.0f,		PT_NONE, 0.0f},
    /* FIRW */ {ST_SOLID,	PT_NONE, 0.0f,		PT_NONE, 0.0f,		PT_NONE, 0.0f,		PT_NONE, 0.0f},
    /* FUSE */ {ST_SOLID,   PT_NONE, 0.0f,		PT_NONE, 0.0f,		PT_NONE, 0.0f,		PT_NONE, 0.0f},
    /* FSEP */ {ST_SOLID,   PT_NONE, 0.0f,		PT_NONE, 0.0f,		PT_NONE, 0.0f,		PT_NONE, 0.0f},
    /* AMtr */ {ST_NONE,	PT_NONE, 0.0f,		PT_NONE, 0.0f,		PT_NONE, 0.0f,		PT_NONE, 0.0f},
    /* BCOL */ {ST_SOLID,   PT_NONE, 0.0f,		PT_NONE, 0.0f,		PT_NONE, 0.0f,		PT_NONE, 0.0f},
    /* PCLN */ {ST_NONE,	PT_NONE, 0.0f,		PT_NONE, 0.0f,		PT_NONE, 0.0f,		PT_NONE, 0.0f},
    /* HSWC */ {ST_NONE,	PT_NONE, 0.0f,		PT_NONE, 0.0f,		PT_NONE, 0.0f,		PT_NONE, 0.0f},
    /* IRON */ {ST_SOLID,   PT_NONE, 0.0f,		PT_LAVA, 1687.0f,	PT_NONE, 0.0f,		PT_NONE, 0.0f},
    /* MORT */ {ST_NONE,	PT_NONE, 0.0f,		PT_NONE, 0.0f,		PT_NONE, 0.0f,		PT_NONE, 0.0f},
    /* GOL  */ {ST_NONE,	PT_NONE, 0.0f,		PT_NONE, 0.0f,		PT_NONE, 0.0f,		PT_NONE, 0.0f},
    /* GOL  */ {ST_NONE,	PT_NONE, 0.0f,		PT_NONE, 0.0f,		PT_NONE, 0.0f,		PT_NONE, 0.0f},
    /* GOL  */ {ST_NONE,	PT_NONE, 0.0f,		PT_NONE, 0.0f,		PT_NONE, 0.0f,		PT_NONE, 0.0f},
    /* GOL  */ {ST_NONE,	PT_NONE, 0.0f,		PT_NONE, 0.0f,		PT_NONE, 0.0f,		PT_NONE, 0.0f},
    /* GOL  */ {ST_NONE,	PT_NONE, 0.0f,		PT_NONE, 0.0f,		PT_NONE, 0.0f,		PT_NONE, 0.0f},
    /* GOL  */ {ST_NONE,	PT_NONE, 0.0f,		PT_NONE, 0.0f,		PT_NONE, 0.0f,		PT_NONE, 0.0f},
    /* GOL  */ {ST_NONE,	PT_NONE, 0.0f,		PT_NONE, 0.0f,		PT_NONE, 0.0f,		PT_NONE, 0.0f},
    /* GOL  */ {ST_NONE,	PT_NONE, 0.0f,		PT_NONE, 0.0f,		PT_NONE, 0.0f,		PT_NONE, 0.0f},
    /* GOL  */ {ST_NONE,	PT_NONE, 0.0f,		PT_NONE, 0.0f,		PT_NONE, 0.0f,		PT_NONE, 0.0f},
    /* GOL  */ {ST_NONE,	PT_NONE, 0.0f,		PT_NONE, 0.0f,		PT_NONE, 0.0f,		PT_NONE, 0.0f},
    /* GOL  */ {ST_NONE,	PT_NONE, 0.0f,		PT_NONE, 0.0f,		PT_NONE, 0.0f,		PT_NONE, 0.0f},
    /* GOL  */ {ST_NONE,	PT_NONE, 0.0f,		PT_NONE, 0.0f,		PT_NONE, 0.0f,		PT_NONE, 0.0f},
    /* SPNG */ {ST_SOLID,   PT_NONE, 0.0f, 		PT_NONE, 0.0f,  	PT_NONE, 0.0f,   	PT_FIRE, 2730.0f},
    /* RIME */ {ST_SOLID,	PT_NONE, 0.0f,		PT_WATR, 273.15f,	PT_NONE, 0.0f,		PT_NONE, 0.0f},
    /* FOG  */ {ST_GAS,		PT_NONE, 0.0f,		PT_NONE, 0.0f,		PT_NONE, 0.0f,		PT_NONE, 0.0f},
    /* BCLN */ {ST_NONE,	PT_NONE, 0.0f,		PT_NONE, 0.0f,		PT_NONE, 0.0f,		PT_NONE, 0.0f},
    /* LOVE */ {ST_GAS,		PT_NONE, 0.0f,		PT_NONE, 0.0f,		PT_NONE, 0.0f,		PT_NONE, 0.0f},
    /* WTF  */ {ST_LIQUID,	PT_NONE, 0.0f,		PT_NONE, 0.0f,		PT_NONE, 0.0f,		PT_NONE, 0.0f},
    /* WARP */ {ST_GAS	,	PT_NONE, 0.0f,		PT_NONE, 0.0f,		PT_NONE, 0.0f,		PT_NONE, 0.0f},
    /* PUMP */ {ST_SOLID,	PT_NONE, 0.0f,		PT_NONE, 0.0f,		PT_NONE, 0.0f,		PT_NONE, 0.0f},
    /* FWRK */ {ST_SOLID,	PT_NONE, 0.0f,		PT_NONE, 0.0f,		PT_NONE, 0.0f,		PT_NONE, 0.0f},
    /* FWRK */ {ST_SOLID,	PT_NONE, 0.0f,		PT_NONE, 0.0f,		PT_NONE, 0.0f,		PT_NONE, 0.0f},
    /* FRZZ */ {ST_SOLID,	PT_NONE, 0.0f,		PT_NONE, 0.0f,		PT_NONE, 0.0f,		PT_NONE, 0.0f},
    /* FRZW */ {ST_LIQUID,	PT_ICEI, 53.0f,		PT_NONE, 0.0f,		PT_NONE, 0.0f,		PT_NONE, 0.0f},
    /* GRAV */ {ST_SOLID,	PT_NONE, 0.0f,		PT_NONE, 0.0f,		PT_NONE, 0.0f,		PT_NONE, 0.0f},
    /* BIZR */ {ST_LIQUID,	PT_BIZRG, 100.0f,	PT_NONE, 0.0f,		PT_BIZRS, 400.0f,	PT_NONE, 0.0f},
    /* BIZRG*/ {ST_GAS	,	PT_BIZRG, 100.0f,	PT_BIZR , 273.0f,	PT_BIZRS, 400.0f,	PT_NONE, 0.0f},
    /* BIZRS*/ {ST_SOLID,	PT_BIZRG, 100.0f,	PT_BIZR , 273.0f,	PT_BIZRS, 400.0f,	PT_NONE, 0.0f},
    /* INST */ {ST_SOLID,	PT_NONE, 0.0f,		PT_NONE, 0.0f,		PT_NONE, 0.0f,		PT_NONE, 0.0f},   
    /* ISOZ */ {ST_LIQUID,	PT_ISZS, 160.0f,	PT_NONE, 0.0f,		PT_NONE, 0.0f,		PT_NONE, 0.0f},    
    /* ISZS */ {ST_SOLID,	PT_NONE, 0.0f,		PT_ISOZ, 300.0f,	PT_NONE, 0.0f,		PT_NONE, 0.0f},   
    /* PRTI */ {ST_SOLID,	PT_NONE, 0.0f,		PT_NONE, 0.0f,		PT_NONE, 0.0f,		PT_NONE, 0.0f},
    /* PRTO */ {ST_SOLID,	PT_NONE, 0.0f,		PT_NONE, 0.0f,		PT_NONE, 0.0f,		PT_NONE, 0.0f},
    /* PSTE */ {ST_LIQUID,	PT_NONE, 0.0f,		PT_NONE, 0.0f,		PT_NONE, 0.0f,		PT_NONE, 0.0f},
    /* PSTS */ {ST_SOLID,	PT_NONE, 0.0f,		PT_NONE, 0.0f,		PT_NONE, 0.0f,		PT_NONE, 0.0f},
    /* ANAR */ {ST_SOLID,	PT_NONE, 0.0f,		PT_NONE, 0.0f,		PT_NONE, 0.0f,		PT_NONE, 0.0f},
    /* VINE */ {ST_SOLID,	PT_NONE, 0.0f,		PT_NONE, 0.0f,		PT_NONE, 0.0f,		PT_FIRE, 573.0f},
    /* INVS */ {ST_SOLID,	PT_NONE, 0.0f,		PT_NONE, 0.0f,		PT_NONE, 0.0f,		PT_NONE, 0.0f},
    /* EQVE */ {ST_SOLID,	PT_NONE, 0.0f,		PT_NONE, 0.0f,		PT_NONE, 0.0f,		PT_NONE, 0.0f},
    /* SPWN2*/ {ST_SOLID,	PT_NONE, 0.0f,		PT_NONE, 0.0f,		PT_NONE, 0.0f,		PT_NONE, 0.0f},
    /* SPAWN*/ {ST_SOLID,	PT_NONE, 0.0f,		PT_NONE, 0.0f,		PT_NONE, 0.0f,		PT_NONE, 0.0f},
    /* SHLD1*/ {ST_SOLID,	PT_NONE, 0.0f,		PT_NONE, 0.0f,		PT_NONE, 0.0f,		PT_NONE, 0.0f},
    /* SHLD2*/ {ST_SOLID,	PT_NONE, 0.0f,		PT_NONE, 0.0f,		PT_NONE, 0.0f,		PT_NONE, 0.0f},
    /* SHLD3*/ {ST_SOLID,	PT_NONE, 0.0f,		PT_NONE, 0.0f,		PT_NONE, 0.0f,		PT_NONE, 0.0f},
    /* SHLD4*/ {ST_SOLID,	PT_NONE, 0.0f,		PT_NONE, 0.0f,		PT_NONE, 0.0f,		PT_NONE, 0.0f},
    /* LOlZ */ {ST_GAS,		PT_NONE, 0.0f,		PT_NONE, 0.0f,		PT_NONE, 0.0f,		PT_NONE, 0.0f},
    /* WIFI */ {ST_SOLID,	PT_NONE, 0.0f,		PT_NONE, 0.0f,		PT_NONE, 0.0f,		PT_NONE, 0.0f},
    /* FILT */ {ST_SOLID,	PT_NONE, 0.0f,		PT_NONE, 0.0f,		PT_NONE, 0.0f,		PT_NONE, 0.0f},
    /* ARAY */ {ST_SOLID,	PT_NONE, 0.0f,		PT_NONE, 0.0f,		PT_NONE, 0.0f,		PT_NONE, 0.0f},
    /* BRAY */ {ST_SOLID,	PT_NONE, 0.0f,		PT_NONE, 0.0f,		PT_NONE, 0.0f,		PT_NONE, 0.0f},
    /* STKM2*/ {ST_NONE,	PT_NONE, 0.0f,		PT_NONE, 0.0f,		PT_NONE, 0.0f,		PT_FIRE, 620.0f},
    /* BOMB */ {ST_NONE,	PT_NONE, 0.0f,		PT_NONE, 0.0f,		PT_NONE, 0.0f,		PT_NONE, 0.0f},
    /* C-5  */ {ST_SOLID,	PT_NONE, 0.0f,		PT_NONE, 0.0f,		PT_NONE, 0.0f,		PT_NONE, 0.0f},    
    /* SING */ {ST_SOLID,	PT_NONE, 0.0f,		PT_NONE, 0.0f,		PT_NONE, 0.0f,		PT_NONE, 0.0f},
    /* QRTZ */ {ST_SOLID,	PT_NONE, 0.0f,		PT_LAVA, 2573.15f,	PT_NONE, 0.0f,		PT_NONE, 0.0f},
    /* PQRT */ {ST_SOLID,	PT_NONE, 0.0f,		PT_LAVA, 2573.15f,	PT_NONE, 0.0f,		PT_NONE, 0.0f},
    /* GOL  */ {ST_NONE,	PT_NONE, 0.0f,		PT_NONE, 0.0f,		PT_NONE, 0.0f,		PT_NONE, 0.0f},
    /* GOL  */ {ST_NONE,	PT_NONE, 0.0f,		PT_NONE, 0.0f,		PT_NONE, 0.0f,		PT_NONE, 0.0f},
    /* GOL  */ {ST_NONE,	PT_NONE, 0.0f,		PT_NONE, 0.0f,		PT_NONE, 0.0f,		PT_NONE, 0.0f},
    /* GOL  */ {ST_NONE,	PT_NONE, 0.0f,		PT_NONE, 0.0f,		PT_NONE, 0.0f,		PT_NONE, 0.0f},
    /* GOL  */ {ST_NONE,	PT_NONE, 0.0f,		PT_NONE, 0.0f,		PT_NONE, 0.0f,		PT_NONE, 0.0f},
    /* GOL  */ {ST_NONE,	PT_NONE, 0.0f,		PT_NONE, 0.0f,		PT_NONE, 0.0f,		PT_NONE, 0.0f},
    /* GOL  */ {ST_NONE,	PT_NONE, 0.0f,		PT_NONE, 0.0f,		PT_NONE, 0.0f,		PT_NONE, 0.0f},
    /* BOYL */ {ST_GAS,		PT_NONE, 0.0f,		PT_NONE, 0.0f,  	PT_NONE, 50.0f,		PT_NONE, 0.0f},
<<<<<<< HEAD
=======
    /* GOL  */ {ST_NONE,	PT_NONE, 0.0f,		PT_NONE, 0.0f,		PT_NONE, 0.0f,		PT_NONE, 0.0f},
    /* GOL  */ {ST_NONE,	PT_NONE, 0.0f,		PT_NONE, 0.0f,		PT_NONE, 0.0f,		PT_NONE, 0.0f},
    /* GOL  */ {ST_NONE,	PT_NONE, 0.0f,		PT_NONE, 0.0f,		PT_NONE, 0.0f,		PT_NONE, 0.0f},
    /* GOL  */ {ST_NONE,	PT_NONE, 0.0f,		PT_NONE, 0.0f,		PT_NONE, 0.0f,		PT_NONE, 0.0f},
    /* GOL  */ {ST_NONE,	PT_NONE, 0.0f,		PT_NONE, 0.0f,		PT_NONE, 0.0f,		PT_NONE, 0.0f},
    
>>>>>>> 926450a9
};
static int grule[NGOL][10] = 
{
//       0,1,2,3,4,5,6,7,8,STATES    live=1  spawn=2 spawn&live=3   States are kind of how long until it dies, normal ones use two states(living,dead) for others the intermediate states live but do nothing
	{0,0,0,0,0,0,0,0,0,2},//blank
	{0,0,1,3,0,0,0,0,0,2},//GOL
	{0,0,1,3,0,0,2,0,0,2},//HLIF
	{0,0,0,2,3,3,1,1,0,2},//ASIM
	{0,1,1,2,0,1,2,0,0,2},//2x2
	{0,0,0,3,1,0,3,3,3,2},//DANI
	{0,1,0,3,0,3,0,2,1,2},//AMOE
	{0,0,1,2,1,1,2,0,2,2},//MOVE
	{0,0,1,3,0,2,0,2,1,2},//PGOL
	{0,0,0,2,0,3,3,3,3,2},//DMOE
	{0,0,0,3,3,0,0,0,0,2},//34
	{0,0,0,2,2,3,0,0,0,2},//LLIF
	{0,0,1,3,0,1,3,3,3,2},//STAN
	{0,0,2,0,0,0,0,0,0,2},//SEED
	{0,1,1,3,1,1,0,0,0,2},//MAZE
	{0,0,1,3,0,1,1,3,3,2},//COAG
	{0,0,1,1,3,3,2,2,2,2},//WALL
	{0,3,0,0,0,0,0,0,0,2},//GNAR
	{0,3,0,3,0,3,0,3,0,2},//REPL
	{1,0,0,2,2,3,1,1,3,2},//MYST
	{0,0,0,3,1,1,0,2,1,4},//TEST
	{0,1,1,2,1,0,0,0,0,3},//TEST2
	{0,0,2,1,1,1,1,2,2,6},//TEST3
	{0,1,1,2,2,0,0,0,0,3},//FROG
	{0,0,2,0,2,0,3,0,0,3},//BRAN
};
static int goltype[NGOL] = 
{
	PT_GOL,
	PT_HLIF,
	PT_ASIM,
	PT_2x2,
	PT_DANI,
	PT_AMOE,
	PT_MOVE,
	PT_PGOL,
	PT_DMOE,
	PT_34,
	PT_LLIF,
	PT_STAN,
	PT_SEED,
	PT_MAZE,
	PT_COAG,
	PT_WALL,
	PT_GNAR,
	PT_REPL,
	PT_MYST,
	PT_TEST,
	PT_TEST2,
	PT_TEST3,
	PT_FROG,
	PT_BRAN,
};
static int loverule[9][9] =
{
	{0,0,1,1,0,0,0,0,0},
	{0,1,0,0,1,1,0,0,0},
	{1,0,0,0,0,0,1,0,0},
	{1,0,0,0,0,0,0,1,0},
	{0,1,0,0,0,0,0,0,1},
	{1,0,0,0,0,0,0,1,0},
	{1,0,0,0,0,0,1,0,0},
	{0,1,0,0,1,1,0,0,0},
	{0,0,1,1,0,0,0,0,0},
};
static int lolzrule[9][9] =
{
	{0,0,0,0,0,0,0,0,0},
	{1,0,0,0,0,0,1,0,0},
	{1,0,0,0,0,0,1,0,0},
	{1,0,0,1,1,0,0,1,0},
	{1,0,1,0,0,1,0,1,0},
	{1,0,1,0,0,1,0,1,0},
	{0,1,0,1,1,0,0,1,0},
	{0,1,0,0,0,0,0,1,0},
	{0,1,0,0,0,0,0,1,0},
};
int portal[MAX_TEMP/100][8][80];
float portaltemp[MAX_TEMP/100][8][80];
int portalctype[MAX_TEMP/100][8][80];
int wireless[MAX_TEMP/100][2];

extern int isplayer;
extern float player[27];

extern float player2[27];

extern int gravityMode;

extern particle *parts;
extern particle *cb_parts;

extern unsigned char bmap[YRES/CELL][XRES/CELL];
extern unsigned char emap[YRES/CELL][XRES/CELL];

extern unsigned char cb_bmap[YRES/CELL][XRES/CELL];
extern unsigned char cb_emap[YRES/CELL][XRES/CELL];

extern int pfree;

extern unsigned pmap[YRES][XRES];
unsigned cb_pmap[YRES][XRES];

unsigned photons[YRES][XRES];

int try_move(int i, int x, int y, int nx, int ny);

void kill_part(int i);

#if defined(WIN32) && !defined(__GNUC__)
extern _inline int create_part(int p, int x, int y, int t);
#else
extern inline int create_part(int p, int x, int y, int t);
#endif

#if defined(WIN32) && !defined(__GNUC__)
extern _inline void delete_part(int x, int y);
#else
extern inline void delete_part(int x, int y);
#endif

#if defined(WIN32) && !defined(__GNUC__)
extern _inline int is_wire(int x, int y);
#else
extern inline int is_wire(int x, int y);
#endif

#if defined(WIN32) && !defined(__GNUC__)
extern _inline int is_wire_off(int x, int y);
#else
extern inline int is_wire_off(int x, int y);
#endif

void set_emap(int x, int y);

#if defined(WIN32) && !defined(__GNUC__)
_inline int parts_avg(int ci, int ni, int t);
#else
int parts_avg(int ci, int ni, int t);
#endif

int nearest_part(int ci, int t);

void update_particles_i(pixel *vid, int start, int inc);

void update_particles(pixel *vid);

void rotate_area(int area_x, int area_y, int area_w, int area_h, int invert);

void clear_area(int area_x, int area_y, int area_w, int area_h);

void create_box(int x1, int y1, int x2, int y2, int c);

int flood_parts(int x, int y, int c, int cm, int bm);

int create_parts(int x, int y, int rx, int ry, int c);

void create_line(int x1, int y1, int x2, int y2, int rx, int ry, int c);

#endif<|MERGE_RESOLUTION|>--- conflicted
+++ resolved
@@ -326,15 +326,9 @@
     {"URAN",	PIXPACK(0x707020),	0.4f,	0.01f * CFDS,	0.99f,	0.95f,	0.0f,	0.4f,	0.00f,	0.000f	* CFDS,	1,	0,		0,	0,	0,	1,	90,		SC_NUCLEAR,		R_TEMP+30.0f+273.15f,	251,	"Heavy particles. Generates heat under pressure.", TYPE_PART | PROP_RADIOACTIVE, NULL},
     {"WAX",		PIXPACK(0xF0F0BB),  0.0f,	0.00f * CFDS,	0.90f,	0.00f,	0.0f,	0.0f,	0.00f,	0.000f	* CFDS,	0,	0,		0,	0,	10,	1,	100,	SC_SOLIDS,		R_TEMP+0.0f	+273.15f,	44,		"Wax. Melts at moderately high temperatures.", TYPE_SOLID, NULL},
     {"MWAX",	PIXPACK(0xE0E0AA),	0.3f,	0.02f * CFDS,	0.95f,	0.80f,	0.0f,	0.15f,	0.00f,	0.000001f* CFDS,2,	5,		0,	0,	2,	1,	25,		SC_LIQUID,		R_TEMP+28.0f+273.15f,	44,		"Liquid Wax.", TYPE_LIQUID, NULL},
-<<<<<<< HEAD
-    {"PSCN",	PIXPACK(0x805050),	0.0f,	0.00f * CFDS,	0.90f,	0.00f,	0.0f,	0.0f,	0.00f,	0.000f	* CFDS,	0,	0,		0,	1,	1,	1,	100,	SC_ELEC,		R_TEMP+0.0f	+273.15f,	251,	"P-Type Silicon, Will transfer current to any conductor.", TYPE_SOLID, NULL},
-    {"NSCN",	PIXPACK(0x505080),	0.0f,	0.00f * CFDS,	0.90f,	0.00f,	0.0f,	0.0f,	0.00f,	0.000f	* CFDS,	0,	0,		0,	1,	1,	1,	100,	SC_ELEC,		R_TEMP+0.0f	+273.15f,	251,	"N-Type Silicon, Will only transfer current to P-Type Silicon.", TYPE_SOLID, NULL},
-    {"LN2",		PIXPACK(0x80A0DF),	0.6f,	0.01f * CFDS,	0.98f,	0.95f,	0.0f,	0.1f,	0.00f,	0.000f	* CFDS,	2,	0,		0,	0,	0,	1,	30,		SC_LIQUID,		70.15f,					70,		"Liquid Nitrogen. Very cold.", TYPE_LIQUID, NULL},
-=======
     {"PSCN",	PIXPACK(0x805050),	0.0f,	0.00f * CFDS,	0.90f,	0.00f,	0.0f,	0.0f,	0.00f,	0.000f	* CFDS,	0,	0,		0,	1,	1,	1,	100,	SC_ELEC,		R_TEMP+0.0f	+273.15f,	251,	"P-Type Silicon, Will transfer current to any conductor.", TYPE_SOLID | PROP_CONDUCTS, NULL},
     {"NSCN",	PIXPACK(0x505080),	0.0f,	0.00f * CFDS,	0.90f,	0.00f,	0.0f,	0.0f,	0.00f,	0.000f	* CFDS,	0,	0,		0,	1,	1,	1,	100,	SC_ELEC,		R_TEMP+0.0f	+273.15f,	251,	"N-Type Silicon, Will only transfer current to P-Type Silicon.", TYPE_SOLID | PROP_CONDUCTS, NULL},
-    {"LN2",	PIXPACK(0x80A0DF),	0.6f,	0.01f * CFDS,	0.98f,	0.95f,	0.0f,	0.1f,	0.00f,	0.000f	* CFDS,	2,	0,		0,	0,	0,	1,	30,		SC_LIQUID,		70.15f,					70,		"Liquid Nitrogen. Very cold.", TYPE_LIQUID, NULL},
->>>>>>> 926450a9
+    {"LN2",		PIXPACK(0x80A0DF),	0.6f,	0.01f * CFDS,	0.98f,	0.95f,	0.0f,	0.1f,	0.00f,	0.000f	* CFDS,	2,	0,		0,	0,	0,	1,	30,		SC_LIQUID,		70.15f,					70,		"Liquid Nitrogen. Very cold.", TYPE_LIQUID, NULL},
     {"INSL",	PIXPACK(0x9EA3B6),	0.0f,	0.00f * CFDS,	0.95f,	0.00f,	0.0f,	0.0f,	0.00f,	0.000f	* CFDS,	0,	7,		0,	0,	10,	1,	100,	SC_SPECIAL,		R_TEMP+0.0f	+273.15f,	0,		"Insulator, does not conduct heat or electricity.", TYPE_SOLID, NULL},
     {"BHOL",	PIXPACK(0x202020),	0.0f,	0.00f * CFDS,	0.95f,	0.00f,	0.0f,	0.0f,	0.00f,	-0.01f	* CFDS,	0,	0,		0,	0,	0,	1,	100,	SC_SPECIAL,		R_TEMP+70.0f+273.15f,	255,	"Black hole, sucks in other particles and heats up.", TYPE_SOLID, NULL},
     {"WHOL",	PIXPACK(0xEFEFEF),	0.0f,	0.00f * CFDS,	0.95f,	0.00f,	0.0f,	0.0f,	0.00f,	0.010f	* CFDS,	0,	0,		0,	0,	0,	1,	100,	SC_SPECIAL,		R_TEMP-16.0f+273.15f,	255,	"White hole, pushes other particles away.", TYPE_SOLID, NULL},
@@ -357,15 +351,9 @@
     {"SMKE",	PIXPACK(0x222222),	0.9f,	0.04f * CFDS,	0.97f,	0.20f,	0.0f,	-0.1f,	0.00f,	0.001f	* CFDS,	1,	0,		0,	0,	1,	1,	1,		SC_GAS,			R_TEMP+320.0f+273.15f,	88,		"Smoke", TYPE_GAS, NULL},
     {"DESL",	PIXPACK(0x440000),	1.0f,	0.01f * CFDS,	0.98f,	0.95f,	0.0f,	0.1f,	0.0f,	0.0f	* CFDS,	2,	2,		0,	0,	5,	1,	15,		SC_LIQUID,		R_TEMP+0.0f	+273.15f,	42,		"Liquid. Explodes under high pressure and temperatures", TYPE_LIQUID, NULL},
     {"COAL",	PIXPACK(0x222222),	0.0f,   0.00f * CFDS,   0.90f,  0.00f,  0.0f,   0.0f,   0.0f,   0.0f	* CFDS, 0,	0,		0,	0,	20,	1,	100,	SC_SOLIDS,		R_TEMP+0.0f	+273.15f,	200,	"Solid. Burns slowly.", TYPE_SOLID, NULL},
-<<<<<<< HEAD
     {"LO2",		PIXPACK(0x80A0EF),	0.6f,	0.01f * CFDS,	0.98f,	0.95f,	0.0f,	0.1f,	0.00f,	0.000f	* CFDS,	2,	5000,  	0,	0,	0,	1,	30,		SC_LIQUID,		80.0f,					70,		"Liquid Oxygen. Very cold. Reacts with fire", TYPE_LIQUID, NULL},
     {"O2",		PIXPACK(0x80A0FF),	2.0f,   0.00f * CFDS,   0.99f,	0.30f,	-0.1f,	0.0f,	3.0f,	0.000f	* CFDS,	0,	1000,  	0,	0,	0,	1,	1,		SC_GAS,		 	R_TEMP+0.0f	+273.15f,   70,		"Gas. Ignites easily.", TYPE_GAS, NULL},
-    {"INWR",	PIXPACK(0x544141),	0.0f,	0.00f * CFDS,	0.90f,	0.00f,	0.0f,	0.0f,	0.00f,	0.000f	* CFDS,	0,	0,		0,	1,	1,	1,	100,	SC_ELEC,		R_TEMP+0.0f	+273.15f,	251,	"Insulated Wire. Doesn't conduct to metal or semiconductors.", TYPE_SOLID, NULL},
-=======
-    {"LO2",	PIXPACK(0x80A0EF),	0.6f,	0.01f * CFDS,	0.98f,	0.95f,	0.0f,	0.1f,	0.00f,	0.000f	* CFDS,	2,	5000,  	0,	0,	0,	1,	30,		SC_LIQUID,		80.0f,					70,		"Liquid Oxygen. Very cold. Reacts with fire", TYPE_LIQUID, NULL},
-    {"O2",	PIXPACK(0x80A0FF),	2.0f,   0.00f * CFDS,   0.99f,	0.30f,	-0.1f,	0.0f,	3.0f,	0.000f	* CFDS,	0,	1000,  	0,	0,	0,	1,	1,		SC_GAS,		 	R_TEMP+0.0f	+273.15f,   70,		"Gas. Ignites easily.", TYPE_GAS, NULL},
     {"INWR",	PIXPACK(0x544141),	0.0f,	0.00f * CFDS,	0.90f,	0.00f,	0.0f,	0.0f,	0.00f,	0.000f	* CFDS,	0,	0,		0,	1,	1,	1,	100,	SC_ELEC,		R_TEMP+0.0f	+273.15f,	251,	"Insulated Wire. Doesn't conduct to metal or semiconductors.", TYPE_SOLID | PROP_CONDUCTS, NULL},
->>>>>>> 926450a9
     {"YEST",	PIXPACK(0xEEE0C0),	0.7f,	0.02f * CFDS,	0.96f,	0.80f,	0.0f,	0.1f,	0.00f,	0.000f	* CFDS,	1,	15,		0,	0,	30,	1,	80,		SC_POWDERS,		R_TEMP+0.0f	+273.15f,	70,		"Yeast, grows when warm (~37C).", TYPE_PART, NULL},
     {"DYST",	PIXPACK(0xBBB0A0),	0.7f,	0.02f * CFDS,	0.96f,	0.80f,	0.0f,	0.1f,	0.00f,	0.000f	* CFDS,	1,	20,		0,	0,	30,	0,	80,		SC_POWDERS,		R_TEMP+0.0f	+273.15f,	70,		"Dead Yeast.", TYPE_PART, NULL},
     {"THRM",	PIXPACK(0xA08090),	0.4f,	0.04f * CFDS,	0.94f,	0.95f,	-0.1f,	0.3f,	0.00f,	0.000f	* CFDS,	1,	0,		0,	2,	2,	1,	90,		SC_EXPLOSIVE,	R_TEMP+0.0f	+273.15f,	211,	"Thermite. Burns at extremly high temperature.", TYPE_PART, NULL},
@@ -379,13 +367,8 @@
     {"BCOL",	PIXPACK(0x333333),	0.4f,	0.04f * CFDS,	0.94f,	0.95f,	-0.1f,	0.3f,	0.00f,	0.000f	* CFDS,	1,	0,		0,	5,	2,	1,	90,		SC_POWDERS,		R_TEMP+0.0f	+273.15f,	150,	"Broken Coal. Heavy particles. See COAL", TYPE_PART, NULL},
     {"PCLN",	PIXPACK(0x3B3B10),	0.0f,	0.00f * CFDS,	0.90f,	0.00f,	0.0f,	0.0f,	0.00f,	0.000f	* CFDS,	0,	0,		0,	0,	1,	1,	100,	SC_ELEC,		R_TEMP+0.0f	+273.15f,	251,	"Solid. When actived, duplicates any particles it touches.", TYPE_SOLID, NULL},
     {"HSWC",	PIXPACK(0x3B1010),	0.0f,	0.00f * CFDS,	0.90f,	0.00f,	0.0f,	0.0f,	0.00f,	0.000f	* CFDS,	0,	0,		0,	1,	1,	1,	100,	SC_ELEC,		R_TEMP+0.0f	+273.15f,	251,	"Heat switch. Conducts Heat only when activated", TYPE_SOLID, NULL},
-<<<<<<< HEAD
-    {"IRON",	PIXPACK(0x707070),	0.0f,	0.00f * CFDS,	0.90f,  0.00f,  0.0f,	0.0f,	0.00f,  0.000f	* CFDS, 0,	0,		0,	1,	50,	1,	100,	SC_CRACKER2,	R_TEMP+0.0f +273.15f,	251,	"Rusts with salt, can be used for electrlosis of WATR", TYPE_SOLID, NULL},
+    {"IRON",	PIXPACK(0x707070),	0.0f,	0.00f * CFDS,	0.90f,  0.00f,  0.0f,	0.0f,	0.00f,  0.000f	* CFDS, 0,	0,		0,	1,	50,	1,	100,	SC_CRACKER2,	R_TEMP+0.0f +273.15f,	251,	"Rusts with salt, can be used for electrolysis of WATR", TYPE_SOLID | PROP_CONDUCTS, NULL},
     {"MORT",	PIXPACK(0xE0E0E0),	0.0f,	0.00f * CFDS,	1.00f,	1.00f,	-0.99f,	0.0f,	0.01f,	0.002f	* CFDS,	0,	0,		0,	0,	0,	1,	-1,		SC_CRACKER2,	R_TEMP+4.0f	+273.15f,	60,		"Steam Train.", TYPE_PART, NULL},
-=======
-    {"IRON",	PIXPACK(0x707070),	0.0f,	0.00f * CFDS,	0.90f,  0.00f,  0.0f,	0.0f,	0.00f,  0.000f	* CFDS, 0,	0,		0,	1,	50,	1,	100,	SC_CRACKER2,		R_TEMP+0.0f +273.15f,	251,	"Rusts with salt, can be used for electrlosis of WATR", TYPE_SOLID | PROP_CONDUCTS, NULL},
-    {"MORT",	PIXPACK(0xE0E0E0),	0.0f,	0.00f * CFDS,	1.00f,	1.00f,	-0.99f,	0.0f,	0.01f,	0.002f	* CFDS,	0,	0,		0,	0,	0,	1,	-1,		SC_CRACKER2,		R_TEMP+4.0f	+273.15f,	60,		"Steam Train.", TYPE_PART, NULL},
->>>>>>> 926450a9
     {"GOL ",	PIXPACK(0x0CAC00),	0.0f,	0.00f * CFDS,	0.90f,	0.00f,	0.0f,	0.0f,	0.00f,	0.000f	* CFDS,	0,	0,		0,	0,	0,	1,	100,	SC_LIFE,		9000.0f,				40,		"Game Of Life! B3/S23", TYPE_SOLID|PROP_LIFE, NULL},
     {"HLIF",	PIXPACK(0xFF0000),	0.0f,	0.00f * CFDS,	0.90f,	0.00f,	0.0f,	0.0f,	0.00f,	0.000f	* CFDS,	0,	0,		0,	0,	0,	1,	100,	SC_LIFE,		9000.0f,				40,		"High Life! B36/S23", TYPE_SOLID|PROP_LIFE, NULL},
     {"ASIM",	PIXPACK(0x0000FF),	0.0f,	0.00f * CFDS,	0.90f,	0.00f,	0.0f,	0.0f,	0.00f,	0.000f	* CFDS,	0,	0,		0,	0,	0,	1,	100,	SC_LIFE,		9000.0f,				40,		"Assimilation! B345/S4567", TYPE_SOLID|PROP_LIFE, NULL},
@@ -412,28 +395,17 @@
     {"FRZW",	PIXPACK(0x1020C0),	0.6f,	0.01f * CFDS,	0.98f,	0.95f,	0.0f,	0.1f,	0.00f,	0.000f	* CFDS,	2,	0,		0,	0,	20,	1,	30,		SC_CRACKER2,	120.0f,					29,		"FREEZE WATER", TYPE_LIQUID, NULL},
     {"GRAV",	PIXPACK(0xFFE0A0),	0.7f,	0.00f * CFDS,	1.00f,	1.00f,	0.0f,	0.0f,	0.00f,	0.000f	* CFDS,	1,	10,		0,	0,	30,	1,	85,		SC_POWDERS,		R_TEMP+0.0f	+273.15f,	70,		"Very light dust. Changes colour based on velocity.", TYPE_PART, NULL},
     {"BIZR",	PIXPACK(0x00FF77),	0.6f,	0.01f * CFDS,	0.98f,	0.95f,	0.0f,	0.1f,	0.00f,	0.000f	* CFDS,	2,	0,		0,	0,	20,	1,	30,		SC_LIQUID,		R_TEMP+0.0f	+273.15f,	29,		"Bizarre... contradicts the normal state changes.", TYPE_LIQUID, NULL},
-<<<<<<< HEAD
     {"BIZG",	PIXPACK(0x00FFBB),	1.0f,	0.01f * CFDS,	0.99f,	0.30f,	-0.1f,	0.0f,	2.75f,	0.000f	* CFDS,	0,	0,		0,	0,	1,	1,	1,		SC_CRACKER2,	R_TEMP-200.0f+273.15f,	42,		"Bizarre gas", TYPE_GAS, NULL},
     {"BIZS",	PIXPACK(0x00E455),	0.0f,	0.00f * CFDS,	0.90f,	0.00f,	0.0f,	0.0f,	0.00f,	0.000f	* CFDS,	0,	0,		0,	1,	1,	1,	100,	SC_CRACKER2,	R_TEMP+300.0f+273.15f,	251,	"Bizarre solid", TYPE_SOLID, NULL},    
-    {"INST",	PIXPACK(0x404039),	0.0f,	0.00f * CFDS,	0.90f,	0.00f,	0.0f,	0.0f,	0.00f,	0.000f	* CFDS,	0,	0,		0,	1,	1,	1,	100,	SC_ELEC,		R_TEMP+0.0f	+273.15f,	251,	"Instantly conducts, PSCN to charge, NSCN to take.", TYPE_SOLID|PROP_CONDUCTS, NULL},
-=======
-    {"BIZG",	PIXPACK(0x00FFBB),	1.0f,	0.01f * CFDS,	0.99f,	0.30f,	-0.1f,	0.0f,	2.75f,	0.000f	* CFDS,	0,	0,		0,	0,	1,	1,	1,		SC_CRACKER2,		R_TEMP-200.0f+273.15f,	42,		"Bizarre gas", TYPE_GAS, NULL},
-    {"BIZS",	PIXPACK(0x00E455),	0.0f,	0.00f * CFDS,	0.90f,	0.00f,	0.0f,	0.0f,	0.00f,	0.000f	* CFDS,	0,	0,		0,	1,	1,	1,	100,	SC_CRACKER2,		R_TEMP+300.0f+273.15f,	251,	"Bizarre solid", TYPE_SOLID, NULL},    
     {"INST",	PIXPACK(0x404039),	0.0f,	0.00f * CFDS,	0.90f,	0.00f,	0.0f,	0.0f,	0.00f,	0.000f	* CFDS,	0,	0,		0,	1,	1,	1,	100,	SC_ELEC,		R_TEMP+0.0f	+273.15f,	251,	"Instantly conducts, PSCN to charge, NSCN to take.", TYPE_SOLID, NULL},
->>>>>>> 926450a9
     {"ISOZ",	PIXPACK(0xAA30D0),	0.6f,	0.01f * CFDS,	0.98f,	0.95f,	0.0f,	0.1f,	0.00f,	0.000f	* CFDS,	2,	0,		0,	0,	0,	1,	24,		SC_NUCLEAR,		R_TEMP-2.0f	+273.15f,	29,		"Radioactive liquid", TYPE_LIQUID|PROP_NEUTPENETRATE, NULL},    
     {"ISZS",	PIXPACK(0x662089),	0.0f,	0.00f * CFDS,	0.90f,	0.00f,	0.0f,	0.0f,	0.00f,	-0.0007f* CFDS,	0,	0,		0,	1,	1,	1,	100,	SC_NUCLEAR,		140.00f,				251,	"Solid form of ISOZ, slowly decays.", TYPE_SOLID, NULL},        
     {"PRTI",	PIXPACK(0xEB5917),	0.0f,	0.00f * CFDS,	0.90f,	0.00f,	0.0f,	0.0f,	0.00f,	-0.005f	* CFDS,	0,	0,		0,	0,	0,	1,	100,	SC_NUCLEAR,		R_TEMP+0.0f	+273.15f,	0,		"Portal IN.  Things go in here, now with channels (same as WIFI)", TYPE_SOLID, NULL},
     {"PRTO",	PIXPACK(0x0020EB),	0.0f,	0.00f * CFDS,	0.90f,	0.00f,	0.0f,	0.0f,	0.00f,	0.005f	* CFDS,	0,	0,		0,	0,	0,	1,	100,	SC_NUCLEAR,		R_TEMP+0.0f	+273.15f,	0,		"Portal OUT.  Things come out here, now with channels (same as WIFI)", TYPE_SOLID, NULL},
     {"PSTE",	PIXPACK(0xAA99AA),	0.6f,	0.01f * CFDS,	0.98f,	0.95f,	0.0f,	0.1f,	0.00f,	0.000f	* CFDS,	2,	0,		0,	0,	20,	1,	31,		SC_LIQUID,		R_TEMP-2.0f	+273.15f,	29,		"Colloid, Hardens under pressure", TYPE_LIQUID, NULL},    
     {"PSTS",	PIXPACK(0x776677),	0.0f,	0.00f * CFDS,	0.00f,	0.00f,	0.0f,	0.0f,	0.00f,	0.000f	* CFDS,	0,	0,		0,	0,	20,	0,	100,	SC_CRACKER,		R_TEMP-2.0f	+273.15f,	29,		"Solid form of PSTE, temporary", TYPE_SOLID, NULL},    
-<<<<<<< HEAD
-    {"ANAR",	PIXPACK(0xFFFFEE),	0.7f,	0.02f * CFDS,	0.96f,	0.80f,	0.1f,	0.1f,	0.00f,	0.000f	* CFDS,	1,	10,		0,	0,	30,	1,	85,		SC_POWDERS,		R_TEMP+0.0f	+273.15f,	70,		"Very light dust. Behaves opposite gravity", TYPE_PART, NULL},        
-    {"VINE",	PIXPACK(0x079A00),	0.0f,	0.00f * CFDS,	0.95f,	0.00f,	0.0f,	0.0f,	0.00f,	0.000f	* CFDS,	0,	20,		0,	0,	10,	1,	100,	SC_SOLIDS,		R_TEMP+0.0f +273.15f,	65,		"Vine, grows", TYPE_SOLID, NULL},
-=======
     {"ANAR",	PIXPACK(0xFFFFEE),	-0.7f,	-0.02f * CFDS,	0.96f,	0.80f,	0.1f,	-0.1f,	0.00f,	0.000f	* CFDS,	1,	10,		0,	0,	30,	1,	85,		SC_POWDERS,		R_TEMP+0.0f	+273.15f,	70,		"Very light dust. Behaves opposite gravity", TYPE_PART, NULL},        
     {"VINE",	PIXPACK(0x079A00),	0.0f,	0.00f * CFDS,	0.95f,	0.00f,	0.0f,	0.0f,	0.00f,	0.000f	* CFDS,	0,	20,		0,	0,	10,	1,	100,	SC_SOLIDS,		R_TEMP+0.0f +273.15f,	65,		"Vine, grows", TYPE_SOLID, NULL},    
->>>>>>> 926450a9
     {"INVS",	PIXPACK(0x00CCCC),	0.0f,	0.00f * CFDS,	0.90f,	0.00f,	0.0f,	0.0f,	0.00f,	0.000f	* CFDS,	0,	0,		0,	0,	15,	1,	100,	SC_SOLIDS,		R_TEMP+0.0f	+273.15f,	164,	"Invisible to everything while under pressure.", TYPE_SOLID | PROP_NEUTPASS, NULL},
     {"EQVE",	PIXPACK(0xFFE0A0),	0.7f,	0.02f * CFDS,	0.96f,	0.80f,	0.0f,	0.1f,	0.00f,	0.000f	* CFDS,	1,	0,		0,	0,	30,	0,	85,		SC_CRACKER2,	R_TEMP+0.0f	+273.15f,	70,		"Shared velocity test", TYPE_PART, NULL},
     {"SPWN2",	PIXPACK(0xAAAAAA),	0.0f,	0.00f * CFDS,	1.00f,	0.00f,	0.0f,	0.0f,	0.00f,	0.000f	* CFDS,	0,	0,		0,	0,	1,	0,	100,	SC_SOLIDS,		R_TEMP+0.0f	+273.15f,	0,		"Shield, spark it to grow", 0, NULL},
@@ -451,13 +423,8 @@
     {"BOMB",	PIXPACK(0xFFF288),	0.6f,	0.01f * CFDS,	0.98f,	0.95f,	0.0f,	0.1f,	0.00f,	0.000f	* CFDS,	1,	0,		0,	0,	20,	1,	30,		SC_EXPLOSIVE,	R_TEMP-2.0f	+273.15f,	29,		"Bomb.", TYPE_PART, NULL},
     {"C-5",		PIXPACK(0x2050E0),	0.0f,	0.00f * CFDS,	0.90f,	0.00f,	0.0f,	0.0f,	0.00f,	0.000f	* CFDS,	0,	0,		0,	0,	1,	1,	100,	SC_EXPLOSIVE,	R_TEMP+0.0f	+273.15f,	88,		"Cold explosive", TYPE_SOLID | PROP_NEUTPENETRATE, NULL},
     {"SING",	PIXPACK(0x242424),	0.7f,	0.36f * CFDS,	0.96f,	0.80f,	0.1f,	0.12f,	0.00f,	-0.001f	* CFDS,	1,	0,		0,	0,	0,	1,	86,		SC_NUCLEAR,		R_TEMP+0.0f	+273.15f,	70,		"Singularity", TYPE_PART, NULL},
-<<<<<<< HEAD
-    {"QRTZ",	PIXPACK(0xAADDDD),	0.0f,	0.00f * CFDS,	0.90f,	0.00f,	0.0f,	0.0f,	0.00f,	0.000f	* CFDS,	0,	0,		0,	0,	0,	1,	100,	SC_SOLIDS,		R_TEMP+0.0f	+273.15f,	3,		"Quartz, breakable mineral. Conducts but becomes brittle at lower temperatures.", TYPE_SOLID| PROP_HOT_GLOW, NULL}, 
+    {"QRTZ",	PIXPACK(0xAADDDD),	0.0f,	0.00f * CFDS,	0.90f,	0.00f,	0.0f,	0.0f,	0.00f,	0.000f	* CFDS,	0,	0,		0,	0,	0,	1,	100,	SC_SOLIDS,		R_TEMP+0.0f	+273.15f,	3,		"Quartz, breakable mineral. Conducts but becomes brittle at lower temperatures.", TYPE_SOLID | PROP_CONDUCTS | PROP_HOT_GLOW, NULL}, 
     {"PQRT",	PIXPACK(0x88BBBB),	0.4f,	0.04f * CFDS,	0.94f,	0.95f,	-0.1f,	0.27f,	0.00f,	0.000f	* CFDS,	1,	0,		0,	0,	0,	1,	90,		SC_POWDERS,		R_TEMP+0.0f	+273.15f,	3,		"Broken quartz.", TYPE_PART| PROP_HOT_GLOW, NULL}, 
-=======
-    {"QRTZ",	PIXPACK(0xAADDDD),	0.0f,	0.00f * CFDS,	0.90f,	0.00f,	0.0f,	0.0f,	0.00f,	0.000f	* CFDS,	0,	0,		0,	0,	0,	1,	100,	SC_SOLIDS,		R_TEMP+0.0f	+273.15f,	3,	"Quartz, breakable mineral. Conducts but becomes brittle at lower temperatures.", TYPE_SOLID | PROP_CONDUCTS | PROP_HOT_GLOW, NULL}, 
-    {"PQRT",	PIXPACK(0x88BBBB),	0.4f,	0.04f * CFDS,	0.94f,	0.95f,	-0.1f,	0.27f,	0.00f,	0.000f	* CFDS,	1,	0,		0,	0,	0,	1,	90,	SC_POWDERS,		R_TEMP+0.0f	+273.15f,	3,	"Broken quartz.", TYPE_PART| PROP_HOT_GLOW, NULL}, 
->>>>>>> 926450a9
     {"SEED",	PIXPACK(0xFBEC7D),	0.0f,	0.00f * CFDS,	0.90f,	0.00f,	0.0f,	0.0f,	0.00f,	0.000f	* CFDS,	0,	0,		0,	0,	0,	1,	100,	SC_LIFE,		9000.0f,				40,		"B2/S", TYPE_SOLID|PROP_LIFE, NULL},
     {"MAZE",	PIXPACK(0xA8E4A0),	0.0f,	0.00f * CFDS,	0.90f,	0.00f,	0.0f,	0.0f,	0.00f,	0.000f	* CFDS,	0,	0,		0,	0,	0,	1,	100,	SC_LIFE,		9000.0f,				40,		"B3/S12345", TYPE_SOLID|PROP_LIFE, NULL},
     {"COAG",	PIXPACK(0x9ACD32),	0.0f,	0.00f * CFDS,	0.90f,	0.00f,	0.0f,	0.0f,	0.00f,	0.000f	* CFDS,	0,	0,		0,	0,	0,	1,	100,	SC_LIFE,		9000.0f,				40,		"B378/S235678", TYPE_SOLID|PROP_LIFE, NULL},
@@ -465,17 +432,13 @@
     {"GNAR",	PIXPACK(0xE5B73B),	0.0f,	0.00f * CFDS,	0.90f,	0.00f,	0.0f,	0.0f,	0.00f,	0.000f	* CFDS,	0,	0,		0,	0,	0,	1,	100,	SC_LIFE,		9000.0f,				40,		"B1/S1", TYPE_SOLID|PROP_LIFE, NULL},
     {"REPL",	PIXPACK(0x259588),	0.0f,	0.00f * CFDS,	0.90f,	0.00f,	0.0f,	0.0f,	0.00f,	0.000f	* CFDS,	0,	0,		0,	0,	0,	1,	100,	SC_LIFE,		9000.0f,				40,		"B1357/S1357", TYPE_SOLID|PROP_LIFE, NULL},
     {"MYST",	PIXPACK(0x0C3C00),	0.0f,	0.00f * CFDS,	0.90f,	0.00f,	0.0f,	0.0f,	0.00f,	0.000f	* CFDS,	0,	0,		0,	0,	0,	1,	100,	SC_LIFE,		9000.0f,				40,		"B3458/S05678", TYPE_SOLID|PROP_LIFE, NULL},
-    {"BOYL",	PIXPACK(0x0A3200),	1.0f,	0.01f * CFDS,	0.99f,	0.30f,	-0.1f,	0.0f,	0.18f,	0.000f	* CFDS,	0,	0,	0,	0,	1,	1,	1,		SC_GAS,			R_TEMP+2.0f	+273.15f,	42,		"Boyle, variable pressure gas. Expands when heated.", TYPE_GAS, NULL},
-<<<<<<< HEAD
-    //Name		Colour				Advec	Airdrag			Airloss	Loss	Collid	Grav	Diffus	Hotair			Fal	Burn	Exp	Mel	Hrd	M	Weights	Section			H						Ins		Description
-=======
+    {"BOYL",	PIXPACK(0x0A3200),	1.0f,	0.01f * CFDS,	0.99f,	0.30f,	-0.1f,	0.0f,	0.18f,	0.000f	* CFDS,	0,	0,		0,	0,	1,	1,	1,		SC_GAS,			R_TEMP+2.0f	+273.15f,	42,		"Boyle, variable pressure gas. Expands when heated.", TYPE_GAS, NULL},
     {"LOTE",	PIXPACK(0xFF0000),	0.0f,	0.00f * CFDS,	0.90f,	0.00f,	0.0f,	0.0f,	0.00f,	0.000f	* CFDS,	0,	0,		0,	0,	0,	1,	100,	SC_LIFE2,		9000.0f,				40,		"Behaves kinda like Living on the Edge S3458/B37/4", TYPE_SOLID|PROP_LIFE, NULL}, 
     {"FRG2",	PIXPACK(0x00FF00),	0.0f,	0.00f * CFDS,	0.90f,	0.00f,	0.0f,	0.0f,	0.00f,	0.000f	* CFDS,	0,	0,		0,	0,	0,	1,	100,	SC_LIFE2,		9000.0f,				40,		"Like Frogs rule S124/B3/3", TYPE_SOLID|PROP_LIFE, NULL}, 
     {"STAR",	PIXPACK(0x0000FF),	0.0f,	0.00f * CFDS,	0.90f,	0.00f,	0.0f,	0.0f,	0.00f,	0.000f	* CFDS,	0,	0,		0,	0,	0,	1,	100,	SC_LIFE2,		9000.0f,				40,		"Like Star Wars rule S3456/B278/6", TYPE_SOLID|PROP_LIFE, NULL}, 
     {"FROG",	PIXPACK(0x00AA00),	0.0f,	0.00f * CFDS,	0.90f,	0.00f,	0.0f,	0.0f,	0.00f,	0.000f	* CFDS,	0,	0,		0,	0,	0,	1,	100,	SC_LIFE2,		9000.0f,				40,		"Frogs S12/B34/3", TYPE_SOLID|PROP_LIFE, NULL}, 
     {"BRAN",	PIXPACK(0xCCCC00),	0.0f,	0.00f * CFDS,	0.90f,	0.00f,	0.0f,	0.0f,	0.00f,	0.000f	* CFDS,	0,	0,		0,	0,	0,	1,	100,	SC_LIFE2,		9000.0f,				40,		"Brian 6 S6/B246/3", TYPE_SOLID|PROP_LIFE, NULL}, 
-//Name		Colour		Advec	Airdrag		Airloss	Loss	Collid	Grav	Diffus	Hotair		Fal	Burn		Exp	Mel	Hrd	M	Weights	Section			H						Ins		Description
->>>>>>> 926450a9
+	//Name		Colour				Advec	Airdrag			Airloss	Loss	Collid	Grav	Diffus	Hotair			Fal	Burn	Exp	Mel	Hrd	M	Weights	Section			H						Ins		Description
 };
 
 static part_state pstates[PT_NUM] =
@@ -623,15 +586,11 @@
     /* GOL  */ {ST_NONE,	PT_NONE, 0.0f,		PT_NONE, 0.0f,		PT_NONE, 0.0f,		PT_NONE, 0.0f},
     /* GOL  */ {ST_NONE,	PT_NONE, 0.0f,		PT_NONE, 0.0f,		PT_NONE, 0.0f,		PT_NONE, 0.0f},
     /* BOYL */ {ST_GAS,		PT_NONE, 0.0f,		PT_NONE, 0.0f,  	PT_NONE, 50.0f,		PT_NONE, 0.0f},
-<<<<<<< HEAD
-=======
-    /* GOL  */ {ST_NONE,	PT_NONE, 0.0f,		PT_NONE, 0.0f,		PT_NONE, 0.0f,		PT_NONE, 0.0f},
-    /* GOL  */ {ST_NONE,	PT_NONE, 0.0f,		PT_NONE, 0.0f,		PT_NONE, 0.0f,		PT_NONE, 0.0f},
-    /* GOL  */ {ST_NONE,	PT_NONE, 0.0f,		PT_NONE, 0.0f,		PT_NONE, 0.0f,		PT_NONE, 0.0f},
-    /* GOL  */ {ST_NONE,	PT_NONE, 0.0f,		PT_NONE, 0.0f,		PT_NONE, 0.0f,		PT_NONE, 0.0f},
-    /* GOL  */ {ST_NONE,	PT_NONE, 0.0f,		PT_NONE, 0.0f,		PT_NONE, 0.0f,		PT_NONE, 0.0f},
-    
->>>>>>> 926450a9
+    /* GOL  */ {ST_NONE,	PT_NONE, 0.0f,		PT_NONE, 0.0f,		PT_NONE, 0.0f,		PT_NONE, 0.0f},
+    /* GOL  */ {ST_NONE,	PT_NONE, 0.0f,		PT_NONE, 0.0f,		PT_NONE, 0.0f,		PT_NONE, 0.0f},
+    /* GOL  */ {ST_NONE,	PT_NONE, 0.0f,		PT_NONE, 0.0f,		PT_NONE, 0.0f,		PT_NONE, 0.0f},
+    /* GOL  */ {ST_NONE,	PT_NONE, 0.0f,		PT_NONE, 0.0f,		PT_NONE, 0.0f,		PT_NONE, 0.0f},
+    /* GOL  */ {ST_NONE,	PT_NONE, 0.0f,		PT_NONE, 0.0f,		PT_NONE, 0.0f,		PT_NONE, 0.0f},
 };
 static int grule[NGOL][10] = 
 {
