#ifndef POWDER_H
#define POWDER_H

#include "graphics.h"
#include "defines.h"
#include "interface.h"

#define CM_COUNT 11
#define CM_CRACK 10
#define CM_LIFE 9
#define CM_GRAD 8
#define CM_NOTHING 7
#define CM_FANCY 6
#define CM_HEAT 5
#define CM_BLOB 4
#define CM_FIRE 3
#define CM_PERS 2
#define CM_PRESS 1
#define CM_VEL 0


#define UI_WALLSTART 222
#define UI_ACTUALSTART 122
#define UI_WALLCOUNT 19

#define WL_WALLELEC	122
#define WL_EWALL	123
#define WL_DETECT	124
#define WL_STREAM	125
#define WL_SIGN	126
#define WL_FAN	127
#define WL_FANHELPER 255
#define WL_ALLOWLIQUID	128
#define WL_DESTROYALL	129
#define WL_ERASE	130
#define WL_WALL	131
#define WL_ALLOWAIR	132
#define WL_ALLOWSOLID	133
#define WL_ALLOWALLELEC	134
#define WL_EHOLE	135

#define SPC_AIR 236
#define SPC_HEAT 237
#define SPC_COOL 238
#define SPC_VACUUM 239

#define WL_ALLOWGAS	140



#define PT_NONE	0
#define PT_DUST	1
#define PT_WATR	2
#define PT_OIL 3
#define PT_FIRE 4
#define PT_STNE 5
#define PT_LAVA 6
#define PT_GUNP	7
#define PT_NITR	8
#define PT_CLNE 9
#define PT_GAS 10
#define PT_PLEX 11
#define PT_GOO 12
#define PT_ICEI 13
#define PT_METL 14
#define PT_SPRK 15
#define PT_SNOW 16
#define PT_WOOD 17
#define PT_NEUT 18
#define PT_PLUT 19
#define PT_PLNT 20
#define PT_ACID 21
#define PT_VOID 22
#define PT_WTRV 23
#define PT_CNCT 24
#define PT_DSTW 25
#define PT_SALT 26
#define PT_SLTW 27
#define PT_DMND 28
#define PT_BMTL 29
#define PT_BRMT 30
#define PT_PHOT 31
#define PT_URAN 32
#define PT_WAX  33
#define PT_MWAX 34
#define PT_PSCN 35
#define PT_NSCN 36
#define PT_LNTG 37
#define PT_INSL 38
#define PT_BHOL 39
#define PT_WHOL 40
#define PT_RBDM 41
#define PT_LRBD 42
#define PT_NTCT 43
#define PT_SAND 44
#define PT_GLAS 45
#define PT_PTCT 46
#define PT_BGLA 47
#define PT_THDR 48
#define PT_PLSM 49
#define PT_ETRD 50
#define PT_NICE 51
#define PT_NBLE 52
#define PT_BTRY 53
#define PT_LCRY 54
#define PT_STKM 55
#define PT_SWCH 56
#define PT_SMKE 57
#define PT_DESL 58
#define PT_COAL 59
#define PT_LO2  60
#define PT_O2   61
#define PT_INWR 62
#define PT_YEST 63
#define PT_DYST 64
#define PT_THRM 65
#define PT_GLOW 66
#define PT_BRCK 67
#define PT_HFLM 68
#define PT_FIRW 69
#define PT_FUSE 70
#define PT_FSEP 71
#define PT_AMTR 72
#define PT_BCOL 73
#define PT_PCLN 74
#define PT_HSWC 75
#define PT_IRON 76
#define PT_MORT 77
#define PT_GOL 78
#define PT_HLIF 79
#define PT_ASIM 80
#define PT_2x2 81
#define PT_DANI 82
#define PT_AMOE 83
#define PT_MOVE 84
#define PT_PGOL 85
#define PT_DMOE 86
#define PT_34 87
#define PT_LLIF 88
#define PT_STAN 89
#define PT_SPNG 90
#define PT_RIME 91
#define PT_FOG 92
#define PT_BCLN 93
#define PT_LOVE 94
#define PT_DEUT 95
#define PT_WARP 96
#define PT_PUMP 97
#define PT_FWRK 98
#define PT_PIPE 99
#define PT_FRZZ 100
#define PT_FRZW 101
#define PT_GRAV 102
#define PT_BIZR 103
#define PT_BIZRG 104
#define PT_BIZRS 105
#define PT_INST 106
#define PT_ISOZ 107
#define PT_ISZS 108
#define PT_PRTI 109
#define PT_PRTO 110
#define PT_PSTE 111
#define PT_PSTS 112
#define PT_ANAR 113
#define PT_VINE 114
#define PT_INVIS 115
#define PT_EQUALVEL 116//all particles equal their velocities
#define PT_SPAWN2 117
#define PT_SPAWN 118
#define PT_SHLD1 119
#define PT_SHLD2 120
#define PT_SHLD3 121
#define PT_SHLD4 122
#define PT_LOLZ 123
#define PT_WIFI 124
#define PT_FILT 125
#define PT_ARAY 126
#define PT_BRAY 127
#define PT_STKM2 128
#define PT_BOMB 129
#define PT_C5 130
#define PT_SING 131
#define PT_QRTZ 132
#define PT_PQRT 133
#define PT_SEED 134
#define PT_MAZE 135
#define PT_COAG 136
#define PT_WALL 137
#define PT_GNAR 138
#define PT_REPL 139
#define PT_MYST 140
#define PT_BOYL 141
#define PT_NUM  142

#define R_TEMP 22
#define MAX_TEMP 9999
#define MIN_TEMP 0
#define O_MAX_TEMP 3500
#define O_MIN_TEMP -273

#define ST_NONE 0
#define ST_SOLID 1
#define ST_LIQUID 2
#define ST_GAS 3
/*
   TODO: We should start to implement these.
*/
#define TYPE_PART			0x0001 //1 Powders
#define TYPE_LIQUID			0x0002 //2 Liquids
#define TYPE_SOLID			0x0004 //4 Solids
#define TYPE_GAS			0x0008 //8 Gasses (Includes plasma)
#define TYPE_ENERGY			0x0010 //16 Energy (Thunder, Light, Neutrons etc.)
#define PROP_CONDUCTS		0x0020 //32 Conducts electricity (Currently Unused)
#define PROP_BLACK			0x0040 //64 Absorbs Photons
#define PROP_NEUTPENETRATE	0x0080 //128 Penetrated by neutrons
#define PROP_NEUTABSORB		0x0100 //256 Absorbs neutrons, reflect is default
#define PROP_NEUTPASS		0x0200 //512 Neutrons pass through, such as with glass
#define PROP_DEADLY			0x0400 //1024 Is deadly for stickman.
#define PROP_HOT_GLOW		0x0800 //2048 Hot Metal Glow
#define PROP_LIFE			0x1000 //4096 Is a GoL type
#define PROP_RADIOACTIVE	0x2000 //8192 Radioactive 
#define FLAG_STAGNANT	1

struct particle
{
    int type;
    int life, ctype;
    float x, y, vx, vy;
    float temp;
    float pavg[2];
    int flags;
    int tmp;
};
typedef struct particle particle;

struct part_type
{
    const char *name;
    pixel pcolors;
    float advection;
    float airdrag;
    float airloss;
    float loss;
    float collision;
    float gravity;
    float diffusion;
    float hotair;
    int falldown;
    int flammable;
    int explosive;
    int meltable;
    int hardness;
    int menu;
    int weight;
    int menusection;
    float heat;
    unsigned char hconduct;
    const char *descs;
    const unsigned short properties;
    int (*update_func) (int);
};
typedef struct part_type part_type;

struct part_state
{
    char state;
    int solid;
    float stemp;
    int liquid;
    float ltemp;
    int gas;
    float gtemp;
    int burn;
    float btemp;
};

typedef struct part_state part_state;
//Should probably be const.
/* Weight Help
 * 1   = Gas   ||
 * 2   = Light || Liquids  0-49
 * 98  = Heavy || Powder  50-99
 * 100 = Solid ||
 * -1 is Neutrons and Photons
 */
static const part_type ptypes[PT_NUM] =
{
    //Name		Colour				Advec	Airdrag			Airloss	Loss	Collid	Grav	Diffus	Hotair			Fal	Burn	Exp	Mel	Hrd M	Weight	Section			H						Ins		Description
    {"",		PIXPACK(0x000000),	0.0f,	0.00f * CFDS,	1.00f,	0.00f,	0.0f,	0.0f,	0.00f,	0.000f	* CFDS,	0,	0,		0,	0,	1,	1,	100,	SC_SPECIAL,		R_TEMP+0.0f	+273.15f,	251,	"Erases particles.", 0, NULL},
    {"DUST",	PIXPACK(0xFFE0A0),	0.7f,	0.02f * CFDS,	0.96f,	0.80f,	0.0f,	0.1f,	0.00f,	0.000f	* CFDS,	1,	10,		0,	0,	30,	1,	85,		SC_POWDERS,		R_TEMP+0.0f	+273.15f,	70,		"Very light dust. Flammable.", TYPE_PART, NULL},
    {"WATR",	PIXPACK(0x2030D0),	0.6f,	0.01f * CFDS,	0.98f,	0.95f,	0.0f,	0.1f,	0.00f,	0.000f	* CFDS,	2,	0,		0,	0,	20,	1,	30,		SC_LIQUID,		R_TEMP-2.0f	+273.15f,	29,		"Liquid. Conducts electricity. Freezes. Extinguishes fires.", TYPE_LIQUID|PROP_CONDUCTS|PROP_NEUTPENETRATE, NULL},
    {"OIL",		PIXPACK(0x404010),	0.6f,	0.01f * CFDS,	0.98f,	0.95f,	0.0f,	0.1f,	0.00f,	0.000f	* CFDS,	2,	20,		0,	0,	5,	1,	20,		SC_LIQUID,		R_TEMP+0.0f	+273.15f,	42,		"Liquid. Flammable.", TYPE_LIQUID, NULL},
    {"FIRE",	PIXPACK(0xFF1000),	0.9f,	0.04f * CFDS,	0.97f,	0.20f,	0.0f,	-0.1f,	0.00f,	0.001f	* CFDS,	1,	0,		0,	0,	1,	1,	2,		SC_EXPLOSIVE,	R_TEMP+400.0f+273.15f,	88,		"Ignites flammable materials. Heats air.", TYPE_GAS, NULL},
    {"STNE",	PIXPACK(0xA0A0A0),	0.4f,	0.04f * CFDS,	0.94f,	0.95f,	-0.1f,	0.3f,	0.00f,	0.000f	* CFDS,	1,	0,		0,	5,	1,	1,	90,		SC_POWDERS,		R_TEMP+0.0f	+273.15f,	150,	"Heavy particles. Meltable.", TYPE_PART, NULL},
    {"LAVA",	PIXPACK(0xE05010),	0.3f,	0.02f * CFDS,	0.95f,	0.80f,	0.0f,	0.15f,	0.00f,	0.0003f	* CFDS,	2,	0,		0,	0,	2,	1,	45,		SC_LIQUID,		R_TEMP+1500.0f+273.15f,	60,		"Heavy liquid. Ignites flammable materials. Solidifies when cold.", TYPE_LIQUID, NULL},
    {"GUN",		PIXPACK(0xC0C0D0),	0.7f,	0.02f * CFDS,	0.94f,	0.80f,	-0.1f,	0.1f,	0.00f,	0.000f	* CFDS,	1,	600,	1,	0,	10,	1,	85,		SC_EXPLOSIVE,	R_TEMP+0.0f	+273.15f,	97,		"Light dust. Explosive.", TYPE_PART, NULL},
    {"NITR",	PIXPACK(0x20E010),	0.5f,	0.02f * CFDS,	0.92f,	0.97f,	0.0f,	0.2f,	0.00f,	0.000f	* CFDS,	2,	1000,	2,	0,	3,	1,	23,		SC_EXPLOSIVE,	R_TEMP+0.0f	+273.15f,	50,		"Liquid. Pressure sensitive explosive.", TYPE_LIQUID, NULL},
    {"CLNE",	PIXPACK(0xFFD010),	0.0f,	0.00f * CFDS,	0.90f,	0.00f,	0.0f,	0.0f,	0.00f,	0.000f	* CFDS,	0,	0,		0,	0,	1,	1,	100,	SC_SPECIAL,		R_TEMP+0.0f	+273.15f,	251,	"Solid. Duplicates any particles it touches.", TYPE_SOLID, NULL},
    {"GAS",		PIXPACK(0xE0FF20),	1.0f,	0.01f * CFDS,	0.99f,	0.30f,	-0.1f,	0.0f,	0.75f,	0.001f	* CFDS,	0,	600,	0,	0,	1,	1,	1,		SC_GAS,			R_TEMP+2.0f	+273.15f,	42,		"Gas. Diffuses. Flammable. Liquifies under pressure.", TYPE_GAS, NULL},
    {"C-4",		PIXPACK(0xD080E0),	0.0f,	0.00f * CFDS,	0.90f,	0.00f,	0.0f,	0.0f,	0.00f,	0.000f	* CFDS,	0,	1000,	2,	50,	1,	1,	100,	SC_EXPLOSIVE,	R_TEMP+0.0f	+273.15f,	88,		"Solid. Pressure sensitive explosive.", TYPE_SOLID | PROP_NEUTPENETRATE, NULL},
    {"GOO",		PIXPACK(0x804000),	0.1f,	0.00f * CFDS,	0.97f,	0.50f,	0.0f,	0.0f,	0.00f,	0.000f	* CFDS,	0,	0,		0,	0,	12,	1,	100,	SC_SOLIDS,		R_TEMP+0.0f	+273.15f,	75,		"Solid. Deforms and disappears under pressure.", TYPE_SOLID | PROP_NEUTPENETRATE, NULL},
    {"ICE",		PIXPACK(0xA0C0FF),	0.0f,	0.00f * CFDS,	0.90f,	0.00f,	0.0f,	0.0f,	0.00f,	-0.0003f* CFDS,	0,	0,		0,	0,	20,	1,	100,	SC_SOLIDS,		R_TEMP-50.0f+273.15f,	46,		"Solid. Freezes water. Crushes under pressure. Cools down air.", TYPE_SOLID, NULL},
    {"METL",	PIXPACK(0x404060),	0.0f,	0.00f * CFDS,	0.90f,	0.00f,	0.0f,	0.0f,	0.00f,	0.000f	* CFDS,	0,	0,		0,	1,	1,	1,	100,	SC_ELEC,		R_TEMP+0.0f	+273.15f,	251,	"Solid. Conducts electricity. Meltable.", TYPE_SOLID|PROP_CONDUCTS|PROP_HOT_GLOW, NULL},
    {"SPRK",	PIXPACK(0xFFFF80),	0.0f,	0.00f * CFDS,	0.90f,	0.00f,	0.0f,	0.0f,	0.00f,	0.001f	* CFDS,	0,	0,		0,	0,	1,	1,	100,	SC_ELEC,		R_TEMP+0.0f	+273.15f,	251,	"Electricity. Conducted by metal and water.", TYPE_SOLID, NULL},
    {"SNOW",	PIXPACK(0xC0E0FF),	0.7f,	0.01f * CFDS,	0.96f,	0.90f,	-0.1f,	0.05f,	0.01f,	-0.00005f* CFDS,1,	0,		0,	0,	20,	1,	50,		SC_POWDERS,		R_TEMP-30.0f+273.15f,	46,		"Light particles.", TYPE_PART, NULL},
    {"WOOD",	PIXPACK(0xC0A040),	0.0f,	0.00f * CFDS,	0.90f,	0.00f,	0.0f,	0.0f,	0.00f,	0.000f	* CFDS,	0,	20,		0,	0,	15,	1,	100,	SC_SOLIDS,		R_TEMP+0.0f	+273.15f,	164,	"Solid. Flammable.", TYPE_SOLID, NULL},
    {"NEUT",	PIXPACK(0x20E0FF),	0.0f,	0.00f * CFDS,	1.00f,	1.00f,	-0.99f,	0.0f,	0.01f,	0.002f	* CFDS,	0,	0,		0,	0,	0,	1,	-1,		SC_NUCLEAR,		R_TEMP+4.0f	+273.15f,	60,		"Neutrons. Interact with matter in odd ways.", TYPE_ENERGY, NULL},
    {"PLUT",	PIXPACK(0x407020),	0.4f,	0.01f * CFDS,	0.99f,	0.95f,	0.0f,	0.4f,	0.00f,	0.000f	* CFDS,	1,	0,		0,	0,	0,	1,	90,		SC_NUCLEAR,		R_TEMP+4.0f	+273.15f,	251,	"Heavy particles. Fissile. Generates neutrons under pressure.", TYPE_PART|PROP_NEUTPENETRATE|PROP_RADIOACTIVE, NULL},
    {"PLNT",	PIXPACK(0x0CAC00),	0.0f,	0.00f * CFDS,	0.95f,	0.00f,	0.0f,	0.0f,	0.00f,	0.000f	* CFDS,	0,	20,		0,	0,	10,	1,	100,	SC_SOLIDS,		R_TEMP+0.0f	+273.15f,	65,		"Plant, drinks water and grows.", TYPE_SOLID, NULL},
    {"ACID",	PIXPACK(0xED55FF),	0.6f,	0.01f * CFDS,	0.98f,	0.95f,	0.0f,	0.1f,	0.00f,	0.000f	* CFDS,	2,	40,		0,	0,	1,	1,	10,		SC_LIQUID,		R_TEMP+0.0f	+273.15f,	34,		"Dissolves almost everything.", TYPE_LIQUID, NULL},
    {"VOID",	PIXPACK(0x790B0B),	0.0f,	0.00f * CFDS,	1.00f,	0.00f,	0.0f,	0.0f,	0.00f,	-0.0003f* CFDS,	0,	0,		0,	0,	0,	1,	100,	SC_SPECIAL,		R_TEMP+0.0f	+273.15f,	251,	"Hole, will drain away any particles.", TYPE_SOLID, NULL},
    {"WTRV",	PIXPACK(0xA0A0FF),	1.0f,	0.01f * CFDS,	0.99f,	0.30f,	-0.1f,	-0.1f,	0.75f,	0.0003f	* CFDS,	0,	0,		0,	0,	4,	1,	1,		SC_GAS,			R_TEMP+100.0f+273.15f,	48,		"Steam, heats up air, produced from hot water.", TYPE_GAS, NULL},
    {"CNCT",	PIXPACK(0xC0C0C0),	0.4f,	0.04f * CFDS,	0.94f,	0.95f,	-0.1f,	0.3f,	0.00f,	0.000f	* CFDS,	1,	0,		0,	2,	2,	1,	55,		SC_POWDERS,		R_TEMP+0.0f	+273.15f,	100,	"Concrete, stronger than stone.", TYPE_PART, NULL},
    {"DSTW",	PIXPACK(0x1020C0),	0.6f,	0.01f * CFDS,	0.98f,	0.95f,	0.0f,	0.1f,	0.00f,	0.000f	* CFDS,	2,	0,		0,	0,	20,	1,	30,		SC_LIQUID,		R_TEMP-2.0f	+273.15f,	23,		"Distilled water, does not conduct electricity.", TYPE_LIQUID|PROP_NEUTPENETRATE, NULL},
    {"SALT",	PIXPACK(0xFFFFFF),	0.4f,	0.04f * CFDS,	0.94f,	0.95f,	-0.1f,	0.3f,	0.00f,	0.000f	* CFDS,	1,	0,		0,	5,	1,	1,	75,		SC_POWDERS,		R_TEMP+0.0f	+273.15f,	110,	"Salt, dissolves in water.", TYPE_PART, NULL},
    {"SLTW",	PIXPACK(0x4050F0),	0.6f,	0.01f * CFDS,	0.98f,	0.95f,	0.0f,	0.1f,	0.00f,	0.000f	* CFDS,	2,	0,		0,	0,	20,	1,	35,		SC_LIQUID,		R_TEMP+0.0f	+273.15f,	75,		"Saltwater, conducts electricity, difficult to freeze.", TYPE_LIQUID|PROP_CONDUCTS|PROP_NEUTPENETRATE, NULL},
    {"DMND",	PIXPACK(0xCCFFFF),	0.0f,	0.00f * CFDS,	0.90f,	0.00f,	0.0f,	0.0f,	0.00f,	0.000f	* CFDS,	0,	0,		0,	0,	0,	1,	100,	SC_SPECIAL,		R_TEMP+0.0f	+273.15f,	186,	"Diamond. Indestructable.", TYPE_SOLID, NULL}, //ief015 - Added diamond. Because concrete blocks are kinda pointless.
    {"BMTL",	PIXPACK(0x505070),	0.0f,	0.00f * CFDS,	0.90f,	0.00f,	0.0f,	0.0f,	0.00f,	0.000f	* CFDS,	0,	0,		0,	1,	1,	1,	100,	SC_SOLIDS,		R_TEMP+0.0f	+273.15f,	251,	"Breakable metal.", TYPE_SOLID|PROP_CONDUCTS|PROP_HOT_GLOW, NULL},
    {"BRMT",	PIXPACK(0x705060),	0.4f,	0.04f * CFDS,	0.94f,	0.95f,	-0.1f,	0.3f,	0.00f,	0.000f	* CFDS,	1,	0,		0,	2,	2,	1,	90,		SC_POWDERS,		R_TEMP+0.0f	+273.15f,	211,	"Broken metal.", TYPE_PART|PROP_CONDUCTS|PROP_HOT_GLOW, NULL},
    {"PHOT",	PIXPACK(0xFFFFFF),	0.0f,	0.00f * CFDS,	1.00f,	1.00f,	-0.99f,	0.0f,	0.00f,	0.000f	* CFDS,	0,	0,		0,	0,	0,	1,	-1,		SC_ELEC,		R_TEMP+900.0f+273.15f,	251,	"Photons. Travel in straight lines.", TYPE_ENERGY, NULL},
    {"URAN",	PIXPACK(0x707020),	0.4f,	0.01f * CFDS,	0.99f,	0.95f,	0.0f,	0.4f,	0.00f,	0.000f	* CFDS,	1,	0,		0,	0,	0,	1,	90,		SC_NUCLEAR,		R_TEMP+30.0f+273.15f,	251,	"Heavy particles. Generates heat under pressure.", TYPE_PART | PROP_RADIOACTIVE, NULL},
    {"WAX",		PIXPACK(0xF0F0BB),  0.0f,	0.00f * CFDS,	0.90f,	0.00f,	0.0f,	0.0f,	0.00f,	0.000f	* CFDS,	0,	0,		0,	0,	10,	1,	100,	SC_SOLIDS,		R_TEMP+0.0f	+273.15f,	44,		"Wax. Melts at moderately high temperatures.", TYPE_SOLID, NULL},
    {"MWAX",	PIXPACK(0xE0E0AA),	0.3f,	0.02f * CFDS,	0.95f,	0.80f,	0.0f,	0.15f,	0.00f,	0.000001f* CFDS,2,	5,		0,	0,	2,	1,	25,		SC_LIQUID,		R_TEMP+28.0f+273.15f,	44,		"Liquid Wax.", TYPE_LIQUID, NULL},
    {"PSCN",	PIXPACK(0x805050),	0.0f,	0.00f * CFDS,	0.90f,	0.00f,	0.0f,	0.0f,	0.00f,	0.000f	* CFDS,	0,	0,		0,	1,	1,	1,	100,	SC_ELEC,		R_TEMP+0.0f	+273.15f,	251,	"P-Type Silicon, Will transfer current to any conductor.", TYPE_SOLID, NULL},
    {"NSCN",	PIXPACK(0x505080),	0.0f,	0.00f * CFDS,	0.90f,	0.00f,	0.0f,	0.0f,	0.00f,	0.000f	* CFDS,	0,	0,		0,	1,	1,	1,	100,	SC_ELEC,		R_TEMP+0.0f	+273.15f,	251,	"N-Type Silicon, Will only transfer current to P-Type Silicon.", TYPE_SOLID, NULL},
    {"LN2",		PIXPACK(0x80A0DF),	0.6f,	0.01f * CFDS,	0.98f,	0.95f,	0.0f,	0.1f,	0.00f,	0.000f	* CFDS,	2,	0,		0,	0,	0,	1,	30,		SC_LIQUID,		70.15f,					70,		"Liquid Nitrogen. Very cold.", TYPE_LIQUID, NULL},
    {"INSL",	PIXPACK(0x9EA3B6),	0.0f,	0.00f * CFDS,	0.95f,	0.00f,	0.0f,	0.0f,	0.00f,	0.000f	* CFDS,	0,	7,		0,	0,	10,	1,	100,	SC_SPECIAL,		R_TEMP+0.0f	+273.15f,	0,		"Insulator, does not conduct heat or electricity.", TYPE_SOLID, NULL},
    {"BHOL",	PIXPACK(0x202020),	0.0f,	0.00f * CFDS,	0.95f,	0.00f,	0.0f,	0.0f,	0.00f,	-0.01f	* CFDS,	0,	0,		0,	0,	0,	1,	100,	SC_SPECIAL,		R_TEMP+70.0f+273.15f,	255,	"Black hole, sucks in other particles and heats up.", TYPE_SOLID, NULL},
    {"WHOL",	PIXPACK(0xEFEFEF),	0.0f,	0.00f * CFDS,	0.95f,	0.00f,	0.0f,	0.0f,	0.00f,	0.010f	* CFDS,	0,	0,		0,	0,	0,	1,	100,	SC_SPECIAL,		R_TEMP-16.0f+273.15f,	255,	"White hole, pushes other particles away.", TYPE_SOLID, NULL},
    {"RBDM",	PIXPACK(0xCCCCCC),	0.0f,	0.00f * CFDS,	0.90f,	0.00f,	0.0f,	0.0f,	0.00f,	0.000f	* CFDS,	0,	1000,	1,	50,	1,	1,	100,	SC_EXPLOSIVE,	R_TEMP+0.0f	+273.15f,	240,	"Rubidium, explosive, especially on contact with water, low melting point", TYPE_SOLID|PROP_CONDUCTS, NULL},
    {"LRBD",	PIXPACK(0xAAAAAA),	0.3f,	0.02f * CFDS,	0.95f,	0.80f,	0.0f,	0.15f,	0.00f,	0.000001f* CFDS,2,	1000,	1,	0,	2,	1,	45,		SC_EXPLOSIVE,	R_TEMP+45.0f+273.15f,	170,	"Liquid Rubidium.", TYPE_LIQUID|PROP_CONDUCTS, NULL},
    {"NTCT",	PIXPACK(0x505040),	0.0f,	0.00f * CFDS,	0.90f,	0.00f,	0.0f,	0.0f,	0.00f,	0.000f	* CFDS,	0,	0,		0,	1,	1,	1,	100,	SC_ELEC,		R_TEMP+0.0f	+273.15f,	251,	"Semi-conductor. Only conducts electricity when hot (More than 100C)", TYPE_SOLID, NULL},
    {"SAND",	PIXPACK(0xFFD090),	0.4f,	0.04f * CFDS,	0.94f,	0.95f,	-0.1f,	0.3f,	0.00f,	0.000f	* CFDS,	1,	0,		0,	5,	1,	1,	90,		SC_POWDERS,		R_TEMP+0.0f	+273.15f,	150,	"Sand, Heavy particles. Meltable.", TYPE_PART, NULL},
    {"GLAS",	PIXPACK(0x404040),	0.0f,	0.00f * CFDS,	0.90f,	0.00f,	0.0f,	0.0f,	0.00f,	0.000f	* CFDS,	0,	0,		0,	0,	0,	1,	100,	SC_SOLIDS,		R_TEMP+0.0f	+273.15f,	150,	"Solid. Meltable. Shatters under pressure", TYPE_SOLID | PROP_NEUTPASS | PROP_HOT_GLOW, NULL},
    {"PTCT",	PIXPACK(0x405050),	0.0f,	0.00f * CFDS,	0.90f,	0.00f,	0.0f,	0.0f,	0.00f,	0.000f	* CFDS,	0,	0,		0,	1,	1,	1,	100,	SC_ELEC,		R_TEMP+0.0f	+273.15f,	251,	"Semi-conductor. Only conducts electricity when cold (Less than 120C)", TYPE_SOLID, NULL},
    {"BGLA",	PIXPACK(0x606060),	0.4f,	0.04f * CFDS,	0.94f,	0.95f,	-0.1f,	0.3f,	0.00f,	0.000f	* CFDS,	1,	0,		0,	5,	2,	1,	90,		SC_POWDERS,		R_TEMP+0.0f	+273.15f,	150,	"Broken Glass, Heavy particles. Meltable. Bagels.", TYPE_PART | PROP_HOT_GLOW, NULL},
    {"THDR",	PIXPACK(0xFFFFA0),	0.0f,	0.00f * CFDS,	1.0f,	0.30f,	-0.99f,	0.6f,	0.62f,	0.000f	* CFDS,	0,	0,		0,	0,	0,	1,	1,		SC_ELEC,		9000.0f		+273.15f,	251,	"Lightning! Very hot, inflicts damage upon most materials, transfers current to metals.", TYPE_ENERGY, NULL},
    {"PLSM",	PIXPACK(0xBB99FF),	0.9f,	0.04f * CFDS,	0.97f,	0.20f,	0.0f,	-0.1f,	0.30f,	0.001f	* CFDS,	0,	0,		0,	0,	0,	1,	1,		SC_GAS,			9000.0f		+273.15f,	115,	"Plasma, extremely hot.", TYPE_GAS, NULL},
    {"ETRD",	PIXPACK(0x404040),	0.0f,	0.00f * CFDS,	0.90f,	0.00f,	0.0f,	0.0f,	0.00f,	0.000f	* CFDS,	0,	0,		0,	1,	1,	1,	100,	SC_ELEC,		R_TEMP+0.0f	+273.15f,	251,	"Electrode. Creates a surface that allows Plasma arcs. (Use sparingly)", TYPE_SOLID, NULL},
    {"NICE",	PIXPACK(0xC0E0FF),	0.0f,	0.00f * CFDS,	0.90f,	0.00f,	0.0f,	0.0f,	0.00f,	-0.0005f* CFDS,	0,	0,		0,	0,	20,	1,	100,	SC_SOLIDS,		35.0f,					46,		"Nitrogen Ice.", TYPE_SOLID, NULL},
    {"NBLE",	PIXPACK(0xEB4917),	1.0f,	0.01f * CFDS,	0.99f,	0.30f,	-0.1f,	0.0f,	0.75f,	0.001f	* CFDS,	0,	0,		0,	0,	1,	1,	1,		SC_GAS,			R_TEMP+2.0f	+273.15f,	106,	"Noble Gas. Diffuses. Conductive. Ionizes into plasma when intruduced to electricity", TYPE_GAS, NULL},
    {"BTRY",	PIXPACK(0x858505),	0.0f,	0.00f * CFDS,	0.90f,	0.00f,	0.0f,	0.0f,	0.00f,	0.000f	* CFDS,	0,	0,		0,	1,	1,	1,	100,	SC_ELEC,		R_TEMP+0.0f	+273.15f,	251,	"Solid. Generates Electricity.", TYPE_SOLID, NULL},
    {"LCRY",	PIXPACK(0x505050),	0.0f,	0.00f * CFDS,	0.90f,	0.00f,	0.0f,	0.0f,	0.00f,	0.000f	* CFDS,	0,	0,		0,	1,	1,	1,	100,	SC_ELEC,		R_TEMP+0.0f	+273.15f,	251,	"Liquid Crystal. Changes colour when charged. (PSCN Charges, NSCN Discharges)", TYPE_SOLID, NULL},
    {"STKM",	PIXPACK(0x000000),	0.5f,	0.00f * CFDS,	0.2f,	1.0f,	0.0f,	0.0f,	0.0f,	0.00f	* CFDS,	0,	0,		0,	0,	0,	1,	50,		SC_SPECIAL,		R_TEMP+14.6f+273.15f,	0,		"Stickman. Don't kill him!", 0, NULL},
    {"SWCH",	PIXPACK(0x103B11),	0.0f,	0.00f * CFDS,	0.90f,  0.00f,  0.0f,	0.0f,	0.00f,  0.000f  * CFDS, 0,	0,		0,	0,	1,	1,	100,	SC_ELEC,		R_TEMP+0.0f	+273.15f,	251,	"Solid. Only conducts when switched on. (PSCN switches on, NSCN switches off)", TYPE_SOLID, NULL},
    {"SMKE",	PIXPACK(0x222222),	0.9f,	0.04f * CFDS,	0.97f,	0.20f,	0.0f,	-0.1f,	0.00f,	0.001f	* CFDS,	1,	0,		0,	0,	1,	1,	1,		SC_GAS,			R_TEMP+320.0f+273.15f,	88,		"Smoke", TYPE_GAS, NULL},
    {"DESL",	PIXPACK(0x440000),	1.0f,	0.01f * CFDS,	0.98f,	0.95f,	0.0f,	0.1f,	0.0f,	0.0f	* CFDS,	2,	2,		0,	0,	5,	1,	15,		SC_LIQUID,		R_TEMP+0.0f	+273.15f,	42,		"Liquid. Explodes under high pressure and temperatures", TYPE_LIQUID, NULL},
    {"COAL",	PIXPACK(0x222222),	0.0f,   0.00f * CFDS,   0.90f,  0.00f,  0.0f,   0.0f,   0.0f,   0.0f	* CFDS, 0,	0,		0,	0,	20,	1,	100,	SC_SOLIDS,		R_TEMP+0.0f	+273.15f,	200,	"Solid. Burns slowly.", TYPE_SOLID, NULL},
    {"LO2",		PIXPACK(0x80A0EF),	0.6f,	0.01f * CFDS,	0.98f,	0.95f,	0.0f,	0.1f,	0.00f,	0.000f	* CFDS,	2,	5000,  	0,	0,	0,	1,	30,		SC_LIQUID,		80.0f,					70,		"Liquid Oxygen. Very cold. Reacts with fire", TYPE_LIQUID, NULL},
    {"O2",		PIXPACK(0x80A0FF),	2.0f,   0.00f * CFDS,   0.99f,	0.30f,	-0.1f,	0.0f,	3.0f,	0.000f	* CFDS,	0,	1000,  	0,	0,	0,	1,	1,		SC_GAS,		 	R_TEMP+0.0f	+273.15f,   70,		"Gas. Ignites easily.", TYPE_GAS, NULL},
    {"INWR",	PIXPACK(0x544141),	0.0f,	0.00f * CFDS,	0.90f,	0.00f,	0.0f,	0.0f,	0.00f,	0.000f	* CFDS,	0,	0,		0,	1,	1,	1,	100,	SC_ELEC,		R_TEMP+0.0f	+273.15f,	251,	"Insulated Wire. Doesn't conduct to metal or semiconductors.", TYPE_SOLID, NULL},
    {"YEST",	PIXPACK(0xEEE0C0),	0.7f,	0.02f * CFDS,	0.96f,	0.80f,	0.0f,	0.1f,	0.00f,	0.000f	* CFDS,	1,	15,		0,	0,	30,	1,	80,		SC_POWDERS,		R_TEMP+0.0f	+273.15f,	70,		"Yeast, grows when warm (~37C).", TYPE_PART, NULL},
    {"DYST",	PIXPACK(0xBBB0A0),	0.7f,	0.02f * CFDS,	0.96f,	0.80f,	0.0f,	0.1f,	0.00f,	0.000f	* CFDS,	1,	20,		0,	0,	30,	0,	80,		SC_POWDERS,		R_TEMP+0.0f	+273.15f,	70,		"Dead Yeast.", TYPE_PART, NULL},
    {"THRM",	PIXPACK(0xA08090),	0.4f,	0.04f * CFDS,	0.94f,	0.95f,	-0.1f,	0.3f,	0.00f,	0.000f	* CFDS,	1,	0,		0,	2,	2,	1,	90,		SC_EXPLOSIVE,	R_TEMP+0.0f	+273.15f,	211,	"Thermite. Burns at extremly high temperature.", TYPE_PART, NULL},
    {"GLOW",	PIXPACK(0x445544),	0.3f,	0.02f * CFDS,	0.95f,	0.80f,	0.0f,	0.15f,	0.00f,	0.000f	* CFDS,	2,	0,		0,	0,	2,	1,	40,		SC_LIQUID,		R_TEMP+20.0f+273.15f,	44,		"Glow, Glows under pressure", TYPE_LIQUID, NULL},
    {"BRCK",	PIXPACK(0x808080),	0.0f,	0.00f * CFDS,	0.90f,	0.00f,	0.0f,	0.0f,	0.00f,	0.000f	* CFDS,	0,	0,		0,	0,	1,	1,	100,	SC_SOLIDS,		R_TEMP+0.0f	+273.15f,	251,	"Brick, breakable building material.", TYPE_SOLID|PROP_HOT_GLOW, NULL},
    {"CFLM",	PIXPACK(0x8080FF),	0.9f,	0.04f * CFDS,	0.97f,	0.20f,	0.0f,	-0.1f,	0.00f,	0.0005f	* CFDS,	1,	0,		0,	0,	1,	1,	2,		SC_SPECIAL,		0.0f,					88,		"Sub-zero flame.", TYPE_GAS, NULL},
    {"FIRW",	PIXPACK(0xFFA040),	0.7f,	0.02f * CFDS,	0.96f,	0.80f,	-0.99f,	0.1f,	0.00f,	0.000f	* CFDS,	1,	0,		0,	0,	30,	1,	55,		SC_EXPLOSIVE,	R_TEMP+0.0f	+273.15f,	70,		"Fireworks!", TYPE_PART, NULL},
    {"FUSE",	PIXPACK(0x0A5706),	0.0f,   0.00f * CFDS,   0.90f,  0.00f,  0.0f,   0.0f,   0.0f,   0.0f	* CFDS, 0,	0,		0,	0,	20,	1,	100,	SC_SOLIDS,		R_TEMP+0.0f	+273.15f,	200,	"Solid. Burns slowly. Ignites at somewhat high temperatures and electricity.", TYPE_SOLID, NULL},
    {"FSEP",	PIXPACK(0x63AD5F),	0.7f,	0.02f * CFDS,	0.96f,	0.80f,	0.0f,	0.1f,	0.00f,	0.000f	* CFDS,	1,	0,		0,	0,	30,	1,	70,		SC_POWDERS,		R_TEMP+0.0f	+273.15f,	70,		"Fuse Powder. See FUSE.", TYPE_PART, NULL},
    {"AMTR",	PIXPACK(0x808080),	0.7f,   0.02f * CFDS,   0.96f,  0.80f,  0.00f,  0.10f,  1.00f,  0.0000f * CFDS, 0,	0,		0,	0,	0,	1,	100,	SC_NUCLEAR,	 	R_TEMP+0.0f +273.15f,	70,		"Anti-Matter, Destroys a majority of particles", TYPE_PART, NULL}, //Maybe TYPE_ENERGY?
    {"BCOL",	PIXPACK(0x333333),	0.4f,	0.04f * CFDS,	0.94f,	0.95f,	-0.1f,	0.3f,	0.00f,	0.000f	* CFDS,	1,	0,		0,	5,	2,	1,	90,		SC_POWDERS,		R_TEMP+0.0f	+273.15f,	150,	"Broken Coal. Heavy particles. See COAL", TYPE_PART, NULL},
    {"PCLN",	PIXPACK(0x3B3B10),	0.0f,	0.00f * CFDS,	0.90f,	0.00f,	0.0f,	0.0f,	0.00f,	0.000f	* CFDS,	0,	0,		0,	0,	1,	1,	100,	SC_ELEC,		R_TEMP+0.0f	+273.15f,	251,	"Solid. When actived, duplicates any particles it touches.", TYPE_SOLID, NULL},
    {"HSWC",	PIXPACK(0x3B1010),	0.0f,	0.00f * CFDS,	0.90f,	0.00f,	0.0f,	0.0f,	0.00f,	0.000f	* CFDS,	0,	0,		0,	1,	1,	1,	100,	SC_ELEC,		R_TEMP+0.0f	+273.15f,	251,	"Heat switch. Conducts Heat only when activated", TYPE_SOLID, NULL},
    {"IRON",	PIXPACK(0x707070),	0.0f,	0.00f * CFDS,	0.90f,  0.00f,  0.0f,	0.0f,	0.00f,  0.000f	* CFDS, 0,	0,		0,	1,	50,	1,	100,	SC_CRACKER2,	R_TEMP+0.0f +273.15f,	251,	"Rusts with salt, can be used for electrlosis of WATR", TYPE_SOLID, NULL},
    {"MORT",	PIXPACK(0xE0E0E0),	0.0f,	0.00f * CFDS,	1.00f,	1.00f,	-0.99f,	0.0f,	0.01f,	0.002f	* CFDS,	0,	0,		0,	0,	0,	1,	-1,		SC_CRACKER2,	R_TEMP+4.0f	+273.15f,	60,		"Steam Train.", TYPE_PART, NULL},
    {"GOL ",	PIXPACK(0x0CAC00),	0.0f,	0.00f * CFDS,	0.90f,	0.00f,	0.0f,	0.0f,	0.00f,	0.000f	* CFDS,	0,	0,		0,	0,	0,	1,	100,	SC_LIFE,		9000.0f,				40,		"Game Of Life! B3/S23", TYPE_SOLID|PROP_LIFE, NULL},
    {"HLIF",	PIXPACK(0xFF0000),	0.0f,	0.00f * CFDS,	0.90f,	0.00f,	0.0f,	0.0f,	0.00f,	0.000f	* CFDS,	0,	0,		0,	0,	0,	1,	100,	SC_LIFE,		9000.0f,				40,		"High Life! B36/S23", TYPE_SOLID|PROP_LIFE, NULL},
    {"ASIM",	PIXPACK(0x0000FF),	0.0f,	0.00f * CFDS,	0.90f,	0.00f,	0.0f,	0.0f,	0.00f,	0.000f	* CFDS,	0,	0,		0,	0,	0,	1,	100,	SC_LIFE,		9000.0f,				40,		"Assimilation! B345/S4567", TYPE_SOLID|PROP_LIFE, NULL},
    {"2x2 ",	PIXPACK(0xFFFF00),	0.0f,	0.00f * CFDS,	0.90f,	0.00f,	0.0f,	0.0f,	0.00f,	0.000f	* CFDS,	0,	0,		0,	0,	0,	1,	100,	SC_LIFE,		9000.0f,				40,		"2x2! B36/S125", TYPE_SOLID|PROP_LIFE, NULL},
    {"DANI",	PIXPACK(0x00FFFF),	0.0f,	0.00f * CFDS,	0.90f,	0.00f,	0.0f,	0.0f,	0.00f,	0.000f	* CFDS,	0,	0,		0,	0,	0,	1,	100,	SC_LIFE,		9000.0f,				40,		"Day and Night! B3678/S34678", TYPE_SOLID|PROP_LIFE, NULL},
    {"AMOE",	PIXPACK(0xFF00FF),	0.0f,	0.00f * CFDS,	0.90f,	0.00f,	0.0f,	0.0f,	0.00f,	0.000f	* CFDS,	0,	0,		0,	0,	0,	1,	100,	SC_LIFE,		9000.0f,				40,		"Amoeba! B357/S1358", TYPE_SOLID|PROP_LIFE, NULL},
    {"MOVE",	PIXPACK(0xFFFFFF),	0.0f,	0.00f * CFDS,	0.90f,	0.00f,	0.0f,	0.0f,	0.00f,	0.000f	* CFDS,	0,	0,		0,	0,	0,	1,	100,	SC_LIFE,		9000.0f,				40,		"'Move' particles! Does not move things.. it is a life type B368/S245", TYPE_SOLID|PROP_LIFE, NULL},
    {"PGOL",	PIXPACK(0xE05010),	0.0f,	0.00f * CFDS,	0.90f,	0.00f,	0.0f,	0.0f,	0.00f,	0.000f	* CFDS,	0,	0,		0,	0,	0,	1,	100,	SC_LIFE,		9000.0f,				40,		"Pseudo Life! B357/S238", TYPE_SOLID|PROP_LIFE, NULL},
    {"DMOE",	PIXPACK(0x500000),	0.0f,	0.00f * CFDS,	0.90f,	0.00f,	0.0f,	0.0f,	0.00f,	0.000f	* CFDS,	0,	0,		0,	0,	0,	1,	100,	SC_LIFE,		9000.0f,				40,		"Diamoeba! B35678/S5678", TYPE_SOLID|PROP_LIFE, NULL},
    {"34  ",	PIXPACK(0x500050),	0.0f,	0.00f * CFDS,	0.90f,	0.00f,	0.0f,	0.0f,	0.00f,	0.000f	* CFDS,	0,	0,		0,	0,	0,	1,	100,	SC_LIFE,		9000.0f,				40,		"34! B34/S34)", TYPE_SOLID|PROP_LIFE, NULL},
    {"LLIF",	PIXPACK(0x505050),	0.0f,	0.00f * CFDS,	0.90f,	0.00f,	0.0f,	0.0f,	0.00f,	0.000f	* CFDS,	0,	0,		0,	0,	0,	1,	100,	SC_LIFE,		9000.0f,				40,		"Long Life! B345/S5", TYPE_SOLID|PROP_LIFE, NULL},
    {"STAN",	PIXPACK(0x5000FF),	0.0f,	0.00f * CFDS,	0.90f,	0.00f,	0.0f,	0.0f,	0.00f,	0.000f	* CFDS,	0,	0,		0,	0,	0,	1,	100,	SC_LIFE,		9000.0f,				40,		"Stains! B3678/S235678", TYPE_SOLID|PROP_LIFE, NULL},
    {"SPNG",  	PIXPACK(0xFFBE30),	0.00f, 	0.00f * CFDS,   0.00f,  1.00f,   0.00f, 0.0f,   0.00f,  0.000f  * CFDS, 0, 	20, 	0,  1, 	30,	1, 	100,    SC_SOLIDS,  	R_TEMP+0.0f +273.15f,   251,    "A sponge, absorbs water.",TYPE_SOLID, NULL},
    {"RIME",  	PIXPACK(0xCCCCCC),	0.00f, 	0.00f * CFDS,   0.00f,  1.00f,   0.00f, 0.0f,   0.00f,  0.000f  * CFDS, 0, 	0, 		0, 	0, 	30,	1,  100,    SC_CRACKER2,  	243.15f,				100,    "Not quite Ice",TYPE_SOLID, NULL},
    {"FOG",  	PIXPACK(0xAAAAAA),	0.8f,	0.00f * CFDS,	0.4f,	0.70f,	-0.1f,	0.0f,	0.99f,	0.000f	* CFDS, 0, 	0, 		0,  0,  30, 1,  1,		SC_CRACKER2,  	243.15f,				100,    "Not quite Steam",TYPE_GAS, NULL},
    {"BCLN",	PIXPACK(0xFFD040),	0.1f,	0.00f * CFDS,	0.97f,	0.50f,	0.0f,	0.0f,	0.00f,	0.000f	* CFDS,	0,	0,		0,	0,	12,	1,	100,	SC_SPECIAL,		R_TEMP+0.0f	+273.15f,	251,	"Breakable Clone.", TYPE_SOLID, NULL},
    {"LOVE",	PIXPACK(0xFF30FF),	0.0f,	0.00f * CFDS,	0.00f,	0.00f,	0.0f,	0.0f,	0.0f,	0.000f	* CFDS,	0,	0,		0,	0,	0,	1,	100,	SC_CRACKER2,	373.0f,					40,		"Love...", TYPE_SOLID, NULL},
    {"DEUT",  	PIXPACK(0x00153F),	0.6f,	0.01f * CFDS,	0.98f,	0.95f,	0.0f,	0.1f,	0.00f,	0.000f	* CFDS,	2,	0,		0,	0,	20,	1,	31,		SC_NUCLEAR,		R_TEMP-2.0f	+273.15f,	251,	"Deuterium oxide. Volume changes with temp, radioactive with neutrons.", TYPE_LIQUID|PROP_NEUTPENETRATE, NULL},
    {"WARP",  	PIXPACK(0x000000),	0.8f,	0.00f * CFDS,	0.9f,	0.70f,	-0.1f,	0.0f,	3.00f,	0.000f	* CFDS, 0, 	0, 		0,  0,  30, 1,  1,		SC_NUCLEAR,  	R_TEMP +273.15f,		100,    "Displaces other elements.",TYPE_GAS, NULL},
    {"PUMP",	PIXPACK(0x10103B),	0.0f,	0.00f * CFDS,	0.95f,	0.00f,	0.0f,	0.0f,	0.00f,	0.000f	* CFDS,	0,	0,		0,	0,	10,	1,	100,	SC_ELEC,		273.15f,				0,		"Changes pressure to its temp when activated. (use HEAT/COOL).", TYPE_SOLID, NULL},	
    {"FWRK",	PIXPACK(0x666666),	0.4f,	0.01f * CFDS,	0.99f,	0.95f,	0.0f,	0.4f,	0.00f,	0.000f	* CFDS,	1,	0,		0,	0,	1,	1,	97,		SC_EXPLOSIVE,	R_TEMP+0.0f	+273.15f,	100,	"First fireworks made, activated by heat/neutrons.", TYPE_PART, NULL},
    {"PIPE",	PIXPACK(0x444444),	0.0f,	0.00f * CFDS,	0.95f,	0.00f,	0.0f,	0.0f,	0.00f,	0.000f	* CFDS,	0,	0,		0,	0,	0,	1,	100,	SC_SOLIDS,		273.15f,				0,		"Moves elements around, read FAQ on website for help.", TYPE_SOLID, NULL},
    {"FRZZ",	PIXPACK(0xC0E0FF),	0.7f,	0.01f * CFDS,	0.96f,	0.90f,	-0.1f,	0.05f,	0.01f,	-0.00005f* CFDS,1,	0,		0,	0,	20,	1,	50,		SC_CRACKER2,	90.0f,					46,		"FREEZE", TYPE_PART, NULL},
    {"FRZW",	PIXPACK(0x1020C0),	0.6f,	0.01f * CFDS,	0.98f,	0.95f,	0.0f,	0.1f,	0.00f,	0.000f	* CFDS,	2,	0,		0,	0,	20,	1,	30,		SC_CRACKER2,	120.0f,					29,		"FREEZE WATER", TYPE_LIQUID, NULL},
    {"GRAV",	PIXPACK(0xFFE0A0),	0.7f,	0.00f * CFDS,	1.00f,	1.00f,	0.0f,	0.0f,	0.00f,	0.000f	* CFDS,	1,	10,		0,	0,	30,	1,	85,		SC_POWDERS,		R_TEMP+0.0f	+273.15f,	70,		"Very light dust. Changes colour based on velocity.", TYPE_PART, NULL},
    {"BIZR",	PIXPACK(0x00FF77),	0.6f,	0.01f * CFDS,	0.98f,	0.95f,	0.0f,	0.1f,	0.00f,	0.000f	* CFDS,	2,	0,		0,	0,	20,	1,	30,		SC_LIQUID,		R_TEMP+0.0f	+273.15f,	29,		"Bizarre... contradicts the normal state changes.", TYPE_LIQUID, NULL},
    {"BIZG",	PIXPACK(0x00FFBB),	1.0f,	0.01f * CFDS,	0.99f,	0.30f,	-0.1f,	0.0f,	2.75f,	0.000f	* CFDS,	0,	0,		0,	0,	1,	1,	1,		SC_CRACKER2,	R_TEMP-200.0f+273.15f,	42,		"Bizarre gas", TYPE_GAS, NULL},
    {"BIZS",	PIXPACK(0x00E455),	0.0f,	0.00f * CFDS,	0.90f,	0.00f,	0.0f,	0.0f,	0.00f,	0.000f	* CFDS,	0,	0,		0,	1,	1,	1,	100,	SC_CRACKER2,	R_TEMP+300.0f+273.15f,	251,	"Bizarre solid", TYPE_SOLID, NULL},    
    {"INST",	PIXPACK(0x404039),	0.0f,	0.00f * CFDS,	0.90f,	0.00f,	0.0f,	0.0f,	0.00f,	0.000f	* CFDS,	0,	0,		0,	1,	1,	1,	100,	SC_ELEC,		R_TEMP+0.0f	+273.15f,	251,	"Instantly conducts, PSCN to charge, NSCN to take.", TYPE_SOLID|PROP_CONDUCTS, NULL},
    {"ISOZ",	PIXPACK(0xAA30D0),	0.6f,	0.01f * CFDS,	0.98f,	0.95f,	0.0f,	0.1f,	0.00f,	0.000f	* CFDS,	2,	0,		0,	0,	0,	1,	24,		SC_NUCLEAR,		R_TEMP-2.0f	+273.15f,	29,		"Radioactive liquid", TYPE_LIQUID|PROP_NEUTPENETRATE, NULL},    
    {"ISZS",	PIXPACK(0x662089),	0.0f,	0.00f * CFDS,	0.90f,	0.00f,	0.0f,	0.0f,	0.00f,	-0.0007f* CFDS,	0,	0,		0,	1,	1,	1,	100,	SC_NUCLEAR,		140.00f,				251,	"Solid form of ISOZ, slowly decays.", TYPE_SOLID, NULL},        
    {"PRTI",	PIXPACK(0xEB5917),	0.0f,	0.00f * CFDS,	0.90f,	0.00f,	0.0f,	0.0f,	0.00f,	-0.005f	* CFDS,	0,	0,		0,	0,	0,	1,	100,	SC_NUCLEAR,		R_TEMP+0.0f	+273.15f,	0,		"Portal IN.  Things go in here, now with channels (same as WIFI)", TYPE_SOLID, NULL},
    {"PRTO",	PIXPACK(0x0020EB),	0.0f,	0.00f * CFDS,	0.90f,	0.00f,	0.0f,	0.0f,	0.00f,	0.005f	* CFDS,	0,	0,		0,	0,	0,	1,	100,	SC_NUCLEAR,		R_TEMP+0.0f	+273.15f,	0,		"Portal OUT.  Things come out here, now with channels (same as WIFI)", TYPE_SOLID, NULL},
    {"PSTE",	PIXPACK(0xAA99AA),	0.6f,	0.01f * CFDS,	0.98f,	0.95f,	0.0f,	0.1f,	0.00f,	0.000f	* CFDS,	2,	0,		0,	0,	20,	1,	31,		SC_LIQUID,		R_TEMP-2.0f	+273.15f,	29,		"Colloid, Hardens under pressure", TYPE_LIQUID, NULL},    
    {"PSTS",	PIXPACK(0x776677),	0.0f,	0.00f * CFDS,	0.00f,	0.00f,	0.0f,	0.0f,	0.00f,	0.000f	* CFDS,	0,	0,		0,	0,	20,	0,	100,	SC_CRACKER,		R_TEMP-2.0f	+273.15f,	29,		"Solid form of PSTE, temporary", TYPE_SOLID, NULL},    
    {"ANAR",	PIXPACK(0xFFFFEE),	0.7f,	0.02f * CFDS,	0.96f,	0.80f,	0.1f,	0.1f,	0.00f,	0.000f	* CFDS,	1,	10,		0,	0,	30,	1,	85,		SC_POWDERS,		R_TEMP+0.0f	+273.15f,	70,		"Very light dust. Behaves opposite gravity", TYPE_PART, NULL},        
    {"VINE",	PIXPACK(0x079A00),	0.0f,	0.00f * CFDS,	0.95f,	0.00f,	0.0f,	0.0f,	0.00f,	0.000f	* CFDS,	0,	20,		0,	0,	10,	1,	100,	SC_SOLIDS,		R_TEMP+0.0f +273.15f,	65,		"Vine, grows", TYPE_SOLID, NULL},
    {"INVS",	PIXPACK(0x00CCCC),	0.0f,	0.00f * CFDS,	0.90f,	0.00f,	0.0f,	0.0f,	0.00f,	0.000f	* CFDS,	0,	0,		0,	0,	15,	1,	100,	SC_SOLIDS,		R_TEMP+0.0f	+273.15f,	164,	"Invisible to everything while under pressure.", TYPE_SOLID | PROP_NEUTPASS, NULL},
    {"EQVE",	PIXPACK(0xFFE0A0),	0.7f,	0.02f * CFDS,	0.96f,	0.80f,	0.0f,	0.1f,	0.00f,	0.000f	* CFDS,	1,	0,		0,	0,	30,	0,	85,		SC_CRACKER2,	R_TEMP+0.0f	+273.15f,	70,		"Shared velocity test", TYPE_PART, NULL},
    {"SPWN2",	PIXPACK(0xAAAAAA),	0.0f,	0.00f * CFDS,	1.00f,	0.00f,	0.0f,	0.0f,	0.00f,	0.000f	* CFDS,	0,	0,		0,	0,	1,	0,	100,	SC_SOLIDS,		R_TEMP+0.0f	+273.15f,	0,		"Shield, spark it to grow", 0, NULL},
    {"SPWN",	PIXPACK(0xAAAAAA),	0.0f,	0.00f * CFDS,	1.00f,	0.00f,	0.0f,	0.0f,	0.00f,	0.000f	* CFDS,	0,	0,		0,	0,	1,	0,	100,	SC_SOLIDS,		R_TEMP+0.0f	+273.15f,	0,		"Shield, spark it to grow", 0, NULL},
    {"SHLD",	PIXPACK(0xAAAAAA),	0.0f,	0.00f * CFDS,	1.00f,	0.00f,	0.0f,	0.0f,	0.00f,	0.000f	* CFDS,	0,	0,		0,	0,	1,	1,	100,	SC_SOLIDS,		R_TEMP+0.0f	+273.15f,	0,		"Shield, spark it to grow", 0, NULL},
    {"SHD2",	PIXPACK(0x777777),	0.0f,	0.00f * CFDS,	1.00f,	0.00f,	0.0f,	0.0f,	0.00f,	0.000f	* CFDS,	0,	0,		0,	0,	1,	0,	100,	SC_CRACKER2,	R_TEMP+0.0f	+273.15f,	0,		"Shield lvl 2", 0, NULL},
    {"SHD3",	PIXPACK(0x444444),	0.0f,	0.00f * CFDS,	1.00f,	0.00f,	0.0f,	0.0f,	0.00f,	0.000f	* CFDS,	0,	0,		0,	0,	1,	0,	100,	SC_CRACKER2,	R_TEMP+0.0f	+273.15f,	0,		"Shield lvl 3", 0, NULL},
    {"SHD4",	PIXPACK(0x212121),	0.0f,	0.00f * CFDS,	1.00f,	0.00f,	0.0f,	0.0f,	0.00f,	0.000f	* CFDS,	0,	0,		0,	0,	1,	0,	100,	SC_CRACKER2,	R_TEMP+0.0f	+273.15f,	0,		"Shield lvl 4", 0, NULL},
    {"LOLZ",	PIXPACK(0x569212),	0.0f,	0.00f * CFDS,	0.00f,	0.00f,	0.0f,	0.0f,	0.0f,	0.000f	* CFDS,	0,	0,		0,	0,	0,	1,	100,	SC_CRACKER2,	373.0f,					40,		"Lolz", TYPE_SOLID, NULL},
    {"WIFI",	PIXPACK(0x40A060),	0.0f,	0.00f * CFDS,	0.90f,	0.00f,	0.0f,	0.0f,	0.00f,	0.000f	* CFDS,	0,	0,		0,	1,	2,	1,	100,	SC_ELEC,		R_TEMP+0.0f	+273.15f,	0,		"Wireless transmitter, color coded.", TYPE_SOLID, NULL},
    {"FILT",	PIXPACK(0x000056),	0.0f,	0.00f * CFDS,	0.90f,	0.00f,	0.0f,	0.0f,	0.00f,	0.000f	* CFDS,	0,	0,		0,	1,	1,	1,	100,	SC_SOLIDS,		R_TEMP+0.0f	+273.15f,	251,	"Filter for photons, changes the color.", TYPE_SOLID, NULL},
    {"ARAY",	PIXPACK(0xFFBB00),	0.0f,	0.00f * CFDS,	0.90f,	0.00f,	0.0f,	0.0f,	0.00f,	0.000f	* CFDS,	0,	0,		0,	1,	1,	1,	100,	SC_ELEC,		R_TEMP+0.0f +273.15f,	251,	"Ray Emmitter. Rays create points when they collide", TYPE_SOLID, NULL},
    {"BRAY",	PIXPACK(0xFFFFFF),	0.0f,	0.00f * CFDS,	0.90f,	0.00f,	0.0f,	0.0f,	0.00f,	0.000f	* CFDS,	0,	0,		0,	1,	1,	0,	100,	SC_ELEC,		R_TEMP+0.0f +273.15f,	251,	"Ray Point. Rays create points when they collide", TYPE_SOLID, NULL},
    {"STK2",	PIXPACK(0x000000),	0.5f,	0.00f * CFDS,	0.2f,	1.0f,	0.0f,	0.0f,	0.0f,	0.00f	* CFDS,	0,	0,		0,	0,	0,	1,	50,		SC_SPECIAL,		R_TEMP+14.6f+273.15f,	0,		"Stickman. Don't kill him!", 0, NULL},
    {"BOMB",	PIXPACK(0xFFF288),	0.6f,	0.01f * CFDS,	0.98f,	0.95f,	0.0f,	0.1f,	0.00f,	0.000f	* CFDS,	1,	0,		0,	0,	20,	1,	30,		SC_EXPLOSIVE,	R_TEMP-2.0f	+273.15f,	29,		"Bomb.", TYPE_PART, NULL},
    {"C-5",		PIXPACK(0x2050E0),	0.0f,	0.00f * CFDS,	0.90f,	0.00f,	0.0f,	0.0f,	0.00f,	0.000f	* CFDS,	0,	0,		0,	0,	1,	1,	100,	SC_EXPLOSIVE,	R_TEMP+0.0f	+273.15f,	88,		"Cold explosive", TYPE_SOLID | PROP_NEUTPENETRATE, NULL},
    {"SING",	PIXPACK(0x242424),	0.7f,	0.36f * CFDS,	0.96f,	0.80f,	0.1f,	0.12f,	0.00f,	-0.001f	* CFDS,	1,	0,		0,	0,	0,	1,	86,		SC_NUCLEAR,		R_TEMP+0.0f	+273.15f,	70,		"Singularity", TYPE_PART, NULL},
    {"QRTZ",	PIXPACK(0xAADDDD),	0.0f,	0.00f * CFDS,	0.90f,	0.00f,	0.0f,	0.0f,	0.00f,	0.000f	* CFDS,	0,	0,		0,	0,	0,	1,	100,	SC_SOLIDS,		R_TEMP+0.0f	+273.15f,	3,		"Quartz, breakable mineral. Conducts but becomes brittle at lower temperatures.", TYPE_SOLID| PROP_HOT_GLOW, NULL}, 
    {"PQRT",	PIXPACK(0x88BBBB),	0.4f,	0.04f * CFDS,	0.94f,	0.95f,	-0.1f,	0.27f,	0.00f,	0.000f	* CFDS,	1,	0,		0,	0,	0,	1,	90,		SC_POWDERS,		R_TEMP+0.0f	+273.15f,	3,		"Broken quartz.", TYPE_PART| PROP_HOT_GLOW, NULL}, 
    {"SEED",	PIXPACK(0xFBEC7D),	0.0f,	0.00f * CFDS,	0.90f,	0.00f,	0.0f,	0.0f,	0.00f,	0.000f	* CFDS,	0,	0,		0,	0,	0,	1,	100,	SC_LIFE,		9000.0f,				40,		"B2/S", TYPE_SOLID|PROP_LIFE, NULL},
    {"MAZE",	PIXPACK(0xA8E4A0),	0.0f,	0.00f * CFDS,	0.90f,	0.00f,	0.0f,	0.0f,	0.00f,	0.000f	* CFDS,	0,	0,		0,	0,	0,	1,	100,	SC_LIFE,		9000.0f,				40,		"B3/S12345", TYPE_SOLID|PROP_LIFE, NULL},
    {"COAG",	PIXPACK(0x9ACD32),	0.0f,	0.00f * CFDS,	0.90f,	0.00f,	0.0f,	0.0f,	0.00f,	0.000f	* CFDS,	0,	0,		0,	0,	0,	1,	100,	SC_LIFE,		9000.0f,				40,		"B378/S235678", TYPE_SOLID|PROP_LIFE, NULL},
    {"WALL",	PIXPACK(0x0047AB),	0.0f,	0.00f * CFDS,	0.90f,	0.00f,	0.0f,	0.0f,	0.00f,	0.000f	* CFDS,	0,	0,		0,	0,	0,	1,	100,	SC_LIFE,		9000.0f,				40,		"B45678/S2345", TYPE_SOLID|PROP_LIFE, NULL},
    {"GNAR",	PIXPACK(0xE5B73B),	0.0f,	0.00f * CFDS,	0.90f,	0.00f,	0.0f,	0.0f,	0.00f,	0.000f	* CFDS,	0,	0,		0,	0,	0,	1,	100,	SC_LIFE,		9000.0f,				40,		"B1/S1", TYPE_SOLID|PROP_LIFE, NULL},
    {"REPL",	PIXPACK(0x259588),	0.0f,	0.00f * CFDS,	0.90f,	0.00f,	0.0f,	0.0f,	0.00f,	0.000f	* CFDS,	0,	0,		0,	0,	0,	1,	100,	SC_LIFE,		9000.0f,				40,		"B1357/S1357", TYPE_SOLID|PROP_LIFE, NULL},
    {"MYST",	PIXPACK(0x0C3C00),	0.0f,	0.00f * CFDS,	0.90f,	0.00f,	0.0f,	0.0f,	0.00f,	0.000f	* CFDS,	0,	0,		0,	0,	0,	1,	100,	SC_LIFE,		9000.0f,				40,		"B3458/S05678", TYPE_SOLID|PROP_LIFE, NULL},
<<<<<<< HEAD
    //Name		Colour				Advec	Airdrag			Airloss	Loss	Collid	Grav	Diffus	Hotair			Fal	Burn	Exp	Mel	Hrd	M	Weights	Section			H						Ins		Description
=======
    {"BOYL",	PIXPACK(0x0A3200),	1.0f,	0.01f * CFDS,	0.99f,	0.30f,	-0.1f,	0.0f,	0.18f,	0.000f	* CFDS,	0,	0,	0,	0,	1,	1,	1,		SC_GAS,			R_TEMP+2.0f	+273.15f,	42,		"Boyle, variable pressure gas. Expands when heated.", TYPE_GAS, NULL},
    //Name		Colour		Advec	Airdrag		Airloss	Loss	Collid	Grav	Diffus	Hotair		Fal	Burn		Exp	Mel	Hrd	M	Weights	Section			H						Ins		Description
>>>>>>> b4fb2bf2
};

static part_state pstates[PT_NUM] =
{
    // Name		State		Solid	 Frzp		Liquid   Mpnt		Gas		 Bpoint		'Plasma' Flashpoint
    /* NONE */ {ST_NONE,	PT_NONE, 0.0f,		PT_NONE, 0.0f,		PT_NONE, 0.0f,		PT_NONE, 0.0f},
    /* DUST */ {ST_SOLID,	PT_NONE, 0.0f,		PT_NONE, 0.0f,		PT_NONE, 0.0f,		PT_NONE, 0.0f},
    /* WATR */ {ST_LIQUID,	PT_ICEI, 273.15f,	PT_NONE, 0.0f,		PT_WTRV, 373.0f,	PT_NONE, 0.0f},
    /* OIL  */ {ST_LIQUID,	PT_NONE, 0.0f,  	PT_NONE, 0.0f,		PT_GAS, 333.0f,  	PT_NONE, 0.0f},
    /* FIRE */ {ST_GAS,		PT_NONE, 0.0f,		PT_NONE, 0.0f,		PT_NONE, 0.0f,		PT_PLSM, 2773.0f},
    /* STNE */ {ST_SOLID,	PT_NONE, 0.0f,		PT_LAVA, 983.0f,	PT_NONE, 0.0f,		PT_NONE, 0.0f},
    /* LAVA */ {ST_LIQUID,	PT_STNE, 973.0f,	PT_NONE, 0.0f,		PT_NONE, 0.0f,		PT_NONE, 0.0f},
    /* GUN  */ {ST_SOLID,	PT_NONE, 0.0f,		PT_NONE, 0.0f,		PT_NONE, 0.0f,		PT_FIRE, 673.0f},
    /* NITR */ {ST_LIQUID,	PT_NONE, 0.0f,		PT_NONE, 0.0f,		PT_NONE, 0.0f,		PT_FIRE, 673.0f},
    /* CLNE */ {ST_SOLID,	PT_NONE, 0.0f,		PT_NONE, 0.0f,		PT_NONE, 0.0f,		PT_NONE, 0.0f},
    /* GAS  */ {ST_GAS,		PT_NONE, 0.0f,		PT_NONE, 0.0f,  	PT_NONE, 50.0f,		PT_FIRE, 573.0f},
    /* C-4  */ {ST_SOLID,	PT_NONE, 0.0f,		PT_NONE, 0.0f,		PT_NONE, 0.0f,		PT_FIRE, 673.0f},
    /* GOO  */ {ST_SOLID,	PT_NONE, 0.0f,		PT_NONE, 0.0f,		PT_NONE, 0.0f,		PT_NONE, 0.0f},
    /* ICE  */ {ST_SOLID,	PT_NONE, 0.0f,		PT_WATR, 274.0f,	PT_NONE, 0.0f,		PT_NONE, 0.0f},
    /* METL */ {ST_SOLID,	PT_NONE, 0.0f,		PT_LAVA, 1273.0f,	PT_NONE, 0.0f,		PT_NONE, 0.0f},
    /* SPRK */ {ST_SOLID,	PT_NONE, 0.0f,		PT_NONE, 0.0f,		PT_NONE, 0.0f,		PT_NONE, 0.0f},
    /* SNOW */ {ST_SOLID,	PT_NONE, 0.0f,		PT_WATR, 273.0f,	PT_NONE, 0.0f,		PT_NONE, 0.0f},
    /* WOOD */ {ST_SOLID,	PT_NONE, 0.0f,		PT_NONE, 0.0f,		PT_NONE, 0.0f,		PT_FIRE, 873.0f},
    /* NEUT */ {ST_GAS,		PT_NONE, 0.0f,		PT_NONE, 0.0f,		PT_NONE, 0.0f,		PT_NONE, 0.0f},
    /* PLUT */ {ST_SOLID,	PT_NONE, 0.0f,		PT_NONE, 0.0f,		PT_NONE, 0.0f,		PT_NONE, 0.0f},
    /* PLNT */ {ST_SOLID,	PT_NONE, 0.0f,		PT_NONE, 0.0f,		PT_NONE, 0.0f,		PT_FIRE, 573.0f},
    /* ACID */ {ST_LIQUID,	PT_NONE, 0.0f,		PT_NONE, 0.0f,		PT_NONE, 0.0f,		PT_NONE, 0.0f},
    /* VOID */ {ST_SOLID,	PT_NONE, 0.0f,		PT_NONE, 0.0f,		PT_NONE, 0.0f,		PT_NONE, 0.0f},
    /* WTRV */ {ST_GAS,		PT_RIME, 273.0f,	PT_DSTW, 371.0f,	PT_NONE, 373.0f,	PT_NONE, 0.0f},
    /* CNCT */ {ST_SOLID,	PT_NONE, 0.0f,		PT_LAVA, 1123.0f,	PT_NONE, 0.0f,		PT_NONE, 0.0f},
    /* DSTW */ {ST_LIQUID,	PT_ICEI, 273.15f,	PT_NONE, 0.0f,		PT_WTRV, 373.0f,	PT_NONE, 0.0f},
    /* SALT */ {ST_SOLID,	PT_NONE, 0.0f,		PT_LAVA, 1173.0f,	PT_NONE, 0.0f,		PT_NONE, 0.0f},
    /* SLTW */ {ST_LIQUID,	PT_ICEI, 233.0f,	PT_NONE, 0.0f,		PT_WTRV, 483.0f,	PT_NONE, 0.0f},
    /* DMND */ {ST_SOLID,	PT_NONE, 0.0f,		PT_NONE, 0.0f,		PT_NONE, 0.0f,		PT_NONE, 0.0f},
    /* BMTL */ {ST_SOLID,	PT_NONE, 0.0f,		PT_LAVA, 1273.0f,	PT_NONE, 0.0f,		PT_NONE, 0.0f},
    /* BRMT */ {ST_SOLID,	PT_NONE, 0.0f,		PT_LAVA, 1273.0f,	PT_NONE, 0.0f,		PT_NONE, 0.0f},
    /* PHOT */ {ST_GAS,		PT_NONE, 0.0f,		PT_NONE, 0.0f,		PT_NONE, 0.0f,		PT_NONE, 0.0f},
    /* URAN */ {ST_SOLID,	PT_NONE, 0.0f,		PT_NONE, 2373.0f,	PT_NONE, 0.0f,		PT_NONE, 0.0f},
    /* WAX  */ {ST_SOLID,	PT_NONE, 0.0f,		PT_MWAX, 319.0f,	PT_NONE, 0.0f,		PT_NONE, 0.0f},
    /* MWAX */ {ST_LIQUID,	PT_WAX, 318.0f,		PT_NONE, 0.0f,		PT_NONE, 0.0f,		PT_FIRE, 673.0f},
    /* PSCN */ {ST_SOLID,	PT_NONE, 0.0f,		PT_LAVA, 1687.0f,	PT_NONE, 0.0f,		PT_NONE, 0.0f},
    /* NSCN */ {ST_SOLID,	PT_NONE, 0.0f,		PT_LAVA, 1687.0f,	PT_NONE, 0.0f,		PT_NONE, 0.0f},
    /* LNTG */ {ST_SOLID,	PT_NICE, 63.0f,		PT_NONE, 0.0f,		PT_NONE, 77.0f,		PT_NONE, 0.0f},
    /* FOAM */ {ST_SOLID,	PT_NONE, 0.0f,		PT_NONE, 0.0f,		PT_NONE, 0.0f,		PT_NONE, 0.0f},
    /* BHOL */ {ST_NONE,	PT_NONE, 0.0f,		PT_NONE, 0.0f,		PT_NONE, 0.0f,		PT_NONE, 0.0f},
    /* WHOL */ {ST_NONE,	PT_NONE, 0.0f,		PT_NONE, 0.0f,		PT_NONE, 0.0f,		PT_NONE, 0.0f},
    /* RBDM */ {ST_SOLID,	PT_NONE, 0.0f,		PT_LRBD, 312.0f,	PT_NONE, 0.0f,		PT_FIRE, 961.0f},
    /* LRBD */ {ST_LIQUID,	PT_RBDM, 311.0f,	PT_NONE, 0.0f,		PT_NONE, 0.0f,		PT_FIRE, 961.0f},
    /* HSCN */ {ST_SOLID,	PT_NONE, 0.0f,		PT_LAVA, 1687.0f,	PT_NONE, 0.0f,		PT_NONE, 0.0f},
    /* SAND */ {ST_SOLID,	PT_NONE, 0.0f,		PT_LAVA, 1973.0f,	PT_NONE, 0.0f,		PT_NONE, 0.0f},
    /* GLAS */ {ST_SOLID,	PT_NONE, 0.0f,		PT_LAVA, 1973.0f,	PT_NONE, 0.0f,		PT_NONE, 0.0f},
    /* CSCN */ {ST_SOLID,	PT_NONE, 0.0f,		PT_LAVA, 1414.0f,	PT_NONE, 0.0f,		PT_NONE, 0.0f},
    /* BGLA */ {ST_SOLID,	PT_NONE, 0.0f,		PT_LAVA, 1973.0f,	PT_NONE, 0.0f,		PT_NONE, 0.0f},
    /* THDR */ {ST_NONE,	PT_NONE, 0.0f,		PT_NONE, 0.0f,		PT_NONE, 0.0f,		PT_NONE, 0.0f},
    /* PLSM */ {ST_NONE,	PT_NONE, 0.0f,		PT_NONE, 0.0f,		PT_NONE, 0.0f,		PT_NONE, 0.0f},
    /* ETRD */ {ST_NONE,	PT_NONE, 0.0f,		PT_NONE, 0.0f,		PT_NONE, 0.0f,		PT_NONE, 0.0f},
    /* NICE */ {ST_SOLID,	PT_NONE, 0.0f,		PT_LNTG, 63.1f,		PT_NONE, 0.0f,		PT_NONE, 0.0f},
    /* NBLE */ {ST_GAS,		PT_NONE, 0.0f,		PT_NONE, 0.0f,		PT_NONE, 0.0f,		PT_NONE, 0.0f},
    /* BTRY */ {ST_SOLID,	PT_NONE, 0.0f,		PT_NONE, 0.0f,		PT_NONE, 0.0f,		PT_PLSM, 2273.0f},
    /* LCRY */ {ST_SOLID,	PT_NONE, 0.0f,		PT_BGLA, 1273.0f,	PT_NONE, 0.0f,		PT_NONE, 0.0f},
    /* STKM */ {ST_NONE,	PT_NONE, 0.0f,		PT_NONE, 0.0f,		PT_NONE, 0.0f,		PT_FIRE, 620.0f},
    /* SWCH */ {ST_SOLID,	PT_NONE, 0.0f,		PT_NONE, 0.0f,		PT_NONE, 0.0f,		PT_NONE, 0.0f},
    /* SMKE */ {ST_SOLID,	PT_NONE, 0.0f,		PT_NONE, 0.0f,		PT_NONE, 0.0f,		PT_FIRE, 625.0f},
    /* DESL */ {ST_LIQUID,  PT_NONE, 0.0f,		PT_NONE, 0.0f,		PT_NONE, 0.0f,		PT_FIRE, 335.0f},
    /* COAL */ {ST_SOLID,   PT_NONE, 0.0f,		PT_NONE, 0.0f,		PT_NONE, 0.0f,		PT_NONE, 0.0f},
    /* LO2  */ {ST_LIQUID,  PT_NONE, 0.0f,		PT_NONE, 0.0f,		PT_O2,   90.1f,		PT_NONE, 0.0f},
    /* O2   */ {ST_GAS,		PT_NONE, 0.0f,		PT_LO2,  90.0f,		PT_NONE, 0.0f,		PT_NONE, 0.0f},
    /* INWR */ {ST_SOLID,	PT_NONE, 0.0f,		PT_LAVA, 1687.0f,	PT_NONE, 0.0f,		PT_NONE, 0.0f},
    /* YEST */ {ST_SOLID,	PT_NONE, 0.0f,		PT_DYST, 373.0f,	PT_NONE, 0.0f,		PT_NONE, 0.0f},
    /* DYST */ {ST_SOLID,	PT_NONE, 0.0f,		PT_DUST, 473.0f,	PT_NONE, 0.0f,		PT_NONE, 0.0f},
    /* THRM */ {ST_SOLID,	PT_NONE, 0.0f,		PT_NONE, 0.0f,		PT_NONE, 0.0f,		PT_NONE, 0.0f},
    /* GLOW */ {ST_LIQUID,	PT_NONE, 0.0f,		PT_NONE, 0.0f,		PT_NONE, 0.0f,		PT_NONE, 0.0f},
    /* BRCK */ {ST_SOLID,	PT_NONE, 0.0f,		PT_LAVA, 1223.0f,	PT_NONE, 0.0f,		PT_NONE, 0.0f},
    /* HFLM */ {ST_GAS,		PT_NONE, 0.0f,		PT_NONE, 0.0f,		PT_NONE, 0.0f,		PT_NONE, 0.0f},
    /* FIRW */ {ST_SOLID,	PT_NONE, 0.0f,		PT_NONE, 0.0f,		PT_NONE, 0.0f,		PT_NONE, 0.0f},
    /* FUSE */ {ST_SOLID,   PT_NONE, 0.0f,		PT_NONE, 0.0f,		PT_NONE, 0.0f,		PT_NONE, 0.0f},
    /* FSEP */ {ST_SOLID,   PT_NONE, 0.0f,		PT_NONE, 0.0f,		PT_NONE, 0.0f,		PT_NONE, 0.0f},
    /* AMtr */ {ST_NONE,	PT_NONE, 0.0f,		PT_NONE, 0.0f,		PT_NONE, 0.0f,		PT_NONE, 0.0f},
    /* BCOL */ {ST_SOLID,   PT_NONE, 0.0f,		PT_NONE, 0.0f,		PT_NONE, 0.0f,		PT_NONE, 0.0f},
    /* PCLN */ {ST_NONE,	PT_NONE, 0.0f,		PT_NONE, 0.0f,		PT_NONE, 0.0f,		PT_NONE, 0.0f},
    /* HSWC */ {ST_NONE,	PT_NONE, 0.0f,		PT_NONE, 0.0f,		PT_NONE, 0.0f,		PT_NONE, 0.0f},
    /* IRON */ {ST_SOLID,   PT_NONE, 0.0f,		PT_LAVA, 1687.0f,	PT_NONE, 0.0f,		PT_NONE, 0.0f},
    /* MORT */ {ST_NONE,	PT_NONE, 0.0f,		PT_NONE, 0.0f,		PT_NONE, 0.0f,		PT_NONE, 0.0f},
    /* GOL  */ {ST_NONE,	PT_NONE, 0.0f,		PT_NONE, 0.0f,		PT_NONE, 0.0f,		PT_NONE, 0.0f},
    /* GOL  */ {ST_NONE,	PT_NONE, 0.0f,		PT_NONE, 0.0f,		PT_NONE, 0.0f,		PT_NONE, 0.0f},
    /* GOL  */ {ST_NONE,	PT_NONE, 0.0f,		PT_NONE, 0.0f,		PT_NONE, 0.0f,		PT_NONE, 0.0f},
    /* GOL  */ {ST_NONE,	PT_NONE, 0.0f,		PT_NONE, 0.0f,		PT_NONE, 0.0f,		PT_NONE, 0.0f},
    /* GOL  */ {ST_NONE,	PT_NONE, 0.0f,		PT_NONE, 0.0f,		PT_NONE, 0.0f,		PT_NONE, 0.0f},
    /* GOL  */ {ST_NONE,	PT_NONE, 0.0f,		PT_NONE, 0.0f,		PT_NONE, 0.0f,		PT_NONE, 0.0f},
    /* GOL  */ {ST_NONE,	PT_NONE, 0.0f,		PT_NONE, 0.0f,		PT_NONE, 0.0f,		PT_NONE, 0.0f},
    /* GOL  */ {ST_NONE,	PT_NONE, 0.0f,		PT_NONE, 0.0f,		PT_NONE, 0.0f,		PT_NONE, 0.0f},
    /* GOL  */ {ST_NONE,	PT_NONE, 0.0f,		PT_NONE, 0.0f,		PT_NONE, 0.0f,		PT_NONE, 0.0f},
    /* GOL  */ {ST_NONE,	PT_NONE, 0.0f,		PT_NONE, 0.0f,		PT_NONE, 0.0f,		PT_NONE, 0.0f},
    /* GOL  */ {ST_NONE,	PT_NONE, 0.0f,		PT_NONE, 0.0f,		PT_NONE, 0.0f,		PT_NONE, 0.0f},
    /* GOL  */ {ST_NONE,	PT_NONE, 0.0f,		PT_NONE, 0.0f,		PT_NONE, 0.0f,		PT_NONE, 0.0f},
    /* SPNG */ {ST_SOLID,   PT_NONE, 0.0f, 		PT_NONE, 0.0f,  	PT_NONE, 0.0f,   	PT_FIRE, 2730.0f},
    /* RIME */ {ST_SOLID,	PT_NONE, 0.0f,		PT_WATR, 273.15f,	PT_NONE, 0.0f,		PT_NONE, 0.0f},
    /* FOG  */ {ST_GAS,		PT_NONE, 0.0f,		PT_NONE, 0.0f,		PT_NONE, 0.0f,		PT_NONE, 0.0f},
    /* BCLN */ {ST_NONE,	PT_NONE, 0.0f,		PT_NONE, 0.0f,		PT_NONE, 0.0f,		PT_NONE, 0.0f},
    /* LOVE */ {ST_GAS,		PT_NONE, 0.0f,		PT_NONE, 0.0f,		PT_NONE, 0.0f,		PT_NONE, 0.0f},
    /* WTF  */ {ST_LIQUID,	PT_NONE, 0.0f,		PT_NONE, 0.0f,		PT_NONE, 0.0f,		PT_NONE, 0.0f},
    /* WARP */ {ST_GAS	,	PT_NONE, 0.0f,		PT_NONE, 0.0f,		PT_NONE, 0.0f,		PT_NONE, 0.0f},
    /* PUMP */ {ST_SOLID,	PT_NONE, 0.0f,		PT_NONE, 0.0f,		PT_NONE, 0.0f,		PT_NONE, 0.0f},
    /* FWRK */ {ST_SOLID,	PT_NONE, 0.0f,		PT_NONE, 0.0f,		PT_NONE, 0.0f,		PT_NONE, 0.0f},
    /* FWRK */ {ST_SOLID,	PT_NONE, 0.0f,		PT_NONE, 0.0f,		PT_NONE, 0.0f,		PT_NONE, 0.0f},
    /* FRZZ */ {ST_SOLID,	PT_NONE, 0.0f,		PT_NONE, 0.0f,		PT_NONE, 0.0f,		PT_NONE, 0.0f},
    /* FRZW */ {ST_LIQUID,	PT_ICEI, 53.0f,		PT_NONE, 0.0f,		PT_NONE, 0.0f,		PT_NONE, 0.0f},
    /* GRAV */ {ST_SOLID,	PT_NONE, 0.0f,		PT_NONE, 0.0f,		PT_NONE, 0.0f,		PT_NONE, 0.0f},
    /* BIZR */ {ST_LIQUID,	PT_BIZRG, 100.0f,	PT_NONE, 0.0f,		PT_BIZRS, 400.0f,	PT_NONE, 0.0f},
    /* BIZRG*/ {ST_GAS	,	PT_BIZRG, 100.0f,	PT_BIZR , 273.0f,	PT_BIZRS, 400.0f,	PT_NONE, 0.0f},
    /* BIZRS*/ {ST_SOLID,	PT_BIZRG, 100.0f,	PT_BIZR , 273.0f,	PT_BIZRS, 400.0f,	PT_NONE, 0.0f},
    /* INST */ {ST_SOLID,	PT_NONE, 0.0f,		PT_NONE, 0.0f,		PT_NONE, 0.0f,		PT_NONE, 0.0f},   
    /* ISOZ */ {ST_LIQUID,	PT_ISZS, 160.0f,	PT_NONE, 0.0f,		PT_NONE, 0.0f,		PT_NONE, 0.0f},    
    /* ISZS */ {ST_SOLID,	PT_NONE, 0.0f,		PT_ISOZ, 300.0f,	PT_NONE, 0.0f,		PT_NONE, 0.0f},   
    /* PRTI */ {ST_SOLID,	PT_NONE, 0.0f,		PT_NONE, 0.0f,		PT_NONE, 0.0f,		PT_NONE, 0.0f},
    /* PRTO */ {ST_SOLID,	PT_NONE, 0.0f,		PT_NONE, 0.0f,		PT_NONE, 0.0f,		PT_NONE, 0.0f},
    /* PSTE */ {ST_LIQUID,	PT_NONE, 0.0f,		PT_NONE, 0.0f,		PT_NONE, 0.0f,		PT_NONE, 0.0f},
    /* PSTS */ {ST_SOLID,	PT_NONE, 0.0f,		PT_NONE, 0.0f,		PT_NONE, 0.0f,		PT_NONE, 0.0f},
    /* ANAR */ {ST_SOLID,	PT_NONE, 0.0f,		PT_NONE, 0.0f,		PT_NONE, 0.0f,		PT_NONE, 0.0f},
    /* VINE */ {ST_SOLID,	PT_NONE, 0.0f,		PT_NONE, 0.0f,		PT_NONE, 0.0f,		PT_FIRE, 573.0f},
    /* INVS */ {ST_SOLID,	PT_NONE, 0.0f,		PT_NONE, 0.0f,		PT_NONE, 0.0f,		PT_NONE, 0.0f},
    /* EQVE */ {ST_SOLID,	PT_NONE, 0.0f,		PT_NONE, 0.0f,		PT_NONE, 0.0f,		PT_NONE, 0.0f},
    /* SPWN2*/ {ST_SOLID,	PT_NONE, 0.0f,		PT_NONE, 0.0f,		PT_NONE, 0.0f,		PT_NONE, 0.0f},
    /* SPAWN*/ {ST_SOLID,	PT_NONE, 0.0f,		PT_NONE, 0.0f,		PT_NONE, 0.0f,		PT_NONE, 0.0f},
    /* SHLD1*/ {ST_SOLID,	PT_NONE, 0.0f,		PT_NONE, 0.0f,		PT_NONE, 0.0f,		PT_NONE, 0.0f},
    /* SHLD2*/ {ST_SOLID,	PT_NONE, 0.0f,		PT_NONE, 0.0f,		PT_NONE, 0.0f,		PT_NONE, 0.0f},
    /* SHLD3*/ {ST_SOLID,	PT_NONE, 0.0f,		PT_NONE, 0.0f,		PT_NONE, 0.0f,		PT_NONE, 0.0f},
    /* SHLD4*/ {ST_SOLID,	PT_NONE, 0.0f,		PT_NONE, 0.0f,		PT_NONE, 0.0f,		PT_NONE, 0.0f},
    /* LOlZ */ {ST_GAS,		PT_NONE, 0.0f,		PT_NONE, 0.0f,		PT_NONE, 0.0f,		PT_NONE, 0.0f},
    /* WIFI */ {ST_SOLID,	PT_NONE, 0.0f,		PT_NONE, 0.0f,		PT_NONE, 0.0f,		PT_NONE, 0.0f},
    /* FILT */ {ST_SOLID,	PT_NONE, 0.0f,		PT_NONE, 0.0f,		PT_NONE, 0.0f,		PT_NONE, 0.0f},
    /* ARAY */ {ST_SOLID,	PT_NONE, 0.0f,		PT_NONE, 0.0f,		PT_NONE, 0.0f,		PT_NONE, 0.0f},
    /* BRAY */ {ST_SOLID,	PT_NONE, 0.0f,		PT_NONE, 0.0f,		PT_NONE, 0.0f,		PT_NONE, 0.0f},
    /* STKM2*/ {ST_NONE,	PT_NONE, 0.0f,		PT_NONE, 0.0f,		PT_NONE, 0.0f,		PT_FIRE, 620.0f},
    /* BOMB */ {ST_NONE,	PT_NONE, 0.0f,		PT_NONE, 0.0f,		PT_NONE, 0.0f,		PT_NONE, 0.0f},
    /* C-5  */ {ST_SOLID,	PT_NONE, 0.0f,		PT_NONE, 0.0f,		PT_NONE, 0.0f,		PT_NONE, 0.0f},    
    /* SING */ {ST_SOLID,	PT_NONE, 0.0f,		PT_NONE, 0.0f,		PT_NONE, 0.0f,		PT_NONE, 0.0f},
    /* QRTZ */ {ST_SOLID,	PT_NONE, 0.0f,		PT_LAVA, 2573.15f,	PT_NONE, 0.0f,		PT_NONE, 0.0f},
    /* PQRT */ {ST_SOLID,	PT_NONE, 0.0f,		PT_LAVA, 2573.15f,	PT_NONE, 0.0f,		PT_NONE, 0.0f},
    /* GOL  */ {ST_NONE,	PT_NONE, 0.0f,		PT_NONE, 0.0f,		PT_NONE, 0.0f,		PT_NONE, 0.0f},
    /* GOL  */ {ST_NONE,	PT_NONE, 0.0f,		PT_NONE, 0.0f,		PT_NONE, 0.0f,		PT_NONE, 0.0f},
    /* GOL  */ {ST_NONE,	PT_NONE, 0.0f,		PT_NONE, 0.0f,		PT_NONE, 0.0f,		PT_NONE, 0.0f},
    /* GOL  */ {ST_NONE,	PT_NONE, 0.0f,		PT_NONE, 0.0f,		PT_NONE, 0.0f,		PT_NONE, 0.0f},
    /* GOL  */ {ST_NONE,	PT_NONE, 0.0f,		PT_NONE, 0.0f,		PT_NONE, 0.0f,		PT_NONE, 0.0f},
    /* GOL  */ {ST_NONE,	PT_NONE, 0.0f,		PT_NONE, 0.0f,		PT_NONE, 0.0f,		PT_NONE, 0.0f},
    /* GOL  */ {ST_NONE,	PT_NONE, 0.0f,		PT_NONE, 0.0f,		PT_NONE, 0.0f,		PT_NONE, 0.0f},
<<<<<<< HEAD
=======
    /* BOYL */ {ST_GAS,		PT_NONE, 0.0f,		PT_NONE, 0.0f,  	PT_NONE, 50.0f,		PT_NONE, 0.0f},
    
>>>>>>> b4fb2bf2
};
static int grule[NGOL][9] = 
{
//       0,1,2,3,4,5,6,7,8    live=1  spawn=2 spawn&live=3
	{0,0,0,0,0,0,0,0,0},//blank
	{0,0,1,3,0,0,0,0,0},//GOL
	{0,0,1,3,0,0,2,0,0},//HLIF
	{0,0,0,2,3,3,1,1,0},//ASIM
	{0,1,1,2,0,1,2,0,0},//2x2
	{0,0,0,3,1,0,3,3,3},//DANI
	{0,1,0,3,0,3,0,2,1},//AMOE
	{0,0,1,2,1,1,2,0,2},//MOVE
	{0,0,1,3,0,2,0,2,1},//PGOL
	{0,0,0,2,0,3,3,3,3},//DMOE
	{0,0,0,3,3,0,0,0,0},//34
	{0,0,0,2,2,3,0,0,0},//LLIF
	{0,0,1,3,0,1,3,3,3},//STAN
	{0,0,2,0,0,0,0,0,0},//SEED
	{0,1,1,3,1,1,0,0,0},//MAZE
	{0,0,1,3,0,1,1,3,3},//COAG
	{0,0,1,1,3,3,2,2,2},//WALL
	{0,3,0,0,0,0,0,0,0},//GNAR
	{0,3,0,3,0,3,0,3,0},//REPL
	{1,0,0,2,2,3,1,1,3},//MYST
};
static int goltype[NGOL] = 
{
	PT_GOL,
	PT_HLIF,
	PT_ASIM,
	PT_2x2,
	PT_DANI,
	PT_AMOE,
	PT_MOVE,
	PT_PGOL,
	PT_DMOE,
	PT_34,
	PT_LLIF,
	PT_STAN,
	PT_SEED,
	PT_MAZE,
	PT_COAG,
	PT_WALL,
	PT_GNAR,
	PT_REPL,
	PT_MYST,
};
static int loverule[9][9] =
{
	{0,0,1,1,0,0,0,0,0},
	{0,1,0,0,1,1,0,0,0},
	{1,0,0,0,0,0,1,0,0},
	{1,0,0,0,0,0,0,1,0},
	{0,1,0,0,0,0,0,0,1},
	{1,0,0,0,0,0,0,1,0},
	{1,0,0,0,0,0,1,0,0},
	{0,1,0,0,1,1,0,0,0},
	{0,0,1,1,0,0,0,0,0},
};
static int lolzrule[9][9] =
{
	{0,0,0,0,0,0,0,0,0},
	{1,0,0,0,0,0,1,0,0},
	{1,0,0,0,0,0,1,0,0},
	{1,0,0,1,1,0,0,1,0},
	{1,0,1,0,0,1,0,1,0},
	{1,0,1,0,0,1,0,1,0},
	{0,1,0,1,1,0,0,1,0},
	{0,1,0,0,0,0,0,1,0},
	{0,1,0,0,0,0,0,1,0},
};
int portal[MAX_TEMP/100][8][80];
float portaltemp[MAX_TEMP/100][8][80];
int wireless[MAX_TEMP/100][2];

extern int isplayer;
extern float player[27];

extern float player2[27];

extern int gravityMode;

extern particle *parts;
extern particle *cb_parts;

extern unsigned char bmap[YRES/CELL][XRES/CELL];
extern unsigned char emap[YRES/CELL][XRES/CELL];

extern unsigned char cb_bmap[YRES/CELL][XRES/CELL];
extern unsigned char cb_emap[YRES/CELL][XRES/CELL];

extern int pfree;

extern unsigned pmap[YRES][XRES];
unsigned cb_pmap[YRES][XRES];

int try_move(int i, int x, int y, int nx, int ny);

void kill_part(int i);

#if defined(WIN32) && !defined(__GNUC__)
extern _inline int create_part(int p, int x, int y, int t);
#else
extern inline int create_part(int p, int x, int y, int t);
#endif

#if defined(WIN32) && !defined(__GNUC__)
extern _inline void delete_part(int x, int y);
#else
extern inline void delete_part(int x, int y);
#endif

#if defined(WIN32) && !defined(__GNUC__)
extern _inline int is_wire(int x, int y);
#else
extern inline int is_wire(int x, int y);
#endif

#if defined(WIN32) && !defined(__GNUC__)
extern _inline int is_wire_off(int x, int y);
#else
extern inline int is_wire_off(int x, int y);
#endif

void set_emap(int x, int y);

#if defined(WIN32) && !defined(__GNUC__)
_inline int parts_avg(int ci, int ni, int t);
#else
int parts_avg(int ci, int ni, int t);
#endif

int nearest_part(int ci, int t);

void update_particles_i(pixel *vid, int start, int inc);

void update_particles(pixel *vid);

void rotate_area(int area_x, int area_y, int area_w, int area_h, int invert);

void clear_area(int area_x, int area_y, int area_w, int area_h);

void create_box(int x1, int y1, int x2, int y2, int c);

int flood_parts(int x, int y, int c, int cm, int bm);

int create_parts(int x, int y, int rx, int ry, int c);

void create_line(int x1, int y1, int x2, int y2, int rx, int ry, int c);

#endif<|MERGE_RESOLUTION|>--- conflicted
+++ resolved
@@ -427,12 +427,8 @@
     {"GNAR",	PIXPACK(0xE5B73B),	0.0f,	0.00f * CFDS,	0.90f,	0.00f,	0.0f,	0.0f,	0.00f,	0.000f	* CFDS,	0,	0,		0,	0,	0,	1,	100,	SC_LIFE,		9000.0f,				40,		"B1/S1", TYPE_SOLID|PROP_LIFE, NULL},
     {"REPL",	PIXPACK(0x259588),	0.0f,	0.00f * CFDS,	0.90f,	0.00f,	0.0f,	0.0f,	0.00f,	0.000f	* CFDS,	0,	0,		0,	0,	0,	1,	100,	SC_LIFE,		9000.0f,				40,		"B1357/S1357", TYPE_SOLID|PROP_LIFE, NULL},
     {"MYST",	PIXPACK(0x0C3C00),	0.0f,	0.00f * CFDS,	0.90f,	0.00f,	0.0f,	0.0f,	0.00f,	0.000f	* CFDS,	0,	0,		0,	0,	0,	1,	100,	SC_LIFE,		9000.0f,				40,		"B3458/S05678", TYPE_SOLID|PROP_LIFE, NULL},
-<<<<<<< HEAD
+    {"BOYL",	PIXPACK(0x0A3200),	1.0f,	0.01f * CFDS,	0.99f,	0.30f,	-0.1f,	0.0f,	0.18f,	0.000f	* CFDS,	0,	0,	0,	0,	1,	1,	1,		SC_GAS,			R_TEMP+2.0f	+273.15f,	42,		"Boyle, variable pressure gas. Expands when heated.", TYPE_GAS, NULL},
     //Name		Colour				Advec	Airdrag			Airloss	Loss	Collid	Grav	Diffus	Hotair			Fal	Burn	Exp	Mel	Hrd	M	Weights	Section			H						Ins		Description
-=======
-    {"BOYL",	PIXPACK(0x0A3200),	1.0f,	0.01f * CFDS,	0.99f,	0.30f,	-0.1f,	0.0f,	0.18f,	0.000f	* CFDS,	0,	0,	0,	0,	1,	1,	1,		SC_GAS,			R_TEMP+2.0f	+273.15f,	42,		"Boyle, variable pressure gas. Expands when heated.", TYPE_GAS, NULL},
-    //Name		Colour		Advec	Airdrag		Airloss	Loss	Collid	Grav	Diffus	Hotair		Fal	Burn		Exp	Mel	Hrd	M	Weights	Section			H						Ins		Description
->>>>>>> b4fb2bf2
 };
 
 static part_state pstates[PT_NUM] =
@@ -579,11 +575,7 @@
     /* GOL  */ {ST_NONE,	PT_NONE, 0.0f,		PT_NONE, 0.0f,		PT_NONE, 0.0f,		PT_NONE, 0.0f},
     /* GOL  */ {ST_NONE,	PT_NONE, 0.0f,		PT_NONE, 0.0f,		PT_NONE, 0.0f,		PT_NONE, 0.0f},
     /* GOL  */ {ST_NONE,	PT_NONE, 0.0f,		PT_NONE, 0.0f,		PT_NONE, 0.0f,		PT_NONE, 0.0f},
-<<<<<<< HEAD
-=======
     /* BOYL */ {ST_GAS,		PT_NONE, 0.0f,		PT_NONE, 0.0f,  	PT_NONE, 50.0f,		PT_NONE, 0.0f},
-    
->>>>>>> b4fb2bf2
 };
 static int grule[NGOL][9] = 
 {
