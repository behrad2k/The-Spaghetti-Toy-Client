#ifndef DEFINE_H
#define DEFINE_H

#ifdef WIN32
#define PATH_SEP "\\"
#else
#define PATH_SEP "/"
#endif

#define SAVE_VERSION 47
#define MINOR_VERSION 0
#define IDENT_VERSION "G" //Change this if you're not Simon! It should be a single letter.
#define BETA

#define SERVER "powdertoy.co.uk"

#define THUMB_CACHE_SIZE 256

//#define pyconsole

#ifndef M_PI
#define M_PI 3.14159265f
#endif

#define IMGCONNS 3
#define TIMEOUT 100
#define HTTP_TIMEOUT 10

#define MENUSIZE 40
#define BARSIZE 17
#define XRES	612
#define YRES	384
#define NPART XRES*YRES

#define XCNTR   306
#define YCNTR   192

#define MAX_DISTANCE sqrt(pow(XRES, 2)+pow(YRES, 2))

#define MAXSIGNS 16
#define TAG_MAX 256

#define ZSIZE_D	16
#define ZFACTOR_D	8
extern unsigned char ZFACTOR;
extern unsigned char ZSIZE;

#define CELL    4
#define ISTP    (CELL/2)
#define CFDS	(4.0f/CELL)

#define AIR_TSTEPP 0.3f
#define AIR_TSTEPV 0.4f
#define AIR_VADV 0.3f
#define AIR_VLOSS 0.999f
#define AIR_PLOSS 0.9999f

#define GRID_X 5
#define GRID_Y 4
#define GRID_P 3
#define GRID_S 6
#define GRID_Z 3

#define STAMP_X 4
#define STAMP_Y 4
#define STAMP_MAX 120

#define NGOL 25

#define CIRCLE_BRUSH 0
#define SQUARE_BRUSH 1
#define BRUSH_NUM 2

#define PYCONSOLE
//#define PYEXT
<<<<<<< HEAD
//WARNING pyext must be defined on 64bit!
//also, don't add a comment on that line, it breaks
=======
//no longer needed
>>>>>>> f4804c19

#ifdef PIX16
typedef unsigned short pixel;
#else
typedef unsigned int pixel;
#endif

#define SURF_RANGE     10
#define NORMAL_MIN_EST 3
#define NORMAL_INTERP  20
#define NORMAL_FRAC    16

#define REFRACT        0x80000000

/* heavy flint glass, for awesome refraction/dispersion
   this way you can make roof prisms easily */
#define GLASS_IOR      1.9
#define GLASS_DISP     0.07

#ifdef WIN32
#define strcasecmp stricmp
#endif

typedef unsigned char uint8;

extern int amd;

extern int FPSB;

int NUM_PARTS;
int GRAV;
int GRAV_R;
int GRAV_G;
int GRAV_B;
int GRAV_R2;
int GRAV_G2;
int GRAV_B2;

extern int legacy_enable;
extern int sound_enable;
extern int kiosk_enable;

extern int sys_pause;
extern int framerender;

extern int mousex, mousey;
extern int death;

struct sign
{
	int x,y,ju;
	char text[256];
};
typedef struct sign sign;

struct stamp
{
	char name[11];
	pixel *thumb;
	int thumb_w, thumb_h, dodelete;
};
typedef struct stamp stamp;

int MSIGN;
int CGOL;
int ISGOL;
int ISLOVE;
int ISLOLZ;
int ISGRAV;
int ISWIRE;
int GSPEED;
int love[XRES/9][YRES/9];
int lolz[XRES/9][YRES/9];
int gol[XRES][YRES];
int gol2[XRES][YRES][NGOL+1];
int SEC;
int SEC2;
int console_mode;
int REPLACE_MODE;
int CURRENT_BRUSH;
int GRID_MODE;
int VINE_MODE;
int DEBUG_MODE;
int GENERATION;
int isplayer2;
int playerspawn;
int player2spawn;
int death2;
int ISSPAWN1;
int ISSPAWN2;
extern char pyready;
extern char pygood;
extern sign signs[MAXSIGNS];
extern stamp stamps[STAMP_MAX];
extern int stamp_count;
extern int itc;
extern char itc_msg[64];

extern int do_open;
extern int sys_pause;
extern int legacy_enable; //Used to disable new features such as heat, will be set by commandline or save.
extern int death, death2, framerender;

extern unsigned char last_major, last_minor, update_flag;

extern char http_proxy_string[256];

//Functions in main.c
void thumb_cache_inval(char *id);
void thumb_cache_add(char *id, void *thumb, int size);
int thumb_cache_find(char *id, void **thumb, int *size);
void *build_thumb(int *size, int bzip2);
void *build_save(int *size, int x0, int y0, int w, int h, unsigned char bmap[YRES/CELL][XRES/CELL], float fvx[YRES/CELL][XRES/CELL], float fvy[YRES/CELL][XRES/CELL], sign signs[MAXSIGNS], void* partsptr);
int parse_save(void *save, int size, int replace, int x0, int y0, unsigned char bmap[YRES/CELL][XRES/CELL], float fvx[YRES/CELL][XRES/CELL], float fvy[YRES/CELL][XRES/CELL], sign signs[MAXSIGNS], void* partsptr, unsigned pmap[YRES][XRES]);
void clear_sim(void);
void del_stamp(int d);
void sdl_seticon(void);
//int process_command(pixel *vid_buf, char *console, char *console_error, PyObject *pfunc);
#endif<|MERGE_RESOLUTION|>--- conflicted
+++ resolved
@@ -73,12 +73,7 @@
 
 #define PYCONSOLE
 //#define PYEXT
-<<<<<<< HEAD
-//WARNING pyext must be defined on 64bit!
-//also, don't add a comment on that line, it breaks
-=======
 //no longer needed
->>>>>>> f4804c19
 
 #ifdef PIX16
 typedef unsigned short pixel;
