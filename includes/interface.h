#ifndef INTERFACE_H
#define INTERFACE_H
#include <SDL/SDL.h>
#include "graphics.h"

struct menu_section
{
	char *icon;
	const char *name;
	int itemcount;
	int doshow;
};
typedef struct menu_section menu_section;

struct menu_wall
{
	pixel colour;
	const char *descs;
};
typedef struct menu_wall menu_wall;

static menu_wall mwalls[] =
{
	{PIXPACK(0xC0C0C0), "Wall. Indestructible. Blocks everything. Conductive."},
	{PIXPACK(0x808080), "E-Wall. Becomes transparent when electricity is connected."},
	{PIXPACK(0xFF8080), "Detector. Generates electricity when a particle is inside."},
	{PIXPACK(0x808080), "Streamline. Set start point of a streamline."},
	{PIXPACK(0x808080), "Sign. Click on a sign to edit it or anywhere else to place a new one."},
	{PIXPACK(0x8080FF), "Fan. Accelerates air. Use line tool to set direction and strength."},
	{PIXPACK(0xC0C0C0), "Wall. Blocks most particles but lets liquids through. Conductive."},
	{PIXPACK(0x808080), "Wall. Absorbs particles but lets air currents through."},
	{PIXPACK(0x808080), "Erases walls."},
	{PIXPACK(0x808080), "Wall. Indestructible. Blocks everything."},
	{PIXPACK(0x3C3C3C), "Wall. Indestructible. Blocks particles, allows air"},
	{PIXPACK(0x575757), "Wall. Indestructible. Blocks liquids and gasses, allows solids"},
	{PIXPACK(0xFFFF22), "Conductor, allows particles, conducts electricity"},
	{PIXPACK(0x242424), "E-Hole, absorbs particles, release them when powered"},
	{PIXPACK(0xFFFFFF), "Air, creates airflow and pressure"},
	{PIXPACK(0xFFBB00), "Heats the targetted element."},
	{PIXPACK(0x00BBFF), "Cools the targetted element."},
	{PIXPACK(0x303030), "Vacuum, reduces air pressure."},
	{PIXPACK(0x579777), "Wall. Indestructible. Blocks liquids and solids, allows gasses"},
};

#define SC_WALL 0
#define SC_SPECIAL 8
#define SC_POWDERS 5
#define SC_SOLIDS 6
#define SC_ELEC 1
#define SC_EXPLOSIVE 2
#define SC_GAS 3
#define SC_LIQUID 4
#define SC_NUCLEAR 7
#define SC_LIFE 9
#define SC_LIFE2 10
#define SC_CRACKER 12
#define SC_CRACKER2 13
#define SC_TOTAL 11

static menu_section msections[] =
{
<<<<<<< HEAD
    {"\xC1", "Walls", 0, 1},
    {"\xC2", "Electronics", 0, 1},
    {"\xC3", "Explosives", 0, 1},
    {"\xC5", "Gasses", 0, 1},
    {"\xC4", "Liquids", 0, 1},
    {"\xD0", "Powders", 0, 1},
    {"\xD1", "Solids", 0, 1},
    {"\xC6", "Radioactive", 0, 1},
    {"\xCC", "Special", 0, 1},
    {"\xD2", "Life", 0, 1},
    {"\xD2", "More Life", 0, 1},
    {"\xC8", "Cracker", 0, 0},
    {"\xC8", "Cracker!", 0, 0},
=======
	{"\xC1", "Walls", 0, 1},
	{"\xC2", "Electronics", 0, 1},
	{"\xC3", "Explosives", 0, 1},
	{"\xC5", "Gasses", 0, 1},
	{"\xC4", "Liquids", 0, 1},
	{"\xD0", "Powders", 0, 1},
	{"\xD1", "Solids", 0, 1},
	{"\xC6", "Radioactive", 0, 1},
	{"\xCC", "Special", 0, 1},
	{"\xD2", "Life", 0, 1},
	{"\xC8", "Cracker", 0, 0},
	{"\xC8", "Cracker!", 0, 0},
>>>>>>> 58a700fb
};

struct ui_edit
{
	int x, y, w, nx, h;
	char str[256],*def;
	int focus, cursor, hide, multiline;
};
typedef struct ui_edit ui_edit;

struct save_info
{
	char *title;
	char *name;
	char *author;
	char *date;
	char *description;
	int publish;
	int voteup;
	int votedown;
	int vote;
	int myvote;
	int myfav;
	char *tags;
	int comment_count;
	char *comments[6];
	char *commentauthors[6];
};
typedef struct save_info save_info;

struct ui_checkbox
{
	int x, y;
	int focus, checked;
};
typedef struct ui_checkbox ui_checkbox;

int SLALT;
extern SDLMod sdl_mod;
extern int sdl_key, sdl_wheel, sdl_caps, sdl_ascii, sdl_zoom_trig;
extern char *shift_0;
extern char *shift_1;
extern int svf_login;
extern int svf_admin;
extern int svf_mod;
extern char svf_user[64];
extern char svf_pass[64];

extern int svf_open;
extern int svf_own;
extern int svf_myvote;
extern int svf_publish;
extern char svf_id[16];
extern char svf_name[64];
extern char svf_tags[256];
extern char svf_description[255];
extern void *svf_last;
extern int svf_lsize;

extern char *search_ids[GRID_X*GRID_Y];
extern char *search_dates[GRID_X*GRID_Y];
extern int   search_votes[GRID_X*GRID_Y];
extern int   search_publish[GRID_X*GRID_Y];
extern int	  search_scoredown[GRID_X*GRID_Y];
extern int	  search_scoreup[GRID_X*GRID_Y];
extern char *search_names[GRID_X*GRID_Y];
extern char *search_owners[GRID_X*GRID_Y];
extern void *search_thumbs[GRID_X*GRID_Y];
extern int   search_thsizes[GRID_X*GRID_Y];

extern int search_own;
extern int search_fav;
extern int search_date;
extern int search_page;
extern char search_expr[256];

extern char *tag_names[TAG_MAX];
extern int tag_votes[TAG_MAX];

extern int Z_keysym;

extern int zoom_en;
extern int zoom_x, zoom_y;
extern int zoom_wx, zoom_wy;

void menu_count(void);

void get_sign_pos(int i, int *x0, int *y0, int *w, int *h);

void add_sign_ui(pixel *vid_buf, int mx, int my);

void ui_edit_draw(pixel *vid_buf, ui_edit *ed);

void ui_edit_process(int mx, int my, int mb, ui_edit *ed);

void ui_checkbox_draw(pixel *vid_buf, ui_checkbox *ed);

void ui_checkbox_process(int mx, int my, int mb, int mbq, ui_checkbox *ed);

void draw_svf_ui(pixel *vid_buf);

void error_ui(pixel *vid_buf, int err, char *txt);

void info_ui(pixel *vid_buf, char *top, char *txt);

void info_box(pixel *vid_buf, char *msg);

int confirm_ui(pixel *vid_buf, char *top, char *msg, char *btn);

void login_ui(pixel *vid_buf);

int stamp_ui(pixel *vid_buf);

void tag_list_ui(pixel *vid_buf);

int save_name_ui(pixel *vid_buf);

void menu_ui(pixel *vid_buf, int i, int *sl, int *sr);

void menu_ui_v3(pixel *vid_buf, int i, int *sl, int *sr, int b, int bq, int mx, int my);

int sdl_poll(void);

void set_cmode(int cm);

char *download_ui(pixel *vid_buf, char *uri, int *len);

int search_ui(pixel *vid_buf);

int open_ui(pixel *vid_buf, char *save_id, char *save_date);

int info_parse(char *info_data, save_info *info);

int search_results(char *str, int votes);

int execute_tagop(pixel *vid_buf, char *op, char *tag);

void execute_save(pixel *vid_buf);

int execute_delete(pixel *vid_buf, char *id);

int execute_report(pixel *vid_buf, char *id, char *reason);

void execute_submit(pixel *vid_buf, char *id, char *message);

void execute_fav(pixel *vid_buf, char *id);

int execute_vote(pixel *vid_buf, char *id, char *action);

void open_link(char *uri);

int report_ui(pixel *vid_buf, char *save_id);

#endif
<|MERGE_RESOLUTION|>--- conflicted
+++ resolved
@@ -59,21 +59,6 @@
 
 static menu_section msections[] =
 {
-<<<<<<< HEAD
-    {"\xC1", "Walls", 0, 1},
-    {"\xC2", "Electronics", 0, 1},
-    {"\xC3", "Explosives", 0, 1},
-    {"\xC5", "Gasses", 0, 1},
-    {"\xC4", "Liquids", 0, 1},
-    {"\xD0", "Powders", 0, 1},
-    {"\xD1", "Solids", 0, 1},
-    {"\xC6", "Radioactive", 0, 1},
-    {"\xCC", "Special", 0, 1},
-    {"\xD2", "Life", 0, 1},
-    {"\xD2", "More Life", 0, 1},
-    {"\xC8", "Cracker", 0, 0},
-    {"\xC8", "Cracker!", 0, 0},
-=======
 	{"\xC1", "Walls", 0, 1},
 	{"\xC2", "Electronics", 0, 1},
 	{"\xC3", "Explosives", 0, 1},
@@ -86,7 +71,6 @@
 	{"\xD2", "Life", 0, 1},
 	{"\xC8", "Cracker", 0, 0},
 	{"\xC8", "Cracker!", 0, 0},
->>>>>>> 58a700fb
 };
 
 struct ui_edit
