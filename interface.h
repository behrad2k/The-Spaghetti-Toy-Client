#ifndef INTERFACE_H
#define INTERFACE_H
<<<<<<< HEAD
#include <SDL/SDL.h>
#include "graphics.h"

=======
#include "http.h"
#include "md5.h"
>>>>>>> 0a283cee
struct menu_section
{
    char *icon;
    const char *name;
    int itemcount;
};
typedef struct menu_section menu_section;

struct menu_wall
{
    pixel colour;
    const char *descs;
};
typedef struct menu_wall menu_wall;

static menu_wall mwalls[] =
{
    {PIXPACK(0xC0C0C0), "Wall. Indestructible. Blocks everything. Conductive."},
    {PIXPACK(0x808080), "E-Wall. Becomes transparent when electricity is connected."},
    {PIXPACK(0xFF8080), "Detector. Generates electricity when a particle is inside."},
    {PIXPACK(0x808080), "Streamline. Set start point of a streamline."},
    {PIXPACK(0x808080), "Sign. Click on a sign to edit it or anywhere else to place a new one."},
    {PIXPACK(0x8080FF), "Fan. Accelerates air. Use line tool to set direction and strength."},
    {PIXPACK(0xC0C0C0), "Wall. Blocks most particles but lets liquids through. Conductive."},
    {PIXPACK(0x808080), "Wall. Absorbs particles but lets air currents through."},
    {PIXPACK(0x808080), "Erases walls."},
    {PIXPACK(0x808080), "Wall. Indestructible. Blocks everything."},
    {PIXPACK(0x3C3C3C), "Wall. Indestructible. Blocks particles, allows air"},
    {PIXPACK(0x575757), "Wall. Indestructible. Blocks liquids and gasses, allows solids"},
    {PIXPACK(0xFFFF22), "Conductor, allows particles, conducts electricity"},
    {PIXPACK(0x242424), "E-Hole, absorbs particles, release them when powered"},
    {PIXPACK(0xFFFFFF), "Air, creates airflow and pressure"},
    {PIXPACK(0xFFBB00), "Heats the targetted element."},
    {PIXPACK(0x00BBFF), "Cools the targetted element."},
    {PIXPACK(0x303030), "Vacuum, reduces air pressure."},
    {PIXPACK(0x579777), "Wall. Indestructible. Blocks liquids and solids, allows gasses"},
};

#define SC_WALL 0
#define SC_SPECIAL 8
#define SC_POWDERS 5
#define SC_SOLIDS 6
#define SC_ELEC 1
#define SC_EXPLOSIVE 2
#define SC_GAS 3
#define SC_LIQUID 4
#define SC_NUCLEAR 7
#define SC_TOTAL 9

static menu_section msections[] =
{
    {"\xC1", "Walls", 0},
    {"\xC2", "Electronics", 0},
    {"\xC3", "Explosives", 0},
    {"\xC5", "Gasses", 0},
    {"\xC4", "Liquids", 0},
    {"\xD0", "Powders", 0},
    {"\xD1", "Solids", 0},
    {"\xC6", "Radioactive", 0},
    {"\xCC", "Special", 0},
};

struct ui_edit
{
    int x, y, w, nx;
    char str[256],*def;
    int focus, cursor, hide;
};
typedef struct ui_edit ui_edit;

struct ui_checkbox
{
    int x, y;
    int focus, checked;
};
typedef struct ui_checkbox ui_checkbox;

extern SDLMod sdl_mod;
extern int sdl_key, sdl_wheel, sdl_caps, sdl_ascii, sdl_zoom_trig;
extern char *shift_0;
extern char *shift_1;
extern int svf_login;
extern int svf_admin;
extern int svf_mod;
extern char svf_user[64];
extern char svf_pass[64];

extern int svf_open;
extern int svf_own;
extern int svf_myvote;
extern int svf_publish;
extern char svf_id[16];
extern char svf_name[64];
extern char svf_tags[256];
extern void *svf_last;
extern int svf_lsize;

extern char *search_ids[GRID_X*GRID_Y];
extern int   search_votes[GRID_X*GRID_Y];
extern int   search_publish[GRID_X*GRID_Y];
extern int	  search_scoredown[GRID_X*GRID_Y];
extern int	  search_scoreup[GRID_X*GRID_Y];
extern char *search_names[GRID_X*GRID_Y];
extern char *search_owners[GRID_X*GRID_Y];
extern void *search_thumbs[GRID_X*GRID_Y];
extern int   search_thsizes[GRID_X*GRID_Y];

extern int search_own;
extern int search_date;
extern int search_page;
extern char search_expr[256];

extern char *tag_names[TAG_MAX];
extern int tag_votes[TAG_MAX];

extern int Z_keysym;

extern int zoom_en;
extern int zoom_x, zoom_y;
extern int zoom_wx, zoom_wy;

void menu_count(void);

void get_sign_pos(int i, int *x0, int *y0, int *w, int *h);

void add_sign_ui(pixel *vid_buf, int mx, int my);

void ui_edit_draw(pixel *vid_buf, ui_edit *ed);

void ui_edit_process(int mx, int my, int mb, ui_edit *ed);

void ui_checkbox_draw(pixel *vid_buf, ui_checkbox *ed);

void ui_checkbox_process(int mx, int my, int mb, int mbq, ui_checkbox *ed);

void draw_svf_ui(pixel *vid_buf);

void error_ui(pixel *vid_buf, int err, char *txt);

void info_ui(pixel *vid_buf, char *top, char *txt);

void info_box(pixel *vid_buf, char *msg);

int confirm_ui(pixel *vid_buf, char *top, char *msg, char *btn);

void login_ui(pixel *vid_buf);

int stamp_ui(pixel *vid_buf);

void tag_list_ui(pixel *vid_buf);

int save_name_ui(pixel *vid_buf);

void menu_ui(pixel *vid_buf, int i, int *sl, int *sr);

void menu_ui_v3(pixel *vid_buf, int i, int *sl, int *sr, int b, int bq, int mx, int my);

int sdl_poll(void);

void set_cmode(int cm);

char *download_ui(pixel *vid_buf, char *uri, int *len);

int search_ui(pixel *vid_buf);
#endif<|MERGE_RESOLUTION|>--- conflicted
+++ resolved
@@ -1,13 +1,8 @@
 #ifndef INTERFACE_H
 #define INTERFACE_H
-<<<<<<< HEAD
 #include <SDL/SDL.h>
 #include "graphics.h"
 
-=======
-#include "http.h"
-#include "md5.h"
->>>>>>> 0a283cee
 struct menu_section
 {
     char *icon;
@@ -172,4 +167,5 @@
 char *download_ui(pixel *vid_buf, char *uri, int *len);
 
 int search_ui(pixel *vid_buf);
-#endif+
+#endif
