/**
 * Powder Toy - Main source
 *
 * Copyright (c) 2008 - 2010 Stanislaw Skowronek.
 * Copyright (c) 2010 Simon Robertshaw
 * Copyright (c) 2010 Skresanov Savely
 * Copyright (c) 2010 Bryan Hoyle
 * Copyright (c) 2010 Nathan Cousins
 *
 * This program is free software; you can redistribute it and/or modify
 * it under the terms of the GNU General Public License as published by
 * the Free Software Foundation; either version 2 of the License, or
 * (at your option) any later version.
 *
 * This program is distributed in the hope that it will be useful,
 * but WITHOUT ANY WARRANTY; without even the implied warranty of
 * MERCHANTABILITY or FITNESS FOR A PARTICULAR PURPOSE.  See the
 * GNU General Public License for more details.
 *
 * You should have received a copy of the GNU General Public License
 * along with this program; if not, write to the Free Software
 * Foundation, Inc., 51 Franklin Street, Fifth Floor, Boston, MA  02111-1301  USA
 */

#include <stdio.h>
#include <stdlib.h>
#include <string.h>
#include <math.h>
#include <SDL/SDL.h>
#include <bzlib.h>
#include <time.h>

#ifdef WIN32
#include <direct.h>
#else
#include <sys/stat.h>
#include <unistd.h>
#endif


#include "version.h"
#include "http.h"
#include "md5.h"
#include "update.h"
#include "hmap.h"

#define SERVER "powdertoy.co.uk"

#undef PLOSS

#ifdef MENUV3
#define MENUSIZE 40
#else
#define MENUSIZE 20
#endif
#define BARSIZE 14
#define XRES	612
#define YRES	384
#define NPART XRES*YRES

#define ZSIZE_D	16
#define ZFACTOR_D	8
unsigned char ZFACTOR = 256/ZSIZE_D;
unsigned char ZSIZE = ZSIZE_D;

#define CELL    4
#define ISTP    (CELL/2)
#define CFDS	(4.0f/CELL)

typedef unsigned char uint8;

#ifdef PIX16
#define PIXELSIZE 2
typedef unsigned short pixel;
#define PIXPACK(x) ((((x)>>8)&0xF800)|(((x)>>5)&0x07E0)|(((x)>>3)&0x001F))
#define PIXRGB(r,g,b) ((((r)<<8)&0xF800)|(((g)<<3)&0x07E0)|(((b)>>3)&0x001F))
#define PIXR(x) (((x)>>8)&0xF8)
#define PIXG(x) (((x)>>3)&0xFC)
#define PIXB(x) (((x)<<3)&0xF8)
#else
#define PIXELSIZE 4
typedef unsigned int pixel;
#ifdef PIX32BGR
#define PIXPACK(x) ((((x)>>16)&0x0000FF)|((x)&0x00FF00)|(((x)<<16)&0xFF0000))
#define PIXRGB(r,g,b) (((b)<<16)|((g)<<8)|((r)))// (((b)<<16)|((g)<<8)|(r))
#define PIXR(x) ((x)&0xFF)
#define PIXG(x) (((x)>>8)&0xFF)
#define PIXB(x) ((x)>>16)
#else
#ifdef PIX32BGRA
#define PIXPACK(x) ((((x)>>8)&0x0000FF00)|(((x)<<8)&0x00FF0000)|(((x)<<24)&0xFF000000))
#define PIXRGB(r,g,b) (((b)<<24)|((g)<<16)|((r)<<8))
#define PIXR(x) (((x)>>8)&0xFF)
#define PIXG(x) (((x)>>16)&0xFF)
#define PIXB(x) (((x)>>24))
#else
#define PIXPACK(x) (x)
#define PIXRGB(r,g,b) (((r)<<16)|((g)<<8)|(b))
#define PIXR(x) ((x)>>16)
#define PIXG(x) (((x)>>8)&0xFF)
#define PIXB(x) ((x)&0xFF)
#endif
#endif
#endif

char *it_msg =
    "\brThe Powder Toy\n"
    "\x7F\x7F\x7F\x7F\x7F\x7F\x7F\x7F\x7F\x7F\x7F\x7F\x7F\x7F\x7F\x7F\x7F\x7F\x7F\n"
    "\n"
    "\bgControl+C/V/X are Copy, Paste and cut respectively.\n"
    "\bgTo choose a material, hover over once of the icons on the right, it will show a selection of elements in that group.\n"
    "\bgPick your material from the menu using mouse left/right buttons.\n"
    "Draw freeform lines by dragging your mouse left/right button across the drawing area.\n"
    "Shift+drag will create straight lines of particles.\n"
    "Ctrl+drag will result in filled rectangles.\n"
    "Ctrl+Shift+click will flood-fill a closed area.\n"
	"Ctrl+Z will act as Undo.\n"
    "Middle click or Alt+Click to \"sample\" the particles.\n"
    "\n\boUse 'Z' for a zoom tool. Click to make the drawable zoom window stay around. Use the wheel to change the zoom strength\n"
    "Use 'S' to save parts of the window as 'stamps'.\n"
    "'L' will load the most recent stamp, 'K' shows a library of stamps you saved.\n"
    "'C' will cycle the display mode (Fire, Blob, Velocity and Pressure). The numbers 1 to 6 will do the same\n"
    "Use the mouse scroll wheel to change the tool size for particles.\n"
    "'Q' will quit the application.\n"
    "The spacebar can be used to pause physics.\n"
    "'P' will take a screenshot and save it into the current directory.\n"
    "\n"
    "\brhttp://powdertoy.co.uk/\n"
    "\bgCopyright (c) 2008-10 Stanislaw K Skowronek (\brhttp://powder.unaligned.org\bg, \bbirc.unaligned.org #wtf\bg)\n"
    "\bgCopyright (c) 2010 Simon Robertshaw (\brhttp://powdertoy.co.uk\bg, \bbirc.freenode.net #powder\bg)\n"
    "\bgCopyright (c) 2010 Skresanov Savely (Stickman)\n"
    "\bgCopyright (c) 2010 Bryan Hoyle (New elements)\n"
	"\bgCopyright (c) 2010 Nathan Cousins (New elements, small engine mods.)\n"
    "\n"
    "\bgSpecial thanks to Brian Ledbetter for maintaining ports.\n"
    "\bgTo use online features such as saving, you need to register at: \brhttp://powdertoy.co.uk/Register.html"
    ;

typedef struct
{
    int start, inc;
    pixel *vid;
} upstruc;

#ifdef BETA
char *old_ver_msg_beta = "A new beta is available - click here!";
#endif
char *old_ver_msg = "A new version is available - click here!";
float mheat = 0.0f;

int do_open = 0;
int sys_pause = 0;
int legacy_enable = 0; //Used to disable new features such as heat, will be set by commandline or save.

int amd = 0;

unsigned char fire_r[YRES/CELL][XRES/CELL];
unsigned char fire_g[YRES/CELL][XRES/CELL];
unsigned char fire_b[YRES/CELL][XRES/CELL];

#define MAXSIGNS 16

struct sign
{
    int x,y,ju;
    char text[256];
} signs[MAXSIGNS];

/***********************************************************
 *                   AIR FLOW SIMULATOR                    *
 ***********************************************************/

unsigned char bmap[YRES/CELL][XRES/CELL];
unsigned char emap[YRES/CELL][XRES/CELL];

unsigned char cb_bmap[YRES/CELL][XRES/CELL];
unsigned char cb_emap[YRES/CELL][XRES/CELL];

unsigned cmode = 3;

float vx[YRES/CELL][XRES/CELL], ovx[YRES/CELL][XRES/CELL];
float vy[YRES/CELL][XRES/CELL], ovy[YRES/CELL][XRES/CELL];
float pv[YRES/CELL][XRES/CELL], opv[YRES/CELL][XRES/CELL];

float cb_vx[YRES/CELL][XRES/CELL], ovx[YRES/CELL][XRES/CELL];
float cb_vy[YRES/CELL][XRES/CELL], ovy[YRES/CELL][XRES/CELL];
float cb_pv[YRES/CELL][XRES/CELL], opv[YRES/CELL][XRES/CELL];

float fvx[YRES/CELL][XRES/CELL], fvy[YRES/CELL][XRES/CELL];
#define TSTEPP 0.3f
#define TSTEPV 0.4f
#define VADV 0.3f
#define VLOSS 0.999f
#define PLOSS 0.9999f
int numCores = 1;
float kernel[9];
void make_kernel(void)
{
    int i, j;
    float s = 0.0f;
    for(j=-1; j<2; j++)
        for(i=-1; i<2; i++)
        {
            kernel[(i+1)+3*(j+1)] = expf(-2.0f*(i*i+j*j));
            s += kernel[(i+1)+3*(j+1)];
        }
    s = 1.0f / s;
    for(j=-1; j<2; j++)
        for(i=-1; i<2; i++)
            kernel[(i+1)+3*(j+1)] *= s;
}

int core_count()
{
    int numCPU = 1;
#ifdef MT
#ifdef WIN32
    SYSTEM_INFO sysinfo;
    GetSystemInfo( &sysinfo );
    numCPU = sysinfo.dwNumberOfProcessors;
#else
#ifdef MACOSX
    numCPU = 4;
#else
    numCPU = sysconf( _SC_NPROCESSORS_ONLN );
#endif
#endif

    printf("Cpus: %d\n", numCPU);
    if(numCPU>1)
        printf("Multithreading enabled\n");
    else
        printf("Multithreading disabled\n");
#endif
    return numCPU;
}

void update_air(void)
{
    int x, y, i, j;
    float dp, dx, dy, f, tx, ty;

    for(y=1; y<YRES/CELL; y++)
        for(x=1; x<XRES/CELL; x++)
        {
            dp = 0.0f;
            dp += vx[y][x-1] - vx[y][x];
            dp += vy[y-1][x] - vy[y][x];
            pv[y][x] *= PLOSS;
            pv[y][x] += dp*TSTEPP;
        }

    for(y=0; y<YRES/CELL-1; y++)
        for(x=0; x<XRES/CELL-1; x++)
        {
            dx = dy = 0.0f;
            dx += pv[y][x] - pv[y][x+1];
            dy += pv[y][x] - pv[y+1][x];
            vx[y][x] *= VLOSS;
            vy[y][x] *= VLOSS;
            vx[y][x] += dx*TSTEPV;
            vy[y][x] += dy*TSTEPV;
            if(bmap[y][x]==1 || bmap[y][x+1]==1 ||
                    bmap[y][x]==8 || bmap[y][x+1]==8 ||
                    (bmap[y][x]==7 && !emap[y][x]) ||
                    (bmap[y][x+1]==7 && !emap[y][x+1]))
                vx[y][x] = 0;
            if(bmap[y][x]==1 || bmap[y+1][x]==1 ||
                    bmap[y][x]==8 || bmap[y+1][x]==8 ||
                    (bmap[y][x]==7 && !emap[y][x]) ||
                    (bmap[y+1][x]==7 && !emap[y+1][x]))
                vy[y][x] = 0;
        }

    for(y=0; y<YRES/CELL; y++)
        for(x=0; x<XRES/CELL; x++)
        {
            dx = 0.0f;
            dy = 0.0f;
            dp = 0.0f;
            for(j=-1; j<2; j++)
                for(i=-1; i<2; i++)
                    if(y+j>0 && y+j<YRES/CELL-1 &&
                            x+i>0 && x+i<XRES/CELL-1 &&
                            bmap[y+j][x+i]!=1 &&
                            bmap[y+j][x+i]!=8 &&
                            (bmap[y+j][x+i]!=7 || emap[y+j][x+i]))
                    {
                        f = kernel[i+1+(j+1)*3];
                        dx += vx[y+j][x+i]*f;
                        dy += vy[y+j][x+i]*f;
                        dp += pv[y+j][x+i]*f;
                    }
                    else
                    {
                        f = kernel[i+1+(j+1)*3];
                        dx += vx[y][x]*f;
                        dy += vy[y][x]*f;
                        dp += pv[y][x]*f;
                    }

            tx = x - dx*0.7f;
            ty = y - dy*0.7f;
            i = (int)tx;
            j = (int)ty;
            tx -= i;
            ty -= j;
            if(i>=2 && i<XRES/CELL-3 &&
                    j>=2 && j<YRES/CELL-3)
            {
                dx *= 1.0f - VADV;
                dy *= 1.0f - VADV;

                dx += VADV*(1.0f-tx)*(1.0f-ty)*vx[j][i];
                dy += VADV*(1.0f-tx)*(1.0f-ty)*vy[j][i];

                dx += VADV*tx*(1.0f-ty)*vx[j][i+1];
                dy += VADV*tx*(1.0f-ty)*vy[j][i+1];

                dx += VADV*(1.0f-tx)*ty*vx[j+1][i];
                dy += VADV*(1.0f-tx)*ty*vy[j+1][i];

                dx += VADV*tx*ty*vx[j+1][i+1];
                dy += VADV*tx*ty*vy[j+1][i+1];
            }

            if(bmap[y][x] == 4)
            {
                dx += fvx[y][x];
                dy += fvy[y][x];
            }

            if(dp > 256.0f) dp = 256.0f;
            if(dp < -256.0f) dp = -256.0f;
            if(dx > 256.0f) dx = 256.0f;
            if(dx < -256.0f) dx = -256.0f;
            if(dy > 256.0f) dy = 256.0f;
            if(dy < -256.0f) dy = -256.0f;

            ovx[y][x] = dx;
            ovy[y][x] = dy;
            opv[y][x] = dp;
        }
    memcpy(vx, ovx, sizeof(vx));
    memcpy(vy, ovy, sizeof(vy));
    memcpy(pv, opv, sizeof(pv));
}

void *update_air_th(void *arg)
{
    update_air();
    return NULL;
}

inline unsigned clamp_flt(float f, float min, float max)
{
    if(f<min)
        return 0;
    if(f>max)
        return 255;
    return (int)(255.0f*(f-min)/(max-min));
}

inline float restrict_flt(float f, float min, float max)
{
    if(f<min)
        return min;
    if(f>max)
        return max;
    return f;
}

void draw_air(pixel *vid)
{
    int x, y, i, j;
    pixel c;

    if(cmode == 2)
        return;

    for(y=0; y<YRES/CELL; y++)
        for(x=0; x<XRES/CELL; x++)
        {
            if(cmode)
            {
                if(pv[y][x] > 0.0f)
                    c  = PIXRGB(clamp_flt(pv[y][x], 0.0f, 8.0f), 0, 0);
                else
                    c  = PIXRGB(0, 0, clamp_flt(-pv[y][x], 0.0f, 8.0f));
            }
            else
                c  = PIXRGB(clamp_flt(fabsf(vx[y][x]), 0.0f, 8.0f),
                            clamp_flt(pv[y][x], 0.0f, 8.0f),
                            clamp_flt(fabsf(vy[y][x]), 0.0f, 8.0f));
            for(j=0; j<CELL; j++)
                for(i=0; i<CELL; i++)
                    vid[(x*CELL+i) + (y*CELL+j)*(XRES+BARSIZE)] = c;
        }
}

/***********************************************************
 *                   PARTICLE SIMULATOR                    *
 ***********************************************************/

struct part_type
{
    const char *name;
    pixel pcolors;
    float advection;
    float airdrag;
    float airloss;
    float loss;
    float collision;
    float gravity;
    float diffusion;
    float hotair;
    int falldown;
    int flammable;
    int explosive;
    int meltable;
    int hardness;
    int menu;
    int menusection;
    float heat;
    unsigned char hconduct;
    const char *descs;
    unsigned char properties;
};

struct part_state
{
    char state;
    int solid;
    float stemp;
    int liquid;
    float ltemp;
    int gas;
    float gtemp;
    int burn;
    float btemp;
};

struct menu_section
{
    char *icon;
    const char *name;
    int itemcount;
};
struct menu_wall
{
    pixel colour;
    const char *descs;
};

const struct menu_wall mwalls[] =
{
    {PIXPACK(0xC0C0C0), "Wall. Indestructible. Blocks everything. Conductive."},
    {PIXPACK(0x808080), "E-Wall. Becomes transparent when electricity is connected."},
    {PIXPACK(0xFF8080), "Detector. Generates electricity when a particle is inside."},
    {PIXPACK(0x808080), "Streamline. Set start point of a streamline."},
    {PIXPACK(0x808080), "Sign. Click on a sign to edit it or anywhere else to place a new one."},
    {PIXPACK(0x8080FF), "Fan. Accelerates air. Use line tool to set direction and strength."},
    {PIXPACK(0xC0C0C0), "Wall. Blocks most particles but lets liquids through. Conductive."},
    {PIXPACK(0x808080), "Wall. Absorbs particles but lets air currents through."},
    {PIXPACK(0x808080), "Erases walls."},
    {PIXPACK(0x808080), "Wall. Indestructible. Blocks everything."},
    {PIXPACK(0x3C3C3C), "Wall. Indestructible. Blocks particles, allows air"},
    {PIXPACK(0x575757), "Wall. Indestructible. Blocks liquids and gasses, allows solids"},
    {PIXPACK(0xFFFF22), "Conductor, allows particles, conducts electricity"},
    {PIXPACK(0x242424), "E-Hole, absorbs particles, release them when powered"},
    {PIXPACK(0xFFFFFF), "Air, creates airflow and pressure"},
    {PIXPACK(0xFFBB00), "Heats the targetted element."},
    {PIXPACK(0x00BBFF), "Cools the targetted element."},
    {PIXPACK(0x303030), "Vacuum, reduces air pressure."},
    {PIXPACK(0x579777), "Wall. Indestructible. Blocks liquids and solids, allows gasses"},
};

#define SC_WALL 0
#define SC_SPECIAL 8
#define SC_POWDERS 5
#define SC_SOLIDS 6
#define SC_ELEC 1
#define SC_EXPLOSIVE 2
#define SC_GAS 3
#define SC_LIQUID 4
#define SC_NUCLEAR 7
#define SC_TOTAL 9

struct menu_section msections[] =
{
    {"\xC1", "Walls", 0},
    {"\xC2", "Electronics", 0},
    {"\xC3", "Explosives", 0},
    {"\xC5", "Gasses", 0},
    {"\xC4", "Liquids", 0},
    {"\xD0", "Powders", 0},
    {"\xD1", "Solids", 0},
    {"\xC6", "Radioactive", 0},
    {"\xCC", "Special", 0},
};

#define CM_HEAT 5
#define CM_BLOB 4
#define CM_FIRE 3
#define CM_PERS 2
#define CM_PRESS 1
#define CM_VEL 0

#define UI_WALLSTART 37
#define UI_WALLCOUNT 19

#define SPC_AIR 136
#define SPC_HEAT 137
#define SPC_COOL 138
#define SPC_VACUUM 139

#define WL_WALLELEC	22
#define WL_EWALL	23
#define WL_DETECT	24
#define WL_STREAM	25
#define WL_SIGN	26
#define WL_FAN	27
#define WL_ALLOWLIQUID	28
#define WL_DESTROYALL	29
#define WL_ERASE	30
#define WL_WALL	31
#define WL_ALLOWAIR	32
#define WL_ALLOWSOLID	33
#define WL_ALLOWALLELEC	34
#define WL_EHOLE	35
#define WL_ALLOWGAS	40

#define PT_NONE	0
#define PT_DUST	1
#define PT_WATR	2
#define PT_OILL 3
#define PT_FIRE 4
#define PT_METL 5
#define PT_LAVA 6
#define PT_GUNP	7
#define PT_NITR	8
#define PT_CLNE 9
#define PT_GASS 10
#define PT_PLEX 11
#define PT_DFRM 12
#define PT_ICEI 13
#define PT_WIRE 14
#define PT_SPRK 15
#define PT_SNOW 16
#define PT_WOOD 17
#define PT_NEUT 18
#define PT_PLUT 19
#define PT_PLNT 20
#define PT_ACID 21
#define PT_VOID 22
#define PT_WTRV 23
#define PT_CNCT 24
#define PT_DSTW 25
#define PT_SALT 26
#define PT_SLTW 27
#define PT_DMND 28
#define PT_BMTL 29
#define PT_BRMT 30
#define PT_PHOT 31
#define PT_URAN 32
#define PT_WAX  33
#define PT_MWAX 34
#define PT_PSCN 35
#define PT_NSCN 36
#define PT_LNTG 37
#define PT_INSL 38
#define PT_BHOL 39
#define PT_WHOL 40
#define PT_RBDM 41
#define PT_LRBD 42
#define PT_HSCN 43
#define PT_SAND 44
#define PT_GLAS 45
#define PT_CSCN 46
#define PT_BGLA 47
#define PT_THDR 48
#define PT_PLSM 49
#define PT_ETRD 50
#define PT_NICE 51
#define PT_NBLE 52
#define PT_BTRY 53
#define PT_LCRY 54
#define PT_STKM 55
#define PT_SWCH 56
#define PT_SMKE 57
#define PT_NUM  58

#define R_TEMP 22
#define MAX_TEMP 3500
#define MIN_TEMP -273

static unsigned char TYPE_PART		= 0x01; //1
static unsigned char TYPE_LIQUID	= 0x02; //2
static unsigned char TYPE_SOLID		= 0x04; //4
static unsigned char TYPE_GAS		= 0x08; //8
static unsigned char PROP_CONDUCTS	= 0x10; //16

const struct part_type ptypes[] =
{
    //Name		Colour				Advec	Airdrag			Airloss	Loss	Collid	Grav	Diffus	Hotair			Fal Burn	Exp	Mel Hrd M	Section			H				Ins(real world, by triclops200) Description
    {"",		PIXPACK(0x000000),	0.0f,	0.00f * CFDS,	1.00f,	0.00f,	0.0f,	0.0f,	0.00f,	0.000f	* CFDS,	0,	0,		0,	0,	1,	1,	SC_SPECIAL,		R_TEMP+0.0f,	251,	"Erases particles."},
    {"DUST",	PIXPACK(0xFFE0A0),	0.7f,	0.02f * CFDS,	0.96f,	0.80f,	0.0f,	0.1f,	0.00f,	0.000f	* CFDS,	1,	10,		0,	0,	30,	1,	SC_POWDERS,		R_TEMP+0.0f,	70,		"Very light dust. Flammable."},
    {"WATR",	PIXPACK(0x2030D0),	0.6f,	0.01f * CFDS,	0.98f,	0.95f,	0.0f,	0.1f,	0.00f,	0.000f	* CFDS,	2,	0,		0,	0,	20,	1,	SC_LIQUID,		R_TEMP+-2.0f,	29,		"Liquid. Conducts electricity. Freezes. Extinguishes fires."},
    {"OIL",		PIXPACK(0x404010),	0.6f,	0.01f * CFDS,	0.98f,	0.95f,	0.0f,	0.1f,	0.00f,	0.000f	* CFDS,	2,	20,		0,	0,	5,	1,	SC_LIQUID,		R_TEMP+0.0f,	42,		"Liquid. Flammable."},
    {"FIRE",	PIXPACK(0xFF1000),	0.9f,	0.04f * CFDS,	0.97f,	0.20f,	0.0f,	-0.1f,	0.00f,	0.001f	* CFDS,	1,	0,		0,	0,	1,	1,	SC_EXPLOSIVE,	R_TEMP+400.0f,	88,		"Ignites flammable materials. Heats air."},
    {"STNE",	PIXPACK(0xA0A0A0),	0.4f,	0.04f * CFDS,	0.94f,	0.95f,	-0.1f,	0.3f,	0.00f,	0.000f	* CFDS,	1,	0,		0,	5,	1,	1,	SC_POWDERS,		R_TEMP+0.0f,	150,	"Heavy particles. Meltable."},
    {"LAVA",	PIXPACK(0xE05010),	0.3f,	0.02f * CFDS,	0.95f,	0.80f,	0.0f,	0.15f,	0.00f,	0.0003f	* CFDS,	2,	0,		0,	0,	2,	1,	SC_LIQUID,		R_TEMP+1500.0f,	60,		"Heavy liquid. Ignites flammable materials. Solidifies when cold."},
    {"GUN",		PIXPACK(0xC0C0D0),	0.7f,	0.02f * CFDS,	0.94f,	0.80f,	-0.1f,	0.1f,	0.00f,	0.000f	* CFDS,	1,	600,	1,	0,	10,	1,	SC_EXPLOSIVE,	R_TEMP+0.0f,	97,		"Light dust. Explosive."},
    {"NITR",	PIXPACK(0x20E010),	0.5f,	0.02f * CFDS,	0.92f,	0.97f,	0.0f,	0.2f,	0.00f,	0.000f	* CFDS,	2,	1000,	2,	0,	3,	1,	SC_EXPLOSIVE,	R_TEMP+0.0f,	50,		"Liquid. Pressure sensitive explosive."},
    {"CLNE",	PIXPACK(0xFFD010),	0.0f,	0.00f * CFDS,	0.90f,	0.00f,	0.0f,	0.0f,	0.00f,	0.000f	* CFDS,	0,	0,		0,	0,	1,	1,	SC_SPECIAL,		R_TEMP+0.0f,	251,	"Solid. Duplicates any particles it touches."},
    {"GAS",		PIXPACK(0xE0FF20),	1.0f,	0.01f * CFDS,	0.99f,	0.30f,	-0.1f,	0.0f,	0.75f,	0.001f	* CFDS,	0,	600,	0,	0,	1,	1,	SC_GAS,			R_TEMP+2.0f,	42,		"Gas. Diffuses. Flammable. Liquifies under pressure."},
    {"C-4",		PIXPACK(0xD080E0),	0.0f,	0.00f * CFDS,	0.90f,	0.00f,	0.0f,	0.0f,	0.00f,	0.000f	* CFDS,	0,	1000,	2,	50,	1,	1,	SC_EXPLOSIVE,	R_TEMP+0.0f,	88,		"Solid. Pressure sensitive explosive."},
    {"GOO",		PIXPACK(0x804000),	0.1f,	0.00f * CFDS,	0.97f,	0.50f,	0.0f,	0.0f,	0.00f,	0.000f	* CFDS,	0,	0,		0,	0,	12,	1,	SC_SOLIDS,		R_TEMP+0.0f,	75,		"Solid. Deforms and disappears under pressure."},
    {"ICE",		PIXPACK(0xA0C0FF),	0.0f,	0.00f * CFDS,	0.90f,	0.00f,	0.0f,	0.0f,	0.00f,	-0.0003f* CFDS,	0,	0,		0,	0,	20,	1,	SC_SOLIDS,		R_TEMP+-50.0f,	46,		"Solid. Freezes water. Crushes under pressure. Cools down air."},
    {"METL",	PIXPACK(0x404060),	0.0f,	0.00f * CFDS,	0.90f,	0.00f,	0.0f,	0.0f,	0.00f,	0.000f	* CFDS,	0,	0,		0,	1,	1,	1,	SC_ELEC,		R_TEMP+0.0f,	251,	"Solid. Conducts electricity. Meltable."},
    {"SPRK",	PIXPACK(0xFFFF80),	0.0f,	0.00f * CFDS,	0.90f,	0.00f,	0.0f,	0.0f,	0.00f,	0.001f	* CFDS,	0,	0,		0,	0,	1,	1,	SC_ELEC,		R_TEMP+0.0f,	251,	"Electricity. Conducted by metal and water."},
    {"SNOW",	PIXPACK(0xC0E0FF),	0.7f,	0.01f * CFDS,	0.96f,	0.90f,	-0.1f,	0.05f,	0.01f,	-0.00005f* CFDS,1,	0,		0,	0,	20,	1,	SC_POWDERS,		R_TEMP+-30.0f,	46,		"Light particles."},
    {"WOOD",	PIXPACK(0xC0A040),	0.0f,	0.00f * CFDS,	0.90f,	0.00f,	0.0f,	0.0f,	0.00f,	0.000f	* CFDS,	0,	20,		0,	0,	15,	1,	SC_SOLIDS,		R_TEMP+0.0f,	164,	"Solid. Flammable."},
    {"NEUT",	PIXPACK(0x20E0FF),	0.0f,	0.00f * CFDS,	1.00f,	1.00f,	-0.99f,	0.0f,	0.01f,	0.002f	* CFDS,	0,	0,		0,	0,	0,	1,	SC_NUCLEAR,		R_TEMP+4.0f,	60,		"Neutrons. Interact with matter in odd ways."},
    {"PLUT",	PIXPACK(0x407020),	0.4f,	0.01f * CFDS,	0.99f,	0.95f,	0.0f,	0.4f,	0.00f,	0.000f	* CFDS,	1,	0,		0,	0,	0,	1,	SC_NUCLEAR,		R_TEMP+4.0f,	251,	"Heavy particles. Fissile. Generates neutrons under pressure."},
    {"PLNT",	PIXPACK(0x0CAC00),	0.0f,	0.00f * CFDS,	0.95f,	0.00f,	0.0f,	0.0f,	0.00f,	0.000f	* CFDS,	0,	20,		0,	0,	10,	1,	SC_SOLIDS,		R_TEMP+0.0f,	65,		"Plant, drinks water and grows."},
    {"ACID",	PIXPACK(0xed55ff),	0.6f,	0.01f * CFDS,	0.98f,	0.95f,	0.0f,	0.1f,	0.00f,	0.000f	* CFDS,	2,	40,		0,	0,	1,	1,	SC_LIQUID,		R_TEMP+0.0f,	34,		"Dissolves almost everything."},
    {"VOID",	PIXPACK(0x790B0B),	0.0f,	0.00f * CFDS,	1.00f,	0.00f,	0.0f,	0.0f,	0.00f,	-0.0003f* CFDS,	0,	0,		0,	0,	0,	1,	SC_SPECIAL,		R_TEMP+0.0f,	251,	"Hole, will drain away any particles."},
    {"WTRV",	PIXPACK(0xA0A0FF),	1.0f,	0.01f * CFDS,	0.99f,	0.30f,	-0.1f,	-0.1f,	0.75f,	0.0003f	* CFDS,	0,	0,		0,	0,	4,	1,	SC_GAS,			R_TEMP+100.0f,	48,		"Steam, heats up air, produced from hot water."},
    {"CNCT",	PIXPACK(0xC0C0C0),	0.4f,	0.04f * CFDS,	0.94f,	0.95f,	-0.1f,	0.3f,	0.00f,	0.000f	* CFDS,	1,	0,		0,	2,	25,	1,	SC_POWDERS,		R_TEMP+0.0f,	100,	"Concrete, stronger than stone."},
    {"DSTW",	PIXPACK(0x1020C0),	0.6f,	0.01f * CFDS,	0.98f,	0.95f,	0.0f,	0.1f,	0.00f,	0.000f	* CFDS,	2,	0,		0,	0,	20,	1,	SC_LIQUID,		R_TEMP+-2.0f,	23,		"Distilled water, does not conduct electricity."},
    {"SALT",	PIXPACK(0xFFFFFF),	0.4f,	0.04f * CFDS,	0.94f,	0.95f,	-0.1f,	0.3f,	0.00f,	0.000f	* CFDS,	1,	0,		0,	5,	1,	1,	SC_POWDERS,		R_TEMP+0.0f,	110,	"Salt, dissolves in water."},
    {"SLTW",	PIXPACK(0x4050F0),	0.6f,	0.01f * CFDS,	0.98f,	0.95f,	0.0f,	0.1f,	0.00f,	0.000f	* CFDS,	2,	0,		0,	0,	20,	1,	SC_LIQUID,		R_TEMP+0.0f,	75,		"Saltwater, conducts electricity, difficult to freeze."},
    {"DMND",	PIXPACK(0xCCFFFF),	0.0f,	0.00f * CFDS,	0.90f,	0.00f,	0.0f,	0.0f,	0.00f,	0.000f	* CFDS,	0,	0,		0,	0,	0,	1,	SC_SPECIAL,		R_TEMP+0.0f,	186,	"Diamond. Indestructable."}, //ief015 - Added diamond. Because concrete blocks are kinda pointless.
    {"BMTL",	PIXPACK(0x505070),	0.0f,	0.00f * CFDS,	0.90f,	0.00f,	0.0f,	0.0f,	0.00f,	0.000f	* CFDS,	0,	0,		0,	1,	1,	1,	SC_SOLIDS,		R_TEMP+0.0f,	251,	"Breakable metal."},
    {"BRMT",	PIXPACK(0x705060),	0.4f,	0.04f * CFDS,	0.94f,	0.95f,	-0.1f,	0.3f,	0.00f,	0.000f	* CFDS,	1,	0,		0,	2,	2,	1,	SC_POWDERS,		R_TEMP+0.0f,	211,	"Broken metal."},
    {"PHOT",	PIXPACK(0xFFFFFF),	0.0f,	0.00f * CFDS,	1.00f,	1.00f,	-0.99f,	0.0f,	0.00f,	0.000f	* CFDS,	0,	0,		0,	0,	0,	1,	SC_ELEC,		R_TEMP+900.0f,	251,	"Photons. Travel in straight lines."},
    {"URAN",	PIXPACK(0x707020),	0.4f,	0.01f * CFDS,	0.99f,	0.95f,	0.0f,	0.4f,	0.00f,	0.000f	* CFDS,	1,	0,		0,	0,	0,	1,	SC_NUCLEAR,		R_TEMP+30.0f,	251,	"Heavy particles. Generates heat under pressure."},
    {"WAX",		PIXPACK(0xF0F0BB),  0.0f,	0.00f * CFDS,	0.90f,	0.00f,	0.0f,	0.0f,	0.00f,	0.000f	* CFDS,	0,	0,		0,	0,	10,	1,	SC_SOLIDS,		R_TEMP+0.0f,	44,		"Wax. Melts at moderately high temperatures."},
    {"MWAX",	PIXPACK(0xE0E0AA),	0.3f,	0.02f * CFDS,	0.95f,	0.80f,	0.0f,	0.15f,	0.00f,	0.000001f* CFDS,2,	5,		0,	0,	2,	1,	SC_LIQUID,		R_TEMP+28.0f,	44,		"Liquid Wax."},
    {"PSCN",	PIXPACK(0x805050),	0.0f,	0.00f * CFDS,	0.90f,	0.00f,	0.0f,	0.0f,	0.00f,	0.000f	* CFDS,	0,	0,		0,	1,	1,	1,	SC_ELEC,		R_TEMP+0.0f,	251,	"P-Type Silicon, Will transfer current to any conductor."},
    {"NSCN",	PIXPACK(0x505080),	0.0f,	0.00f * CFDS,	0.90f,	0.00f,	0.0f,	0.0f,	0.00f,	0.000f	* CFDS,	0,	0,		0,	1,	1,	1,	SC_ELEC,		R_TEMP+0.0f,	251,	"N-Type Silicon, Will only transfer current to P-Type Silicon."},
    {"LN2",		PIXPACK(0x80A0DF),	0.6f,	0.01f * CFDS,	0.98f,	0.95f,	0.0f,	0.1f,	0.00f,	0.000f	* CFDS,	2,	0,		0,	0,	0,	1,	SC_LIQUID,		-205.0f,		70,		"Liquid Nitrogen. Very cold."},
    {"INSL",	PIXPACK(0x9EA3B6),	0.0f,	0.00f * CFDS,	0.95f,	0.00f,	0.0f,	0.0f,	0.00f,	0.000f	* CFDS,	0,	7,		0,	0,	10,	1,	SC_SPECIAL,		R_TEMP+0.0f,	0,		"Insulator, does not conduct heat or electricity."},
    {"BHOL",	PIXPACK(0x202020),	0.0f,	0.00f * CFDS,	0.95f,	0.00f,	0.0f,	0.0f,	0.00f,	-0.01f	* CFDS,	0,	0,		0,	0,	0,	1,	SC_SPECIAL,		R_TEMP+70.0f,	255,	"Black hole, sucks in other particles and heats up."},
    {"WHOL",	PIXPACK(0xEFEFEF),	0.0f,	0.00f * CFDS,	0.95f,	0.00f,	0.0f,	0.0f,	0.00f,	0.010f	* CFDS,	0,	0,		0,	0,	0,	1,	SC_SPECIAL,		R_TEMP-16.0f,	255,	"White hole, pushes other particles away."},
    {"RBDM",	PIXPACK(0xCCCCCC),	0.0f,	0.00f * CFDS,	0.90f,	0.00f,	0.0f,	0.0f,	0.00f,	0.000f	* CFDS,	0,	1000,	1,	50,	1,	1,	SC_EXPLOSIVE,	R_TEMP+0.0f,	240,	"Rubidium, explosive, especially on contact with water, low melting point"},
    {"LRBD",	PIXPACK(0xAAAAAA),	0.3f,	0.02f * CFDS,	0.95f,	0.80f,	0.0f,	0.15f,	0.00f,	0.000001f* CFDS,2,	1000,	1,	0,	2,	1,	SC_EXPLOSIVE,	R_TEMP+45.0f,	170,	"Liquid Rubidium."},
    {"NTCT",	PIXPACK(0x505040),	0.0f,	0.00f * CFDS,	0.90f,	0.00f,	0.0f,	0.0f,	0.00f,	0.000f	* CFDS,	0,	0,		0,	1,	1,	1,	SC_ELEC,		R_TEMP+0.0f,	251,	"Semi-conductor. Only conducts electricity when hot (More than 100C)"},
    {"SAND",	PIXPACK(0xFFD090),	0.4f,	0.04f * CFDS,	0.94f,	0.95f,	-0.1f,	0.3f,	0.00f,	0.000f	* CFDS,	1,	0,		0,	5,	1,	1,	SC_POWDERS,		R_TEMP+0.0f,	150,	"Sand, Heavy particles. Meltable."},
    {"GLAS",	PIXPACK(0x404040),	0.0f,	0.00f * CFDS,	0.90f,	0.00f,	0.0f,	0.0f,	0.00f,	0.000f	* CFDS,	0,	0,		0,	0,	1,	1,	SC_SOLIDS,		R_TEMP+0.0f,	150,	"Solid. Meltable. Shatters under pressure"},
    {"PTCT",	PIXPACK(0x405050),	0.0f,	0.00f * CFDS,	0.90f,	0.00f,	0.0f,	0.0f,	0.00f,	0.000f	* CFDS,	0,	0,		0,	1,	1,	1,	SC_ELEC,		R_TEMP+0.0f,	251,	"Semi-conductor. Only conducts electricity when cold (Less than 120C)"},
    {"BGLA",	PIXPACK(0x606060),	0.4f,	0.04f * CFDS,	0.94f,	0.95f,	-0.1f,	0.3f,	0.00f,	0.000f	* CFDS,	1,	0,		0,	5,	2,	1,	SC_POWDERS,		R_TEMP+0.0f,	150,	"Broken Glass, Heavy particles. Meltable. Bagels."},
    {"THDR",	PIXPACK(0xFFFFA0),	0.0f,	0.00f * CFDS,	1.0f,	0.30f,	-0.99f,	0.6f,	0.62f,	0.000f	* CFDS,	0,	0,		0,	0,	0,	1,	SC_ELEC,		3500.0f,		251,	"Lightning! Very hot, inflicts damage upon most materials, transfers current to metals."},
    {"PLSM",	PIXPACK(0xBB99FF),	0.9f,	0.04f * CFDS,	0.97f,	0.20f,	0.0f,	-0.1f,	0.30f,	0.001f	* CFDS,	0,	0,		0,	0,	0,	1,	SC_GAS,			3500.0f,		115,	"Plasma, extremely hot."},
    {"ETRD",	PIXPACK(0x404040),	0.0f,	0.00f * CFDS,	0.90f,	0.00f,	0.0f,	0.0f,	0.00f,	0.000f	* CFDS,	0,	0,		0,	1,	1,	1,	SC_ELEC,		R_TEMP+0.0f,	251,	"Electrode. Creates a surface that allows Plasma arcs. (Use sparingly)"},
    {"NICE",	PIXPACK(0xC0E0FF),	0.0f,	0.00f * CFDS,	0.90f,	0.00f,	0.0f,	0.0f,	0.00f,	-0.0005f* CFDS,	0,	0,		0,	0,	20,	1,	SC_SOLIDS,		-250.0f,		46,		"Nitrogen Ice."},
    {"NBLE",	PIXPACK(0xEB4917),	1.0f,	0.01f * CFDS,	0.99f,	0.30f,	-0.1f,	0.0f,	0.75f,	0.001f	* CFDS,	0,	0,		0,	0,	1,	1,	SC_GAS,			R_TEMP+2.0f,	106,	"Noble Gas. Diffuses. Conductive. Ionizes into plasma when intruduced to electricity"},
    {"BTRY",	PIXPACK(0x858505),	0.0f,	0.00f * CFDS,	0.90f,	0.00f,	0.0f,	0.0f,	0.00f,	0.000f	* CFDS,	0,	0,		0,	1,	1,	1,	SC_ELEC,		R_TEMP+0.0f,	251,	"Solid. Generates Electricity."},
    {"LCRY",	PIXPACK(0x505050),	0.0f,	0.00f * CFDS,	0.90f,	0.00f,	0.0f,	0.0f,	0.00f,	0.000f	* CFDS,	0,	0,		0,	1,	1,	1,	SC_ELEC,		R_TEMP+0.0f,	251,	"Liquid Crystal. Changes colour when charged. (PSCN Charges, NSCN Discharges)"},
    {"STKM",	PIXPACK(0X000000),	0.5f,	0.00f * CFDS,	0.2f,	1.0f,	0.0f,	-0.7f,	0.0f,	0.00f	* CFDS,	0,	0,		0,	0,	0,	1,	SC_SPECIAL,			R_TEMP+14.6f,	0,	"Stickman. Don't kill him!"},
    {"SWCH",	PIXPACK(0x103B11),  0.0f,	0.00f * CFDS,	0.90f,  0.00f,  0.0f,	0.0f,	0.00f,  0.000f  * CFDS, 0,  0,		0,  0,  1,  1,  SC_ELEC,		R_TEMP+0.0f,	251,	"Solid. Only conducts when switched on. (PSCN switches on, NSCN switches off)"},
    {"SMKE",	PIXPACK(0x222222),	0.9f,	0.04f * CFDS,	0.97f,	0.20f,	0.0f,	-0.1f,	0.00f,	0.001f	* CFDS,	1,	0,		0,	0,	1,	1,	SC_GAS,			R_TEMP+400.0f,	88,		"Smoke"},
};

#define ST_NONE 0
#define ST_SOLID 1
#define ST_LIQUID 2
#define ST_GAS 3
const struct part_state pstates[] =
{
    // Name					Solid	 Frzp		Liquid   Mpnt		Gas	   Bpoint
    /* NONE */ {ST_NONE,	PT_NONE, 0.0f,		PT_NONE, 0.0f,		PT_NONE, 0.0f,		PT_NONE, 0.0f},
    /* DUST */ {ST_SOLID,	PT_NONE, 0.0f,		PT_NONE, 0.0f,		PT_NONE, 0.0f,		PT_NONE, 0.0f},
    /* WATR */ {ST_LIQUID,	PT_ICEI, 0.0f,		PT_NONE, 0.0f,		PT_WTRV, 100.0f,	PT_NONE, 0.0f},
    /* OIL  */ {ST_LIQUID,	PT_NONE, 0.0f,		PT_NONE, 0.0f,		PT_GASS, 50.0f,		PT_NONE, 0.0f},
    /* FIRE */ {ST_GAS,		PT_NONE, 0.0f,		PT_NONE, 0.0f,		PT_NONE, 0.0f,		PT_PLSM, 2500.0f},
    /* STNE */ {ST_SOLID,	PT_NONE, 0.0f,		PT_LAVA, 710.0f,	PT_NONE, 0.0f,		PT_NONE, 0.0f},
    /* LAVA */ {ST_LIQUID,	PT_METL, 700.0f,	PT_NONE, 0.0f,		PT_NONE, 0.0f,		PT_NONE, 0.0f},
    /* GUN  */ {ST_SOLID,	PT_NONE, 0.0f,		PT_NONE, 0.0f,		PT_NONE, 0.0f,		PT_FIRE, 400.0f},
    /* NITR */ {ST_LIQUID,	PT_NONE, 0.0f,		PT_NONE, 0.0f,		PT_NONE, 0.0f,		PT_FIRE, 400.0f},
    /* CLNE */ {ST_SOLID,	PT_NONE, 0.0f,		PT_NONE, 0.0f,		PT_NONE, 0.0f,		PT_NONE, 0.0f},
    /* GAS  */ {ST_GAS,		PT_NONE, 0.0f,		PT_OILL, -40.0f,	PT_NONE, 50.0f,		PT_FIRE, 300.0f},
    /* C-4  */ {ST_SOLID,	PT_NONE, 0.0f,		PT_NONE, 0.0f,		PT_NONE, 0.0f,		PT_FIRE, 400.0f},
    /* GOO  */ {ST_SOLID,	PT_NONE, 0.0f,		PT_NONE, 0.0f,		PT_NONE, 0.0f,		PT_NONE, 0.0f},
    /* ICE  */ {ST_SOLID,	PT_NONE, 0.0f,		PT_WATR, 0.0f,		PT_NONE, 0.0f,		PT_NONE, 0.0f},
    /* METL */ {ST_SOLID,	PT_NONE, 0.0f,		PT_LAVA, 1000.0f,	PT_NONE, 0.0f,		PT_NONE, 0.0f},
    /* SPRK */ {ST_SOLID,	PT_NONE, 0.0f,		PT_NONE, 0.0f,		PT_NONE, 0.0f,		PT_NONE, 0.0f},
    /* SNOW */ {ST_SOLID,	PT_NONE, 0.0f,		PT_WATR, 0.0f,		PT_NONE, 0.0f,		PT_NONE, 0.0f},
    /* WOOD */ {ST_SOLID,	PT_NONE, 0.0f,		PT_NONE, 0.0f,		PT_NONE, 0.0f,		PT_FIRE, 500.0f},
    /* NEUT */ {ST_GAS,		PT_NONE, 0.0f,		PT_NONE, 0.0f,		PT_NONE, 0.0f,		PT_NONE, 0.0f},
    /* PLUT */ {ST_SOLID,	PT_NONE, 0.0f,		PT_NONE, 0.0f,		PT_NONE, 0.0f,		PT_NONE, 0.0f},
    /* PLNT */ {ST_SOLID,	PT_NONE, 0.0f,		PT_NONE, 0.0f,		PT_NONE, 0.0f,		PT_FIRE, 300.0f},
    /* ACID */ {ST_LIQUID,	PT_NONE, 0.0f,		PT_NONE, 0.0f,		PT_NONE, 0.0f,		PT_NONE, 0.0f},
    /* VOID */ {ST_SOLID,	PT_NONE, 0.0f,		PT_NONE, 0.0f,		PT_NONE, 0.0f,		PT_NONE, 0.0f},
    /* WTRV */ {ST_GAS,		PT_ICEI, 0.0f,		PT_DSTW, 98.0f,		PT_NONE, 100.0f,	PT_NONE, 0.0f},
    /* CNCT */ {ST_SOLID,	PT_NONE, 0.0f,		PT_LAVA, 850.0f,	PT_NONE, 0.0f,		PT_NONE, 0.0f},
    /* DSTW */ {ST_LIQUID,	PT_ICEI, 0.0f,		PT_NONE, 0.0f,		PT_WTRV, 100.0f,	PT_NONE, 0.0f},
    /* SALT */ {ST_SOLID,	PT_NONE, 0.0f,		PT_LAVA, 900.0f,	PT_NONE, 0.0f,		PT_NONE, 0.0f},
    /* SLTW */ {ST_LIQUID,	PT_ICEI, -40.0f,	PT_NONE, 0.0f,		PT_WTRV, 110.0f,	PT_NONE, 0.0f},
    /* DMND */ {ST_SOLID,	PT_NONE, 0.0f,		PT_NONE, 0.0f,		PT_NONE, 0.0f,		PT_NONE, 0.0f},
    /* BMTL */ {ST_SOLID,	PT_NONE, 0.0f,		PT_LAVA, 1000.0f,	PT_NONE, 0.0f,		PT_NONE, 0.0f},
    /* BRMT */ {ST_SOLID,	PT_NONE, 0.0f,		PT_LAVA, 1000.0f,	PT_NONE, 0.0f,		PT_NONE, 0.0f},
    /* PHOT */ {ST_GAS,		PT_NONE, 0.0f,		PT_NONE, 0.0f,		PT_NONE, 0.0f,		PT_NONE, 0.0f},
    /* URAN */ {ST_SOLID,	PT_NONE, 0.0f,		PT_NONE, 2100.0f,	PT_NONE, 0.0f,		PT_NONE, 0.0f},
    /* WAX  */ {ST_SOLID,	PT_NONE, 0.0f,		PT_MWAX, 46.0f,		PT_NONE, 0.0f,		PT_NONE, 0.0f},
    /* MWAX */ {ST_LIQUID,	PT_WAX, 45.0f,		PT_NONE, 0.0f,		PT_NONE, 0.0f,		PT_FIRE, 400.0f},
    /* PSCN */ {ST_SOLID,	PT_NONE, 0.0f,		PT_LAVA, 1414.0f,	PT_NONE, 0.0f,		PT_NONE, 0.0f},
    /* NSCN */ {ST_SOLID,	PT_NONE, 0.0f,		PT_LAVA, 1414.0f,	PT_NONE, 0.0f,		PT_NONE, 0.0f},
    /* LNTG */ {ST_SOLID,	PT_NICE, -210.0f,	PT_NONE, 0.0f,		PT_NONE, -195.8f,	PT_NONE, 0.0f},
    /* FOAM */ {ST_SOLID,	PT_NONE, 0.0f,		PT_NONE, 0.0f,		PT_NONE, 0.0f,		PT_NONE, 0.0f},
    /* BHOL */ {ST_NONE,	PT_NONE, 0.0f,		PT_NONE, 0.0f,		PT_NONE, 0.0f,		PT_NONE, 0.0f},
    /* WHOL */ {ST_NONE,	PT_NONE, 0.0f,		PT_NONE, 0.0f,		PT_NONE, 0.0f,		PT_NONE, 0.0f},
    /* RBDM */ {ST_SOLID,	PT_NONE, 0.0f,		PT_LRBD, 39.0f,		PT_NONE, 0.0f,		PT_FIRE, 688.0f},
    /* LRBD */ {ST_LIQUID,	PT_RBDM, 38.0f,		PT_NONE, 0.0f,		PT_NONE, 0.0f,		PT_FIRE, 688.0f},
    /* HSCN */ {ST_SOLID,	PT_NONE, 0.0f,		PT_LAVA, 1414.0f,	PT_NONE, 0.0f,		PT_NONE, 0.0f},
    /* SAND */ {ST_SOLID,	PT_NONE, 0.0f,		PT_LAVA, 1700.0f,	PT_NONE, 0.0f,		PT_NONE, 0.0f},
    /* GLAS */ {ST_SOLID,	PT_NONE, 0.0f,		PT_LAVA, 1700.0f,	PT_NONE, 0.0f,		PT_NONE, 0.0f},
    /* CSCN */ {ST_SOLID,	PT_NONE, 0.0f,		PT_LAVA, 1414.0f,	PT_NONE, 0.0f,		PT_NONE, 0.0f},
    /* BGLA */ {ST_SOLID,	PT_NONE, 0.0f,		PT_LAVA, 1700.0f,	PT_NONE, 0.0f,		PT_NONE, 0.0f},
    /* THDR */ {ST_NONE,	PT_NONE, 0.0f,		PT_NONE, 0.0f,		PT_NONE, 0.0f,		PT_NONE, 0.0f},
    /* PLSM */ {ST_NONE,	PT_NONE, 0.0f,		PT_NONE, 0.0f,		PT_NONE, 0.0f,		PT_NONE, 0.0f},
    /* ETRD */ {ST_NONE,	PT_NONE, 0.0f,		PT_NONE, 0.0f,		PT_NONE, 0.0f,		PT_NONE, 0.0f},
    /* NICE */ {ST_SOLID,	PT_NONE, 0.0f,		PT_LNTG, -209.0f,	PT_NONE, 0.0f,		PT_NONE, 0.0f},
    /* NBLE */ {ST_GAS,		PT_NONE, 0.0f,		PT_NONE, 0.0f,		PT_NONE, 0.0f,		PT_NONE, 0.0f},
    /* BTRY */ {ST_SOLID,	PT_NONE, 0.0f,		PT_NONE, 0.0f,		PT_NONE, 0.0f,		PT_PLSM, 2000.0f},
    /* LCRY */ {ST_SOLID,	PT_NONE, 0.0f,		PT_BGLA, 1000.0f,	PT_NONE, 0.0f,		PT_NONE, 0.0f},
    /* STKM */ {ST_NONE,	PT_NONE, 0.0f,		PT_NONE, 0.0f,		PT_NONE, 0.0f,		PT_NONE, 0.0f},
    /* SWCH */ {ST_SOLID,	PT_NONE, 0.0f,		PT_NONE, 0.0f,		PT_NONE, 0.0f,		PT_NONE, 0.0f},
    /* SMKE */ {ST_SOLID,	PT_NONE, 0.0f,		PT_NONE, 0.0f,		PT_NONE, 0.0f,		PT_NONE, 0.0f},
};
static const unsigned char can_move[PT_NUM][PT_NUM] =
{
    /*   A B */
    /* A 0 1 | B ligher than A */
    /* B 1 0 | A heavier than B */

    /*          N D W O F M L G N C G P D I W S S W N P P A V W C D S S D B B P U W M P N L F B W R L H S G C B T P E N N B L S S S*/
    /*          o u a i i e a u i l a l f c i p n o e l l c o t n s a l m m r h r a W S S N o H H b R S a l s G h l t i B t C T W M*/
    /*          n s t l r t v n t n s e r e r r o o u u n i i r c t l t n t m o a x a c c 2 a o o d b C n a c l d s r c L r r K C K*/
    /*          e t r l e l a p r e s x m i e k w d t t t d d v t w t w d l t t n   x n n   m l l m d N d s n a r m d e E y y M H E*/
    /* NONE */ {0,0,0,0,0,0,0,0,0,0,0,0,0,0,0,0,0,0,0,0,0,0,0,0,0,0,0,0,0,0,0,0,0,0,0,0,0,0,0,0,0,0,0,0,0,0,0,0,0,0,0,0,0,0,0,0,0,0},
    /* DUST */ {0,0,1,1,1,0,0,0,1,0,1,0,0,0,0,0,0,0,0,0,0,1,0,1,0,1,1,1,0,0,0,0,0,0,0,0,0,1,0,0,0,0,0,0,0,0,0,0,0,0,0,0,0,0,0,1,0,1},
    /* WATR */ {0,0,0,1,1,0,0,0,1,0,1,0,0,0,0,0,0,0,0,0,0,1,0,1,0,1,0,0,0,0,0,0,0,0,1,0,0,0,0,0,0,0,0,0,0,0,0,0,0,0,0,0,0,0,0,0,0,1},
    /* OILL */ {0,0,0,0,0,0,0,0,0,0,1,0,0,0,0,0,0,0,0,0,0,1,0,1,0,0,0,0,0,0,0,0,0,0,0,0,0,0,0,0,0,0,0,0,0,0,0,0,0,0,0,0,0,0,0,0,0,0},
    /* FIRE */ {0,0,0,0,0,1,0,0,0,0,0,0,0,0,0,0,0,0,0,0,0,0,0,1,0,0,0,0,0,0,0,0,0,0,1,0,0,0,0,0,0,0,0,0,1,0,0,1,0,0,0,0,0,0,0,0,0,0},
    /* METL */ {0,1,1,1,0,0,1,1,1,0,1,0,0,0,0,0,1,0,0,0,0,1,0,1,0,1,1,1,0,0,0,0,0,0,1,0,0,1,0,0,0,0,1,0,0,0,0,0,0,0,0,0,0,0,0,1,0,0},
    /* LAVA */ {0,1,1,1,1,0,0,1,1,0,1,0,0,0,0,0,1,0,0,0,0,1,0,1,0,1,1,1,0,0,0,0,0,0,0,0,0,1,0,0,0,0,0,0,0,0,0,0,0,0,0,0,0,0,0,1,0,1},
    /* GUNP */ {0,0,1,1,0,0,0,0,1,0,1,0,0,0,0,0,0,0,0,0,0,1,0,1,0,1,1,1,0,0,0,0,0,0,0,0,0,1,0,0,0,0,0,0,0,0,0,0,0,0,0,0,0,0,0,1,0,0},
    /* NITR */ {0,0,0,1,0,0,0,0,0,0,1,0,0,0,0,0,0,0,0,0,0,0,0,1,0,0,0,0,0,0,0,0,0,0,0,0,0,0,0,0,0,0,0,0,0,0,0,0,0,0,0,0,0,0,0,0,0,0},
    /* CLNE */ {0,0,0,0,0,0,0,0,0,0,0,0,0,0,0,0,0,0,0,0,0,0,0,0,0,0,0,0,0,0,0,0,0,0,0,0,0,0,0,0,0,0,0,0,0,0,0,0,0,0,0,0,0,0,0,0,0,0},
    /* GASS */ {0,0,0,0,0,0,0,0,0,0,0,0,0,0,0,0,0,0,0,0,0,0,0,0,0,0,0,0,0,0,0,0,0,0,0,0,0,0,0,0,0,0,0,0,0,0,0,0,0,0,0,0,0,0,0,0,0,0},
    /* PLEX */ {0,0,0,0,0,0,0,0,0,0,0,0,0,0,0,0,0,0,0,0,0,0,0,0,0,0,0,0,0,0,0,0,0,0,0,0,0,0,0,0,0,0,0,0,0,0,0,0,0,0,0,0,0,0,0,0,0,0},
    /* DFRM */ {0,0,0,0,0,0,0,0,0,0,0,0,0,0,0,0,0,0,0,0,0,0,0,0,0,0,0,0,0,0,0,0,0,0,0,0,0,0,0,0,0,0,0,0,0,0,0,0,0,0,0,0,0,0,0,0,0,0},
    /* ICEI */ {0,0,0,0,1,0,0,0,0,0,0,0,0,0,0,0,0,0,0,0,0,0,0,0,0,0,0,0,0,0,0,0,0,0,0,0,0,0,0,0,0,0,0,0,0,0,0,0,0,0,0,0,0,0,0,0,0,1},
    /* WIRE */ {0,0,0,0,0,0,0,0,0,0,0,0,0,0,0,0,0,0,0,0,0,0,0,0,0,0,0,0,0,0,0,0,0,0,0,0,0,0,0,0,0,0,0,0,0,0,0,0,0,0,0,0,0,0,0,0,0,0},
    /* SPRK */ {0,0,0,0,0,0,0,0,0,0,0,0,0,0,0,0,0,0,0,0,0,0,0,0,0,0,0,0,0,0,0,0,0,0,0,0,0,0,0,0,0,0,0,0,0,0,0,0,0,0,0,0,0,0,0,0,0,0},
    /* SNOW */ {0,0,1,1,0,0,0,0,1,0,1,0,0,0,0,0,0,0,0,0,0,1,0,0,0,1,0,0,0,0,0,0,0,0,0,0,0,1,0,0,0,0,0,0,0,0,0,0,0,0,0,0,0,0,0,1,0,0},
    /* WOOD */ {0,0,0,0,0,0,0,0,0,0,0,0,0,0,0,0,0,0,0,0,0,0,0,0,0,0,0,0,0,0,0,0,0,0,0,0,0,0,0,0,0,0,0,0,0,0,0,0,0,0,0,0,0,0,0,0,0,0},
    /* NEUT */ {0,1,1,1,1,0,0,1,1,0,1,1,1,1,0,0,1,1,1,1,1,1,0,1,0,1,1,1,0,0,0,0,1,0,0,0,0,1,0,0,0,0,0,0,0,0,0,0,0,0,0,1,0,0,0,1,0,1},
    /* PLUT */ {0,1,1,1,0,0,1,1,1,0,1,0,0,0,0,0,1,0,0,0,0,1,0,1,0,1,1,1,0,0,0,0,0,0,1,0,0,1,0,0,0,0,1,0,0,0,0,0,0,0,0,0,0,0,0,1,0,0},
    /* PLNT */ {0,0,0,0,0,0,0,0,0,0,0,0,0,0,0,0,0,0,0,0,0,0,0,0,0,0,0,1,0,0,0,0,0,0,0,0,0,0,0,0,0,0,0,0,0,0,0,0,0,0,0,0,0,0,0,0,0,0},
    /* ACID */ {0,0,0,0,1,0,0,0,0,0,1,0,0,0,0,0,0,0,0,0,0,0,0,1,0,0,0,0,0,0,0,0,0,0,0,0,0,0,0,0,0,0,0,0,0,0,0,0,0,0,0,0,0,0,0,0,0,0},
    /* VOID */ {0,0,0,0,0,0,0,0,0,0,0,0,0,0,0,0,0,0,0,0,0,0,0,0,0,0,0,0,0,0,0,0,0,0,0,0,0,0,0,0,0,0,0,0,0,0,0,0,0,0,0,0,0,0,0,0,0,0},
    /* WTRV */ {0,0,0,0,1,0,0,0,0,0,0,0,0,0,0,0,0,0,0,0,0,0,0,0,0,0,0,0,0,0,0,0,0,0,0,0,0,0,0,0,0,0,0,0,0,0,0,0,0,0,0,0,0,0,0,0,0,0},
    /* CNCT */ {0,0,1,1,1,0,0,0,1,0,1,0,0,0,0,0,1,0,0,0,0,1,0,1,0,1,1,1,0,0,1,0,0,0,0,0,0,1,0,0,0,0,0,0,0,0,0,0,0,0,0,0,0,0,0,1,0,1},
    /* DSTW */ {0,0,0,1,1,0,0,0,1,0,0,0,0,0,0,0,0,0,0,0,0,1,0,1,0,0,0,0,0,0,0,0,0,0,1,0,0,1,0,0,0,0,0,0,0,0,0,0,0,0,0,0,0,0,0,0,0,1},
    /* SALT */ {0,0,1,1,1,0,0,0,1,0,1,0,0,0,0,0,1,0,0,0,0,1,0,1,0,1,0,1,0,0,0,0,0,0,0,0,0,1,0,0,0,0,0,0,0,0,0,0,0,0,0,0,0,0,0,1,0,1},
    /* SLTW */ {0,0,1,1,1,0,0,0,1,0,1,0,0,0,0,0,1,0,0,0,0,1,0,1,0,1,0,0,0,0,0,0,0,0,1,0,0,1,0,0,0,0,0,0,0,0,0,0,0,0,0,0,0,0,0,1,0,1},
    /* DMND */ {0,0,0,0,0,0,0,0,0,0,0,0,0,0,0,0,0,0,0,0,0,0,0,0,0,0,0,0,0,0,0,0,0,0,0,0,0,0,0,0,0,0,0,0,0,0,0,0,0,0,0,0,0,0,0,0,0,1},
    /* BMTL */ {0,0,0,0,0,0,0,0,0,0,0,0,0,0,0,0,0,0,0,0,0,0,0,0,0,0,0,0,0,0,0,0,0,0,0,0,0,0,0,0,0,0,0,0,0,0,0,0,0,0,0,0,0,0,0,0,0,0},
    /* BRMT */ {0,1,1,1,1,0,1,1,1,0,1,0,0,0,0,0,1,0,0,0,0,1,0,1,0,1,1,1,0,0,0,0,0,0,1,0,0,1,0,0,0,0,1,0,0,0,0,0,0,0,0,0,0,0,0,1,0,1},
    /* PHOT */ {0,0,0,0,0,0,0,0,0,0,0,0,0,0,0,0,0,0,0,0,0,0,0,0,0,0,0,0,0,0,0,0,0,0,0,0,0,0,0,0,0,0,0,0,0,0,0,0,0,0,0,0,0,0,0,0,0,0},
    /* URAN */ {0,1,1,1,0,0,1,1,1,0,1,0,0,0,0,0,1,0,0,0,0,1,0,1,0,1,1,1,0,0,0,0,0,0,1,0,0,1,0,0,0,0,1,0,0,0,0,0,0,0,0,0,0,0,0,1,0,0},
    /* WAX	*/ {0,0,0,0,0,0,0,0,0,0,0,0,0,0,0,0,0,0,0,0,0,0,0,0,0,0,0,0,0,0,0,0,0,0,0,0,0,0,0,0,0,0,0,0,0,0,0,0,0,0,0,0,0,0,0,0,0,0},
    /* MWAX */ {0,1,0,1,1,0,0,1,1,0,1,0,0,0,0,0,1,0,0,0,0,1,0,1,0,0,0,1,0,0,0,0,0,0,0,0,0,0,0,0,0,0,0,0,0,0,0,0,0,0,0,0,0,0,0,0,0,1},
    /* PSCN */ {0,0,0,0,0,0,0,0,0,0,0,0,0,0,0,0,0,0,0,0,0,0,0,0,0,0,0,0,0,0,0,0,0,0,0,0,0,0,0,0,0,0,0,0,0,0,0,0,0,0,0,0,0,0,0,0,0,0},
    /* NSCN */ {0,0,0,0,0,0,0,0,0,0,0,0,0,0,0,0,0,0,0,0,0,0,0,0,0,0,0,0,0,0,0,0,0,0,0,0,0,0,0,0,0,0,0,0,0,0,0,0,0,0,0,0,0,0,0,0,0,0},
    /* LNTG */ {0,0,0,1,1,0,0,0,1,0,0,0,0,0,0,0,0,0,0,0,0,1,0,1,0,0,0,0,0,0,0,0,0,0,1,0,0,0,0,0,0,0,0,0,0,0,0,0,0,0,0,0,0,0,0,0,0,1},
    /* FOAM */ {0,0,0,0,0,0,0,0,0,0,0,0,0,0,0,0,0,0,0,0,0,0,0,0,0,0,0,0,0,0,0,0,0,0,0,0,0,0,0,0,0,0,0,0,0,0,0,0,0,0,0,0,0,0,0,0,0,0},
    /* BHOL */ {0,0,0,0,0,0,0,0,0,0,0,0,0,0,0,0,0,0,0,0,0,0,0,0,0,0,0,0,0,0,0,0,0,0,0,0,0,0,0,0,0,0,0,0,0,0,0,0,0,0,0,0,0,0,0,0,0,0},
    /* WHOL */ {0,0,0,0,0,0,0,0,0,0,0,0,0,0,0,0,0,0,0,0,0,0,0,0,0,0,0,0,0,0,0,0,0,0,0,0,0,0,0,0,0,0,0,0,0,0,0,0,0,0,0,0,0,0,0,0,0,0},
    /* RBDM */ {0,0,0,0,0,0,0,0,0,0,0,0,0,0,0,0,0,0,0,0,0,0,0,0,0,0,0,0,0,0,0,0,0,0,0,0,0,0,0,0,0,0,0,0,0,0,0,0,0,0,0,0,0,0,0,0,0,0},
    /* LRBD */ {0,1,1,1,1,0,0,1,1,0,1,0,0,0,0,0,1,0,0,0,0,1,0,1,0,1,1,1,0,0,0,0,0,0,0,0,0,1,0,0,0,0,0,0,0,0,0,0,0,0,0,0,0,0,0,1,0,1},
    /* HSCN */ {0,0,0,0,0,0,0,0,0,0,0,0,0,0,0,0,0,0,0,0,0,0,0,0,0,0,0,0,0,0,0,0,0,0,0,0,0,0,0,0,0,0,0,0,0,0,0,0,0,0,0,0,0,0,0,0,0,0},
    /* SAND */ {0,1,1,1,0,0,1,1,1,0,1,0,0,0,0,0,1,0,0,0,0,1,0,1,0,1,1,1,0,0,0,0,0,0,1,0,0,1,0,0,0,0,1,0,0,0,0,0,0,0,0,0,0,0,0,1,0,0},
    /* GLAS */ {0,0,0,0,0,0,0,0,0,0,0,0,0,0,0,0,0,0,0,0,0,0,0,0,0,0,0,0,0,0,0,0,0,0,0,0,0,0,0,0,0,0,0,0,0,0,0,0,0,0,0,0,0,0,0,0,0,0},
    /* CSCN */ {0,0,0,0,0,0,0,0,0,0,0,0,0,0,0,0,0,0,0,0,0,0,0,0,0,0,0,0,0,0,0,0,0,0,0,0,0,0,0,0,0,0,0,0,0,0,0,0,0,0,0,0,0,0,0,0,0,0},
    /* BGLA */ {0,1,1,1,0,0,1,1,1,0,1,0,0,0,0,0,1,0,0,0,0,1,0,1,0,1,1,1,0,0,0,0,0,0,1,0,0,1,0,0,0,0,1,0,0,0,0,0,0,0,0,0,0,0,0,1,0,0},
    /* THDR */ {0,0,0,0,0,0,0,0,0,0,0,0,0,0,0,0,0,0,0,0,0,0,0,0,0,0,0,0,0,0,0,0,0,0,0,0,0,0,0,0,0,0,0,0,0,0,0,0,0,0,0,0,0,0,0,0,0,0},
    /* PLSM */ {0,0,0,0,0,0,0,0,0,0,0,0,0,0,0,0,0,0,0,0,0,0,0,0,0,0,0,0,0,0,0,0,0,0,0,0,0,0,0,0,0,0,0,0,0,0,0,0,0,0,0,0,0,0,0,0,0,0},
    /* ETRD */ {0,0,0,0,0,0,0,0,0,0,0,0,0,0,0,0,0,0,0,0,0,0,0,0,0,0,0,0,0,0,0,0,0,0,0,0,0,0,0,0,0,0,0,0,0,0,0,0,0,0,0,0,0,0,0,0,0,0},
    /* NICE */ {0,0,0,0,1,0,0,0,0,0,0,0,0,0,0,0,0,0,0,0,0,0,0,0,0,0,0,0,0,0,0,0,0,0,0,0,0,0,0,0,0,0,0,0,0,0,0,0,0,0,0,0,0,0,0,0,0,1},
    /* NBLE */ {0,0,0,0,0,0,0,0,0,0,0,0,0,0,0,0,0,0,0,0,0,0,0,0,0,0,0,0,0,0,0,0,0,0,0,0,0,0,0,0,0,0,0,0,0,0,0,0,0,0,0,0,0,0,0,0,0,0},
    /* BTRY */ {0,0,0,0,0,0,0,0,0,0,0,0,0,0,0,0,0,0,0,0,0,0,0,0,0,0,0,0,0,0,0,0,0,0,0,0,0,0,0,0,0,0,0,0,0,0,0,0,0,0,0,0,0,0,0,0,0,0},
    /* LCRY */ {0,0,0,0,0,0,0,0,0,0,0,0,0,0,0,0,0,0,0,0,0,0,0,0,0,0,0,0,0,0,0,0,0,0,0,0,0,0,0,0,0,0,0,0,0,0,0,0,0,0,0,0,0,0,0,0,0,0},
    /* STKM */ {0,0,1,1,1,0,0,0,1,0,1,0,0,0,0,0,0,0,0,0,0,1,0,1,0,1,0,0,0,0,0,0,0,0,1,0,0,0,0,0,0,0,0,0,0,0,0,0,0,0,0,0,0,0,0,0,0,0},
    /* SWCH */ {0,0,0,0,0,0,0,0,0,0,0,0,0,0,0,0,0,0,0,0,0,0,0,0,0,0,0,0,0,0,0,0,0,0,0,0,0,0,0,0,0,0,0,0,0,0,0,0,0,0,0,0,0,0,0,0,0,0},
    /* SMKE */ {0,0,0,0,0,1,0,0,0,0,0,0,0,0,0,0,0,0,0,0,0,0,0,1,0,0,0,0,0,0,0,0,0,0,1,0,0,0,0,0,0,0,0,0,1,0,0,1,0,0,0,0,0,0,0,0,0},
};

#define FLAG_STAGNANT	1
typedef struct
{
    int type;
    int life, ctype;
    float x, y, vx, vy;
    float temp;
    float pavg[2];
    int flags;
} particle;

particle *parts;
particle *cb_parts;

float player[20]; //[0] is a command cell, [3]-[18] are legs positions, [19] is index
int isplayer = 0;  //It shows is player spawned or not
int mousex, mousey = 0;  //They contain mouse position

void menu_count(void)
{
    int i=0;
    msections[SC_WALL].itemcount = UI_WALLCOUNT-4;
    msections[SC_SPECIAL].itemcount = 4;
    for(i=0; i<PT_NUM; i++)
    {
        msections[ptypes[i].menusection].itemcount+=ptypes[i].menu;
    }

}

int pfree;

unsigned pmap[YRES][XRES];
unsigned cb_pmap[YRES][XRES];

int try_move(int i, int x, int y, int nx, int ny)
{
    unsigned r;


    if(nx<0 || ny<0 || nx>=XRES || ny>=YRES)
        return 0;
    if(x==nx && y==ny)
        return 1;
    r = pmap[ny][nx];
    if(r && (r>>8)<NPART)
        r = (r&~0xFF) | parts[r>>8].type;

    if(parts[i].type==PT_PHOT&&((r&0xFF)==PT_GLAS||(r&0xFF)==PT_PHOT||(r&0xFF)==PT_CLNE||((r&0xFF)==PT_LCRY&&parts[r>>8].life > 5)))
    {
        return 1;
    }

    if((r&0xFF)==PT_VOID)
    {
        parts[i].type=PT_NONE;
        return 0;
    }
    if((r&0xFF)==PT_BHOL)
    {
        parts[i].type=PT_NONE;
        if(!legacy_enable)
        {
            parts[r>>8].temp = restrict_flt(parts[r>>8].temp+parts[i].temp/2, MIN_TEMP, MAX_TEMP);//3.0f;
        }
        return 0;
    }

    if(parts[i].type==PT_STKM)  //Stick man's head shouldn't collide
    {
        return 1;
    }

    if(bmap[ny/CELL][nx/CELL]==12 && !emap[y/CELL][x/CELL])
    {
        return 1;
    }
    if(bmap[ny/CELL][nx/CELL]==13 && ptypes[parts[i].type].falldown!=0 && parts[i].type!=PT_FIRE)
    {
        return 0;
    }
    if((bmap[y/CELL][x/CELL]==12 && !emap[y/CELL][x/CELL]) && (bmap[ny/CELL][nx/CELL]!=12 && !emap[ny/CELL][nx/CELL]))
    {
        return 0;
    }

    if(ptypes[parts[i].type].falldown!=2 && bmap[ny/CELL][nx/CELL]==3)
        return 0;
    if((parts[i].type==PT_NEUT ||parts[i].type==PT_PHOT) && bmap[ny/CELL][nx/CELL]==7 && !emap[ny/CELL][nx/CELL])
        return 0;
    if(r && (r>>8)<NPART && ptypes[r&0xFF].falldown!=2 && bmap[y/CELL][x/CELL]==3)
        return 0;

    if(bmap[ny/CELL][nx/CELL]==9)
        return 0;

    if(ptypes[parts[i].type].falldown!=1 && bmap[ny/CELL][nx/CELL]==10)
        return 0;

    if (r && ((r&0xFF) >= PT_NUM || !can_move[parts[i].type][(r&0xFF)]))
        return 0;

    if(parts[i].type==PT_CNCT && y<ny && (pmap[y+1][x]&0xFF)==PT_CNCT)
    {
        return 0;
    }

    pmap[ny][nx] = (i<<8)|parts[i].type;
    pmap[y][x] = r;
    if(r && (r>>8)<NPART)
    {
        r >>= 8;
        parts[r].x += x-nx;
        parts[r].y += y-ny;
    }

    return 1;
}

void kill_part(int i)
{
    int x, y;
    parts[i].type = PT_NONE;

    x = (int)(parts[i].x+0.5f);
    y = (int)(parts[i].y+0.5f);

    if(x>=0 && y>=0 && x<XRES && y<YRES)
        pmap[y][x] = 0;

    parts[i].life = pfree;
    pfree = i;
}

inline int create_part(int p, int x, int y, int t)
{
    int i;

    if(x<0 || y<0 || x>=XRES || y>=YRES)
        return -1;

    if(t==SPC_HEAT||t==SPC_COOL)
    {
        if((pmap[y][x]&0xFF)!=PT_NONE&&(pmap[y][x]&0xFF)<PT_NUM)
        {
            if(t==SPC_HEAT&&parts[pmap[y][x]>>8].temp<MAX_TEMP)
            {
                parts[pmap[y][x]>>8].temp = restrict_flt(parts[pmap[y][x]>>8].temp + 4.0f, MIN_TEMP, MAX_TEMP);
            }
            if(t==SPC_COOL&&parts[pmap[y][x]>>8].temp>MIN_TEMP)
            {
                parts[pmap[y][x]>>8].temp = restrict_flt(parts[pmap[y][x]>>8].temp - 4.0f, MIN_TEMP, MAX_TEMP);
            }
            return pmap[y][x]>>8;
        }
        else
        {
            return -1;
        }
    }
    if(t==SPC_AIR)
    {
        pv[y/CELL][x/CELL] += 0.03f;
        if(y+CELL<YRES)
            pv[y/CELL+1][x/CELL] += 0.03f;
        if(x+CELL<XRES)
        {
            pv[y/CELL][x/CELL+1] += 0.03f;
            if(y+CELL<YRES)
                pv[y/CELL+1][x/CELL+1] += 0.03f;
        }
        return -1;
    }
    if(t==SPC_VACUUM)
    {
        pv[y/CELL][x/CELL] -= 0.03f;
        if(y+CELL<YRES)
            pv[y/CELL+1][x/CELL] -= 0.03f;
        if(x+CELL<XRES)
        {
            pv[y/CELL][x/CELL+1] -= 0.03f;
            if(y+CELL<YRES)
                pv[y/CELL+1][x/CELL+1] -= 0.03f;
        }
        return -1;
    }

    if(t==PT_SPRK)
    {
        if((pmap[y][x]&0xFF)!=PT_WIRE &&
                (pmap[y][x]&0xFF)!=PT_PSCN &&
                (pmap[y][x]&0xFF)!=PT_NSCN &&
                (pmap[y][x]&0xFF)!=PT_HSCN &&
                (pmap[y][x]&0xFF)!=PT_CSCN &&
                (pmap[y][x]&0xFF)!=PT_WATR &&
                (pmap[y][x]&0xFF)!=PT_SLTW &&
                (pmap[y][x]&0xFF)!=PT_BMTL &&
                (pmap[y][x]&0xFF)!=PT_RBDM &&
                (pmap[y][x]&0xFF)!=PT_LRBD &&
                (pmap[y][x]&0xFF)!=PT_ETRD &&
                (pmap[y][x]&0xFF)!=PT_BRMT &&
                (pmap[y][x]&0xFF)!=PT_NBLE)
            return -1;
        parts[pmap[y][x]>>8].type = PT_SPRK;
        parts[pmap[y][x]>>8].life = 4;
        parts[pmap[y][x]>>8].ctype = pmap[y][x]&0xFF;
        pmap[y][x] = (pmap[y][x]&~0xFF) | PT_SPRK;
        return pmap[y][x]>>8;
    }

    if(p==-1)
    {
        if(pmap[y][x])
            return -1;
        if(pfree == -1)
            return -1;
        i = pfree;
        pfree = parts[i].life;
    }
    else
        i = p;

    if(t==PT_GLAS)
    {
        parts[i].pavg[1] = pv[y/CELL][x/CELL];
    }
    if(t!=PT_STKM)
    {
        parts[i].x = (float)x;
        parts[i].y = (float)y;
        parts[i].type = t;
        parts[i].vx = 0;
        parts[i].vy = 0;
        parts[i].life = 0;
        parts[i].ctype = 0;
        parts[i].temp = ptypes[t].heat;
    }
    if(t==PT_ACID)
    {
        parts[i].life = 75;
    }
    //Testing
    /*if(t==PT_WOOD){
    	parts[i].life = 150;
    }*/
    //End Testing
    if(t==PT_FIRE)
        parts[i].life = rand()%50+120;
    if(t==PT_PLSM)
        parts[i].life = rand()%150+50;
    if(t==PT_LAVA)
        parts[i].life = rand()%120+240;
    if(t==PT_NBLE)
        parts[i].life = 0;
    if(t==PT_NEUT)
    {
        float r = (rand()%128+128)/127.0f;
        float a = (rand()%360)*3.14159f/180.0f;
        parts[i].life = rand()%480+480;
        parts[i].vx = r*cosf(a);
        parts[i].vy = r*sinf(a);
    }
    if(t==PT_PHOT)
    {
        float r = (rand()%3-1)*3;
        float a = (rand()%3-1)*3;
        parts[i].life = 680;
        if(a==0.0f&&r==0.0f)
        {
            parts[i].life = 0;
            parts[i].type = PT_NONE;
            return -1;
        }
        else
        {
            parts[i].vx = a;
            parts[i].vy = r;
        }
        //} else {
        //	parts[i].life = 0;
        //	parts[i].type = PT_NONE;
        //}
    }

    if(t!=PT_STKM)
        pmap[y][x] = t|(i<<8);
    else
    {
        if(isplayer==0)
        {
            parts[i].x = (float)x;
            parts[i].y = (float)y;
            parts[i].type = PT_STKM;
            parts[i].vx = 0;
            parts[i].vy = 0;
            parts[i].life = 100;
            parts[i].ctype = 0;
            parts[i].temp = ptypes[t].heat;
            player[2] = PT_DUST;
            player[3] = x-1;  //Setting legs positions
            player[4] = y+6;
            player[5] = x-1;
            player[6] = y+6;

            player[7] = x-3;
            player[8] = y+12;
            player[9] = x-3;
            player[10] = y+12;

            player[11] = x+1;
            player[12] = y+6;
            player[13] = x+1;
            player[14] = y+6;

            player[15] = x+3;
            player[16] = y+12;
            player[17] = x+3;
            player[18] = y+12;

            isplayer = 1;
        }
    }

    return i;
}

void delete_part(int x, int y)
{
    unsigned i;

    if(x<0 || y<0 || x>=XRES || y>=YRES)
        return;
    i = pmap[y][x];
    if(!i || (i>>8)>=NPART)
        return;

    kill_part(i>>8);
    pmap[y][x] = 0;	// just in case
}

inline void blendpixel(pixel *vid, int x, int y, int r, int g, int b, int a)
{
    pixel t;
    if(x<0 || y<0 || x>=XRES || y>=YRES)
        return;
    if(a!=255)
    {
        t = vid[y*(XRES+BARSIZE)+x];
        r = (a*r + (255-a)*PIXR(t)) >> 8;
        g = (a*g + (255-a)*PIXG(t)) >> 8;
        b = (a*b + (255-a)*PIXB(t)) >> 8;
    }
    vid[y*(XRES+BARSIZE)+x] = PIXRGB(r,g,b);
}

int sign(float i)  //Signum function
{
    if (i<0)
        return -1;
    if (i>0)
        return 1;
    return 0;
}

void draw_line(pixel *vid, int x1, int y1, int x2, int y2, int r, int g, int b, int a)  //Draws a line
{
    int dx, dy, i, sx, sy, check, e, x, y;

    dx = abs(x1-x2);
    dy = abs(y1-y2);
    sx = sign(x2-x1);
    sy = sign(y2-y1);
    x = x1;
    y = y1;
    check = 0;

    if (dy>dx)
    {
        dx = dx+dy;
        dy = dx-dy;
        dx = dx-dy;
        check = 1;
    }

    e = (dy<<2)-dx;
    for (i=0; i<=dx; i++)
    {
        vid[x+y*a] =PIXRGB(r, g, b);
        if (e>=0)
        {
            if (check==1)
                x = x+sx;
            else
                y = y+sy;
            e = e-(dx<<2);
        }
        if (check==1)
            y = y+sy;
        else
            x = x+sx;
        e = e+(dy<<2);
    }
}

void addpixel(pixel *vid, int x, int y, int r, int g, int b, int a)
{
    pixel t;
    if(x<0 || y<0 || x>=XRES || y>=YRES)
        return;
    t = vid[y*(XRES+BARSIZE)+x];
    r = (a*r + 255*PIXR(t)) >> 8;
    g = (a*g + 255*PIXG(t)) >> 8;
    b = (a*b + 255*PIXB(t)) >> 8;
    if(r>255)
        r = 255;
    if(g>255)
        g = 255;
    if(b>255)
        b = 255;
    vid[y*(XRES+BARSIZE)+x] = PIXRGB(r,g,b);
}

int drawtext(pixel *vid, int x, int y, char *s, int r, int g, int b, int a);

int is_wire(int x, int y)
{
    return bmap[y][x]==6 || bmap[y][x]==7 || bmap[y][x]==3 || bmap[y][x]==8 || bmap[y][x]==11 || bmap[y][x]==12;
}
int is_wire_off(int x, int y)
{
    return (bmap[y][x]==6 || bmap[y][x]==7 || bmap[y][x]==3 || bmap[y][x]==8 || bmap[y][x]==11 || bmap[y][x]==12) && emap[y][x]<8;
}

void set_emap(int x, int y)
{
    int x1, x2;

    if(!is_wire_off(x, y))
        return;

    // go left as far as possible
    x1 = x2 = x;
    while(x1>0)
    {
        if(!is_wire_off(x1-1, y))
            break;
        x1--;
    }
    while(x2<XRES/CELL-1)
    {
        if(!is_wire_off(x2+1, y))
            break;
        x2++;
    }

    // fill span
    for(x=x1; x<=x2; x++)
        emap[y][x] = 16;

    // fill children

    if(y>1 && x1==x2 &&
            is_wire(x1-1, y-1) && is_wire(x1, y-1) && is_wire(x1+1, y-1) &&
            !is_wire(x1-1, y-2) && is_wire(x1, y-2) && !is_wire(x1+1, y-2))
        set_emap(x1, y-2);
    else if(y>0)
        for(x=x1; x<=x2; x++)
            if(is_wire_off(x, y-1))
            {
                if(x==x1 || x==x2 || y>=YRES/CELL-1 ||
                        is_wire(x-1, y-1) || is_wire(x+1, y-1) ||
                        is_wire(x-1, y+1) || !is_wire(x, y+1) || is_wire(x+1, y+1))
                    set_emap(x, y-1);
            }

    if(y<YRES/CELL-2 && x1==x2 &&
            is_wire(x1-1, y+1) && is_wire(x1, y+1) && is_wire(x1+1, y+1) &&
            !is_wire(x1-1, y+2) && is_wire(x1, y+2) && !is_wire(x1+1, y+2))
        set_emap(x1, y+2);
    else if(y<YRES/CELL-1)
        for(x=x1; x<=x2; x++)
            if(is_wire_off(x, y+1))
            {
                if(x==x1 || x==x2 || y<0 ||
                        is_wire(x-1, y+1) || is_wire(x+1, y+1) ||
                        is_wire(x-1, y-1) || !is_wire(x, y-1) || is_wire(x+1, y-1))
                    set_emap(x, y+1);
            }
}
 inline int parts_avg(int ci, int ni)
{
    int pmr = pmap[(int)((parts[ci].y + parts[ni].y)/2)][(int)((parts[ci].x + parts[ni].x)/2)];
    if((pmr>>8) < NPART && (pmr>>8) >= 0)
    {
        return parts[pmr>>8].type;
    }
    else
    {
        return PT_NONE;
    }
}
int nearest_part(int ci, int t)
{
    int distance = sqrt(pow(XRES, 2)+pow(YRES, 2));
    int ndistance = 0;
    int id = -1;
    int i = 0;
    int cx = (int)parts[ci].x;
    int cy = (int)parts[ci].y;
    for(i=0; i<NPART; i++)
    {
        if(parts[i].type==t&&!parts[i].life&&i!=ci)
        {
            ndistance = abs((cx-parts[i].x)+(cy-parts[i].y));// Faster but less accurate  Older: sqrt(pow(cx-parts[i].x, 2)+pow(cy-parts[i].y, 2));
            if(ndistance<distance)
            {
                distance = ndistance;
                id = i;
            }
        }
    }
    return id;
}
void create_line(int x1, int y1, int x2, int y2, int r, int c);
void update_particles_i(pixel *vid, int start, int inc)
{
    int i, j, x, y, t, nx, ny, r, a, cr,cg,cb, s, rt, fe, nt, lpv, nearp, pavg;
    float mv, dx, dy, ix, iy, lx, ly, d, pp;
    float pt = R_TEMP;
    float c_heat = 0.0f;
    int h_count = 0;
    int starti = (start*-1);
    for(i=start; i<(NPART-starti); i+=inc)
        if(parts[i].type)
        {

            lx = parts[i].x;
            ly = parts[i].y;
            t = parts[i].type;

            if(sys_pause)
                goto justdraw;

            if(parts[i].life && t!=PT_ACID && t!=PT_WOOD && t!=PT_NBLE && t!=PT_SWCH && t!=PT_STKM)
            {
                if(!(parts[i].life==10&&parts[i].type==PT_LCRY))
                    parts[i].life--;
                if(parts[i].life<=0 && t!=PT_WIRE && t!=PT_WATR && t!=PT_RBDM && t!=PT_LRBD && t!=PT_SLTW && t!=PT_BRMT && t!=PT_PSCN && t!=PT_NSCN && t!=PT_HSCN && t!=PT_CSCN && t!=PT_BMTL && t!=PT_SPRK && t!=PT_LAVA && t!=PT_ETRD&&t!=PT_LCRY)
                {
                    kill_part(i);
                    continue;
                }
                if(parts[i].life<=0 && t==PT_SPRK)
                {
                    t = parts[i].ctype;
                    if(t!=PT_WIRE&&t!=PT_BMTL&&t!=PT_BRMT&&t!=PT_LRBD&&t!=PT_RBDM&&t!=PT_BTRY&&t!=PT_NBLE)
                        parts[i].temp = R_TEMP;
                    if(!t)
                        t = PT_WIRE;
                    parts[i].type = t;
                    parts[i].life = 4;
                    if(t == PT_WATR)
                        parts[i].life = 64;
                    if(t == PT_SLTW)
                        parts[i].life = 54;
                }
            }

            if(t==PT_SPRK&&parts[i].ctype==PT_SPRK)
            {
                kill_part(i);
                continue;
            }

            x = (int)(parts[i].x+0.5f);
            y = (int)(parts[i].y+0.5f);


            if(x<0 || y<0 || x>=XRES || y>=YRES ||
                    ((bmap[y/CELL][x/CELL]==1 ||
                      bmap[y/CELL][x/CELL]==8 ||
                      bmap[y/CELL][x/CELL]==9 ||
                      (bmap[y/CELL][x/CELL]==2) ||
                      (bmap[y/CELL][x/CELL]==3 && ptypes[t].falldown!=2) ||
                      (bmap[y/CELL][x/CELL]==10 && ptypes[t].falldown!=1) ||
                      (bmap[y/CELL][x/CELL]==6 && (t==PT_WIRE || t==PT_SPRK)) ||
                      (bmap[y/CELL][x/CELL]==7 && !emap[y/CELL][x/CELL])) && (t!=PT_STKM)))
            {
                kill_part(i);
                continue;
            }

            vx[y/CELL][x/CELL] *= ptypes[t].airloss;
            vy[y/CELL][x/CELL] *= ptypes[t].airloss;
            vx[y/CELL][x/CELL] += ptypes[t].airdrag*parts[i].vx;
            vy[y/CELL][x/CELL] += ptypes[t].airdrag*parts[i].vy;
            if(t==PT_GASS||t==PT_NBLE)
            {
                if(pv[y/CELL][x/CELL]<3.5f)
                    pv[y/CELL][x/CELL] += ptypes[t].hotair*(3.5f-pv[y/CELL][x/CELL]);
                if(y+CELL<YRES && pv[y/CELL+1][x/CELL]<3.5f)
                    pv[y/CELL+1][x/CELL] += ptypes[t].hotair*(3.5f-pv[y/CELL+1][x/CELL]);
                if(x+CELL<XRES)
                {
                    pv[y/CELL][x/CELL+1] += ptypes[t].hotair*(3.5f-pv[y/CELL][x/CELL+1]);
                    if(y+CELL<YRES)
                        pv[y/CELL+1][x/CELL+1] += ptypes[t].hotair*(3.5f-pv[y/CELL+1][x/CELL+1]);
                }
            }
            else
            {
                pv[y/CELL][x/CELL] += ptypes[t].hotair;
                if(y+CELL<YRES)
                    pv[y/CELL+1][x/CELL] += ptypes[t].hotair;
                if(x+CELL<XRES)
                {
                    pv[y/CELL][x/CELL+1] += ptypes[t].hotair;
                    if(y+CELL<YRES)
                        pv[y/CELL+1][x/CELL+1] += ptypes[t].hotair;
                }
            }

            if((ptypes[t].explosive&2) && pv[y/CELL][x/CELL]>2.5f)
            {
                parts[i].life = rand()%80+180;
                rt = parts[i].type = PT_FIRE;
                parts[i].temp = ptypes[PT_FIRE].heat + (ptypes[rt].flammable/2);
                pv[y/CELL][x/CELL] += 0.25f * CFDS;
                t = PT_FIRE;
            }

            parts[i].vx *= ptypes[t].loss;
            parts[i].vy *= ptypes[t].loss;

            if(t==PT_DFRM && !parts[i].life)
            {
                if(pv[y/CELL][x/CELL]>1.0f)
                {
                    parts[i].vx += ptypes[t].advection*vx[y/CELL][x/CELL];
                    parts[i].vy += ptypes[t].advection*vy[y/CELL][x/CELL];
                    parts[i].life = rand()%80+300;
                }
            }
            else
            {
                parts[i].vx += ptypes[t].advection*vx[y/CELL][x/CELL];
                parts[i].vy += ptypes[t].advection*vy[y/CELL][x/CELL] + ptypes[t].gravity;
            }

            if(ptypes[t].diffusion)
            {
                parts[i].vx += ptypes[t].diffusion*(rand()/(0.5f*RAND_MAX)-1.0f);
                parts[i].vy += ptypes[t].diffusion*(rand()/(0.5f*RAND_MAX)-1.0f);
            }

            // interpolator
#ifdef WIN32
            mv = max(fabsf(parts[i].vx), fabsf(parts[i].vy));
#else
            mv = fmaxf(fabsf(parts[i].vx), fabsf(parts[i].vy));
#endif
            if(mv < ISTP)
            {
                parts[i].x += parts[i].vx;
                parts[i].y += parts[i].vy;
                ix = parts[i].x;
                iy = parts[i].y;
            }
            else
            {
                dx = parts[i].vx*ISTP/mv;
                dy = parts[i].vy*ISTP/mv;
                ix = parts[i].x;
                iy = parts[i].y;
                while(1)
                {
                    mv -= ISTP;
                    if(mv <= 0.0f)
                    {
                        // nothing found
                        parts[i].x += parts[i].vx;
                        parts[i].y += parts[i].vy;
                        ix = parts[i].x;
                        iy = parts[i].y;
                        break;
                    }
                    ix += dx;
                    iy += dy;
                    nx = (int)(ix+0.5f);
                    ny = (int)(iy+0.5f);
                    if(nx<0 || ny<0 || nx>=XRES || ny>=YRES || pmap[ny][nx] || (bmap[ny/CELL][nx/CELL] && bmap[ny/CELL][nx/CELL]!=5))
                    {
                        parts[i].x = ix;
                        parts[i].y = iy;
                        break;
                    }
                }
            }

            a = nt = 0;
            for(nx=-1; nx<2; nx++)
                for(ny=-1; ny<2; ny++)
                    if(x+nx>=0 && y+ny>0 &&
                            x+nx<XRES && y+ny<YRES &&
                            (!bmap[(y+ny)/CELL][(x+nx)/CELL] || bmap[(y+ny)/CELL][(x+nx)/CELL]==5))
                    {
                        if(!pmap[y+ny][x+nx])
                            a = 1;
                        if((pmap[y+ny][x+nx]&0xFF)!=t)
                            nt = 1;
                    }
            if(legacy_enable)
            {
                if(t==PT_WTRV && pv[y/CELL][x/CELL]>4.0f)
                    t = parts[i].type = PT_DSTW;
                if(t==PT_GASS && pv[y/CELL][x/CELL]>4.0f)
                    t = parts[i].type = PT_OILL;
                if(t==PT_OILL && pv[y/CELL][x/CELL]<-4.0f)
                    t = parts[i].type = PT_GASS;
            }
            if(t==PT_BMTL && pv[y/CELL][x/CELL]>2.5f)
                t = parts[i].type = PT_BRMT;
            //if(t==PT_GLAS && pv[y/CELL][x/CELL]>4.0f)
            //	t = parts[i].type = PT_BGLA;
            if(t==PT_GLAS)
            {
                parts[i].pavg[0] = parts[i].pavg[1];
                parts[i].pavg[1] = pv[y/CELL][x/CELL];
                if(parts[i].pavg[1]-parts[i].pavg[0] > 0.05f || parts[i].pavg[1]-parts[i].pavg[0] < -0.05f)
                {
                    parts[i].type = PT_BGLA;
                }
            }
            if(t==PT_ICEI && pv[y/CELL][x/CELL]>0.8f)
                t = parts[i].type = PT_SNOW;
            if(t==PT_PLUT && 1>rand()%100 && ((int)(5.0f*pv[y/CELL][x/CELL]))>(rand()%1000))
            {
                t = PT_NEUT;
                create_part(i, x, y, t);
            }

            if(t==PT_SPRK&&parts[i].ctype==PT_ETRD&&parts[i].life==1)
            {
                nearp = nearest_part(i, PT_ETRD);
                if(nearp!=-1)
                {
                    create_line((int)parts[i].x, (int)parts[i].y, (int)parts[nearp].x, (int)parts[nearp].y, 0, PT_PLSM);
                    t = parts[i].type = PT_ETRD;
                    parts[i].ctype = PT_NONE;
                    parts[i].life = 20;
                    parts[nearp].type = PT_SPRK;
                    parts[nearp].life = 9;
                    parts[nearp].ctype = PT_ETRD;
                }
            }

            if(!legacy_enable)
            {
                int ctemp = pv[y/CELL][x/CELL]*2;
                c_heat = 0.0f;
                h_count = 0;
                if(ptypes[t].hconduct>(rand()%250))
                {
                    for(nx=-1; nx<2; nx++)
                    {
                        for(ny=-1; ny<2; ny++)
                        {
                            if(x+nx>=0 && y+ny>0 && x+nx<XRES && y+ny<YRES && (nx || ny))
                            {
                                r = pmap[y+ny][x+nx];
                                if((r>>8)>=NPART || !r)
                                    continue;
                                if(parts[r>>8].type!=PT_NONE&&parts[i].type!=PT_NONE&&ptypes[parts[r>>8].type].hconduct>0)
                                {
                                    h_count++;
                                    c_heat += parts[r>>8].temp;
                                }
                            }
                        }
                    }
                    pt = parts[i].temp = (c_heat+parts[i].temp)/(h_count+1);
                    for(nx=-1; nx<2; nx++)
                    {
                        for(ny=-1; ny<2; ny++)
                        {
                            if(x+nx>=0 && y+ny>0 && x+nx<XRES && y+ny<YRES && (nx || ny))
                            {
                                r = pmap[y+ny][x+nx];
                                if((r>>8)>=NPART || !r)
                                    continue;
                                if(parts[r>>8].type!=PT_NONE&&parts[i].type!=PT_NONE&&ptypes[parts[r>>8].type].hconduct>0)
                                {
                                    parts[r>>8].temp = parts[i].temp;
                                }
                            }
                        }
                    }
                    if(pt>=pstates[t].btemp&&pstates[t].burn)
                    {
                        t = parts[i].type = pstates[t].burn;
                        if(t==PT_FIRE||t==PT_PLSM)
                            parts[i].life = rand()%50+120;
                    }
                    else if((pt<=pstates[t].stemp||(t==PT_LAVA&&(pt<=pstates[parts[i].ctype].ltemp)))&&pstates[t].solid)
                    {
                        if(t==PT_LAVA&&parts[i].ctype)
                        {
                            parts[i].life = 0;
                            t = parts[i].type = parts[i].ctype;
                            parts[i].ctype = PT_NONE;
                        }
                        else if(pstates[t].solid==PT_ICEI&&pt<=pstates[t].stemp)
                        {
                            parts[i].ctype = parts[i].type;
                            t = parts[i].type = PT_ICEI;
                        }
                        else
                        {
                            parts[i].life = 0;
                            t = parts[i].type = pstates[t].solid;
                        }
                    }
                    else if((pt>=pstates[t].ltemp&&(pt<=pstates[t].gtemp||!pstates[t].gas)&&pstates[t].state==ST_SOLID&&pstates[t].liquid)||(t==PT_ICEI&&pt>pstates[parts[i].ctype].stemp))
                    {
                        if(pstates[t].liquid==PT_LAVA)
                        {
                            parts[i].life = rand()%120+240;
                            parts[i].ctype = (parts[i].type==PT_BRMT)?PT_BMTL:parts[i].type;
                            parts[i].ctype = (parts[i].ctype==PT_SAND)?PT_GLAS:parts[i].ctype;
                            parts[i].ctype = (parts[i].ctype==PT_BGLA)?PT_GLAS:parts[i].ctype;
                            t = parts[i].type = pstates[t].liquid;
                        }
                        else if(t==PT_ICEI&&parts[i].ctype)
                        {
                            t = parts[i].type = parts[i].ctype;
                            parts[i].ctype = PT_NONE;
                        }
                        else
                        {
                            t = parts[i].type = pstates[t].liquid;
                        }
                    }
                    else if(pt-ctemp<=pstates[t].ltemp&&pstates[t].liquid&&pstates[t].state==ST_GAS)
                    {
                        t = parts[i].type = pstates[t].liquid;
                    }
                    else if(pt-ctemp>=pstates[t].gtemp&&(pstates[t].gas||parts[i].type==PT_LNTG)&&(pstates[t].state==ST_LIQUID||pstates[t].state==ST_SOLID))
                    {
                        if(t==PT_SLTW&&1>rand()%6)
                        {
                            t = parts[i].type = PT_SALT;
                        }
                        else
                        {
                            t = parts[i].type = pstates[t].gas;
                            pv[y/CELL][x/CELL] += 0.50f;
                            if(t==PT_FIRE)
                                parts[i].life = rand()%50+120;
                        }
                    }
                    if(t==PT_URAN && pv[y/CELL][x/CELL]>0.0f)
                    {
                        float atemp =  parts[i].temp + (-MIN_TEMP);
                        pt = parts[i].temp = (atemp*(1+(pv[y/CELL][x/CELL]/2000)))+MIN_TEMP;
                    }
                    if(t==PT_LAVA)
                    {
                        parts[i].life = restrict_flt((pt-700)/7, 0.0f, 400.0f);
                    }
                    pt = parts[i].temp = restrict_flt(parts[i].temp, MIN_TEMP, MAX_TEMP);
                }
            }
            if(t==PT_CSCN&&parts[i].temp>24.0f)
            {
                pt = parts[i].temp -= 2.5f;
            }
            if(t==PT_HSCN&&parts[i].temp>24.0f)
            {
                pt = parts[i].temp -= 2.5f;
            }

            if(t==PT_WATR || t==PT_ETRD || t==PT_SLTW || t==PT_WIRE || t==PT_RBDM || t==PT_LRBD || t==PT_BRMT || t==PT_PSCN || t==PT_NSCN || t==PT_HSCN || t==PT_CSCN || t==PT_BMTL || t==PT_SPRK|| t == PT_NBLE)
            {
                nx = x % CELL;
                if(nx == 0)
                    nx = x/CELL - 1;
                else if(nx == CELL-1)
                    nx = x/CELL + 1;
                else
                    nx = x/CELL;
                ny = y % CELL;
                if(ny == 0)
                    ny = y/CELL - 1;
                else if(ny == CELL-1)
                    ny = y/CELL + 1;
                else
                    ny = y/CELL;
                if(nx>=0 && ny>=0 && nx<XRES/CELL && ny<YRES/CELL)
                {
                    if(t==PT_WATR || t==PT_ETRD || t==PT_SLTW || t==PT_WIRE || t==PT_RBDM || t==PT_LRBD || t==PT_NSCN || t==PT_HSCN || t==PT_CSCN || t==PT_PSCN || t==PT_BRMT || t==PT_BMTL||t==PT_NBLE)
                    {
                        if(emap[ny][nx]==12 && !parts[i].life)
                        {
                            parts[i].type = PT_SPRK;
                            parts[i].life = 4;
                            parts[i].ctype = t;
                            t = PT_SPRK;
                        }
                    }
                    else if(bmap[ny][nx]==6 || bmap[ny][nx]==7 || bmap[ny][nx]==3 || bmap[ny][nx]==8 || bmap[ny][nx]==11 || bmap[ny][nx]==12)
                        set_emap(nx, ny);
                }
            }

            nx = x/CELL;
            ny = y/CELL;
            if(bmap[ny][nx]==6 && emap[ny][nx]<8)
                set_emap(nx, ny);

            fe = 0;
            if(t==PT_THDR)
            {
                for(nx=-2; nx<3; nx++)
                    for(ny=-2; ny<3; ny++)
                        if(x+nx>=0 && y+ny>0 &&
                                x+nx<XRES && y+ny<YRES && (nx || ny))
                        {
                            r = pmap[y+ny][x+nx];
                            if((r>>8)>=NPART || !r)
                                continue;
                            if(((r&0xFF)==PT_WIRE || (r&0xFF)==PT_ETRD || (r&0xFF)==PT_PSCN || (r&0xFF)==PT_NSCN || (r&0xFF)==PT_HSCN || (r&0xFF)==PT_CSCN || (r&0xFF)==PT_BMTL || (r&0xFF)==PT_RBDM || (r&0xFF)==PT_LRBD || (r&0xFF)==PT_BRMT||(r&0xFF)==PT_NBLE) && parts[r>>8].ctype!=PT_SPRK )
                            {
                                t = parts[i].type = PT_NONE;
                                parts[r>>8].ctype = parts[r>>8].type;
                                parts[r>>8].type = PT_SPRK;
                                parts[r>>8].life = 4;
                            }
                            else if((r&0xFF)!=PT_CLNE&&(r&0xFF)!=PT_THDR&&(r&0xFF)!=PT_SPRK&&(r&0xFF)!=PT_DMND&&(r&0xFF)!=PT_FIRE&&(r&0xFF)!=PT_NEUT&&(r&0xFF)!=PT_PHOT&&(r&0xFF))
                            {
                                pv[y/CELL][x/CELL] += 100.0f;
                                if(legacy_enable&&1>(rand()%200))
                                {
                                    parts[i].life = rand()%50+120;
                                    t = parts[i].type = PT_FIRE;
                                }
                                else
                                {
                                    t = parts[i].type = PT_NONE;
                                }
                            }
                        }
            }
            else if(t==PT_ICEI || t==PT_SNOW)
            {
                for(nx=-2; nx<3; nx++)
                    for(ny=-2; ny<3; ny++)
                        if(x+nx>=0 && y+ny>0 &&
                                x+nx<XRES && y+ny<YRES && (nx || ny))
                        {
                            r = pmap[y+ny][x+nx];
                            if((r>>8)>=NPART || !r)
                                continue;
                            if(((r&0xFF)==PT_SALT || (r&0xFF)==PT_SLTW) && 1>(rand()%1000))
                            {
                                t = parts[i].type = PT_SLTW;
                                parts[r>>8].type = PT_SLTW;
                            }
                            if(legacy_enable)
                            {
                                if(((r&0xFF)==PT_WATR || (r&0xFF)==PT_DSTW) && 1>(rand()%1000))
                                {
                                    t = parts[i].type = PT_ICEI;
                                    parts[r>>8].type = PT_ICEI;
                                }
                                if(t==PT_SNOW && ((r&0xFF)==PT_WATR || (r&0xFF)==PT_DSTW) && 15>(rand()%1000))
                                    t = parts[i].type = PT_WATR;
                            }
                        }
            }
            else if(t==PT_HSCN||t==PT_CSCN)
            {
                for(nx=-2; nx<3; nx++)
                    for(ny=-2; ny<3; ny++)
                        if(x+nx>=0 && y+ny>0 &&
                                x+nx<XRES && y+ny<YRES && (nx || ny))
                        {
                            r = pmap[y+ny][x+nx];
                            if((r>>8)>=NPART || !r)
                                continue;
                            if((r&0xFF)==PT_SPRK && parts[r>>8].ctype==PT_WIRE)
                            {
                                parts[i].temp = 200.0f;
                            }
                        }
            }
            //PLANT
            else if(t==PT_PLNT)
            {
                for(nx=-2; nx<3; nx++)
                    for(ny=-2; ny<3; ny++)
                        if(x+nx>=0 && y+ny>0 &&
                                x+nx<XRES && y+ny<YRES && (nx || ny))
                        {
                            r = pmap[y+ny][x+nx];
                            if((r>>8)>=NPART || !r)
                                continue;
                            if((r&0xFF)==PT_WATR && 1>(rand()%250))
                            {
                                t = parts[i].type = PT_PLNT;
                                parts[r>>8].type = PT_PLNT;
                            }
                            else if((r&0xFF)==PT_LAVA && 1>(rand()%250))
                            {
                                parts[i].life = 4;
                                t = parts[i].type = PT_FIRE;
                            }
                            //if(t==PT_SNOW && (r&0xFF)==PT_WATR && 15>(rand()%1000))
                            //t = parts[i].type = PT_WATR;
                        }
            }
            else if(t==PT_WATR||t==PT_DSTW)
            {
                for(nx=-2; nx<3; nx++)
                    for(ny=-2; ny<3; ny++)
                        if(x+nx>=0 && y+ny>0 &&
                                x+nx<XRES && y+ny<YRES && (nx || ny))
                        {
                            r = pmap[y+ny][x+nx];
                            if((r>>8)>=NPART || !r)
                                continue;
                            if(((r&0xFF)==PT_FIRE || (r&0xFF)==PT_LAVA) && 1>(rand()%10) && legacy_enable)
                            {
                                t = parts[i].type = PT_WTRV;
                            }
                            else if((r&0xFF)==PT_SALT && 1>(rand()%250))
                            {
                                t = parts[i].type = PT_SLTW;
                                parts[r>>8].type = PT_SLTW;
                            }
                            if((((r&0xFF)==PT_WATR||(r&0xFF)==PT_SLTW)&&t==PT_DSTW) && 1>(rand()%500))
                            {
                                t = parts[i].type = PT_WATR;
                            }
                            if(((r&0xFF)==PT_SLTW&&t==PT_DSTW) && 1>(rand()%500))
                            {
                                t = parts[i].type = PT_SLTW;
                            }
                            if(((r&0xFF)==PT_RBDM||(r&0xFF)==PT_LRBD) && (legacy_enable||pt>12.0f) && 1>(rand()%500))
                            {
                                parts[i].life = 4;
                                t = parts[i].type = PT_FIRE;

                            }
                        }
            }
            else if(t==PT_SLTW)
            {
                for(nx=-2; nx<3; nx++)
                    for(ny=-2; ny<3; ny++)
                        if(x+nx>=0 && y+ny>0 &&
                                x+nx<XRES && y+ny<YRES && (nx || ny))
                        {
                            r = pmap[y+ny][x+nx];
                            if((r>>8)>=NPART || !r)
                                continue;
                            if(((r&0xFF)==PT_FIRE || (r&0xFF)==PT_LAVA) && 1>(rand()%10) && legacy_enable)
                            {
                                t = parts[i].type = PT_SALT;
                                parts[r>>8].type = PT_WTRV;
                            }
                            else if((r&0xFF)==PT_SALT && 1>(rand()%10000))
                            {
                                parts[r>>8].type = PT_SLTW;
                            }
                            if(((r&0xFF)==PT_RBDM||(r&0xFF)==PT_LRBD) && pt>12.0f && 1>(rand()%500))
                            {
                                parts[i].life = 4;
                                t = parts[i].type = PT_FIRE;

                            }
                        }
            }
            else if(t==PT_WTRV)
            {
                for(nx=-2; nx<3; nx++)
                    for(ny=-2; ny<3; ny++)
                        if(x+nx>=0 && y+ny>0 &&
                                x+nx<XRES && y+ny<YRES && (nx || ny))
                        {
                            r = pmap[y+ny][x+nx];
                            if((r>>8)>=NPART || !r)
                                continue;
                            if(((r&0xFF)==PT_WATR||(r&0xFF)==PT_DSTW||(r&0xFF)==PT_SLTW) && 1>(rand()%1000) && legacy_enable)
                            {
                                t = parts[i].type = PT_WATR;
                                parts[r>>8].type = PT_WATR;
                            }

                            if(((r&0xFF)==PT_RBDM||(r&0xFF)==PT_LRBD) && pt>12.0f && 1>(rand()%500))
                            {
                                parts[i].life = 4;
                                t = parts[i].type = PT_FIRE;

                            }
                            if(((r&0xFF)==PT_ICEI || (r&0xFF)==PT_SNOW) && 1>(rand()%1000) && legacy_enable)
                            {
                                t = parts[i].type = PT_WATR;
                                if(1>(rand()%1000))
                                    parts[r>>8].type = PT_WATR;
                            }
                        }
            }
            else if(t==PT_ACID)
            {
                for(nx=-2; nx<3; nx++)
                    for(ny=-2; ny<3; ny++)
                        if(x+nx>=0 && y+ny>0 && x+nx<XRES && y+ny<YRES && (nx || ny))
                        {
                            r = pmap[y+ny][x+nx];
                            if((r>>8)>=NPART || !r)
                                continue;
                            if((r&0xFF)!=PT_ACID)
                            {
                                if ((r&0xFF)==PT_PLEX || (r&0xFF)==PT_NITR || (r&0xFF)==PT_GUNP || (r&0xFF)==PT_RBDM || (r&0xFF)==PT_LRBD)
                                {
                                    t = parts[i].type = PT_FIRE;
                                    parts[i].life = 4;
                                    parts[r>>8].type = PT_FIRE;
                                    parts[r>>8].life = 4;
                                }
                                else if(((r&0xFF)!=PT_CLNE && ptypes[parts[r>>8].type].hardness>(rand()%1000))&&parts[i].life>=50)
                                {
                                    parts[i].life--;
                                    parts[r>>8].type = PT_NONE;
                                }
                                else if (parts[i].life==50)
                                {
                                    parts[i].life = 0;
                                    t = parts[i].type = PT_NONE;
                                }
                            }
                        }
            }
            else if(t==PT_NEUT)
            {
                rt = 3 + (int)pv[y/CELL][x/CELL];
                for(nx=-1; nx<2; nx++)
                    for(ny=-1; ny<2; ny++)
                        if(x+nx>=0 && y+ny>0 &&
                                x+nx<XRES && y+ny<YRES && (nx || ny))
                        {
                            r = pmap[y+ny][x+nx];
                            if((r>>8)>=NPART || !r)
                                continue;
                            if((r&0xFF)==PT_WATR || (r&0xFF)==PT_ICEI || (r&0xFF)==PT_SNOW)
                            {
                                parts[i].vx *= 0.995;
                                parts[i].vy *= 0.995;
                            }
                            if((r&0xFF)==PT_PLUT && rt>(rand()%1000))
                            {
                                if(33>rand()%100)
                                {
                                    create_part(r>>8, x+nx, y+ny, rand()%2 ? PT_LAVA : PT_URAN);
                                }
                                else
                                {
                                    create_part(r>>8, x+nx, y+ny, PT_NEUT);
                                    parts[r>>8].vx = 0.25f*parts[r>>8].vx + parts[i].vx;
                                    parts[r>>8].vy = 0.25f*parts[r>>8].vy + parts[i].vy;
                                }
                                pv[y/CELL][x/CELL] += 10.00f * CFDS; //Used to be 2, some people said nukes weren't powerful enough
                                fe ++;
                            }
                            if((r&0xFF)==PT_GUNP && 15>(rand()%1000))
                                parts[r>>8].type = PT_DUST;
                            if((r&0xFF)==PT_WATR && 15>(rand()%100))
                                parts[r>>8].type = PT_DSTW;
                            if((r&0xFF)==PT_PLEX && 15>(rand()%1000))
                                parts[r>>8].type = PT_DFRM;
                            if((r&0xFF)==PT_NITR && 15>(rand()%1000))
                                parts[r>>8].type = PT_OILL;
                            if((r&0xFF)==PT_OILL && 5>(rand()%1000))
                                parts[r>>8].type = PT_GASS;
                            if((r&0xFF)==PT_PLNT && 5>(rand()%100))
                                parts[r>>8].type = PT_WOOD;
                        }
            }
            else if(t==PT_PHOT)
            {
                rt = 3 + (int)pv[y/CELL][x/CELL];
                for(nx=0; nx<1; nx++)
                    for(ny=0; ny<1; ny++)
                        if(x+nx>=0 && y+ny>0 &&
                                x+nx<XRES && y+ny<YRES && (nx || ny))
                        {
                            r = pmap[y+ny][x+nx];
                            if((r>>8)>=NPART || !r)
                                continue;
                            if((r&0xFF)==PT_WATR || (r&0xFF)==PT_ICEI || (r&0xFF)==PT_SNOW)
                            {
                                parts[i].vx *= 0.995;
                                parts[i].vy *= 0.995;
                            }
                        }
            }
            else if(t==PT_LCRY)
            {
                for(nx=-1; nx<2; nx++)
                    for(ny=-1; ny<2; ny++)
                        if(x+nx>=0 && y+ny>0 &&
                                x+nx<XRES && y+ny<YRES && (nx || ny))
                        {
                            r = pmap[y+ny][x+nx];
                            if((r>>8)>=NPART || !r)
                                continue;
                            rt = parts[r>>8].type;
                            if(rt==PT_SPRK)
                            {
                                if(parts[r>>8].ctype==PT_PSCN)
                                {
                                    parts[i].life = 10;
                                }
                                else if(parts[r>>8].ctype==PT_NSCN)
                                {
                                    parts[i].life = 9;
                                }
                            }
                            if(rt==PT_LCRY)
                            {
                                if(parts[i].life==10&&parts[r>>8].life<10&&parts[r>>8].life>0)
                                {
                                    parts[i].life = 9;
                                }
                                else if(parts[i].life==0&&parts[r>>8].life==10)
                                {
                                    parts[i].life = 10;
                                }
                            }
                        }
            }
            else if(t==PT_BTRY)
            {
                rt = 3 + (int)pv[y/CELL][x/CELL];
                for(nx=-2; nx<3; nx++)
                    for(ny=-2; ny<3; ny++)
                        if(x+nx>=0 && y+ny>0 &&
                                x+nx<XRES && y+ny<YRES && (nx || ny))
                        {
                            r = pmap[y+ny][x+nx];
                            if((r>>8)>=NPART || !r)
                                continue;
                            rt = parts[r>>8].type;
                            if(parts_avg(i,r>>8) != PT_INSL)
                            {
                                if((rt==PT_WIRE||rt==PT_ETRD||rt==PT_BMTL||rt==PT_BRMT||rt==PT_LRBD||rt==PT_RBDM||rt==PT_PSCN||rt==PT_NSCN||rt==PT_NBLE)&&parts[r>>8].life==0 && abs(nx)+abs(ny) < 4)
                                {
                                    parts[r>>8].life = 4;
                                    parts[r>>8].ctype = rt;
                                    parts[r>>8].type = PT_SPRK;
                                }
                            }
                        }
            }
            if(t==PT_FIRE || t==PT_PLSM || t==PT_LAVA || t==PT_SPRK || fe || (t==PT_PHOT&&(1>rand()%10)) || t ==PT_SWCH)
            {
                if(t==PT_SWCH)
                    if((parts[i].life>0&&parts[i].life<10)|| parts[i].life == 11)
                    {
                        parts[i].life--;
                    }
                for(nx=-2; nx<3; nx++)
                    for(ny=-2; ny<3; ny++)
                        if(x+nx>=0 && y+ny>0 &&
                                x+nx<XRES && y+ny<YRES && (nx || ny))
                        {
                            r = pmap[y+ny][x+nx];
                            if((r>>8)>=NPART || !r)
                                continue;
                            if(bmap[(y+ny)/CELL][(x+nx)/CELL] && bmap[(y+ny)/CELL][(x+nx)/CELL]!=5)
                                continue;
                            rt = parts[r>>8].type;
                            if((a || ptypes[rt].explosive) && ((rt!=PT_RBDM && rt!=PT_LRBD && rt!=PT_INSL) || t!=PT_SPRK) &&
                                    (t!=PT_LAVA || parts[i].life>0 || (rt!=PT_METL && rt!=PT_PSCN && rt!=PT_NSCN && rt!=PT_HSCN && rt!=PT_CSCN && rt!=PT_WIRE && rt!=PT_ETRD && rt!=PT_BMTL && rt!=PT_BRMT)) &&
                                    ptypes[rt].flammable && (ptypes[rt].flammable + (int)(pv[(y+ny)/CELL][(x+nx)/CELL]*10.0f))>(rand()%1000))
                            {
                                parts[r>>8].type = PT_FIRE;
                                parts[r>>8].temp = ptypes[PT_FIRE].heat + (ptypes[rt].flammable/2);
                                parts[r>>8].life = rand()%80+180;
                                if(ptypes[rt].explosive)
                                    pv[y/CELL][x/CELL] += 0.25f * CFDS;
                                continue;
                            }
                            lpv = (int)pv[(y+ny)/CELL][(x+nx)/CELL];
                            if(lpv < 1) lpv = 1;
                            if(legacy_enable)
                            {
                                if(t!=PT_SPRK && ptypes[rt].meltable  && ((rt!=PT_RBDM && rt!=PT_LRBD) || t!=PT_SPRK) && ((t!=PT_FIRE&&t!=PT_PLSM) || (rt!=PT_WIRE && rt!=PT_ETRD && rt!=PT_PSCN && rt!=PT_NSCN && rt!=PT_HSCN && rt!=PT_CSCN && rt!=PT_BMTL && rt!=PT_BRMT && rt!=PT_SALT)) &&
                                        ptypes[rt].meltable*lpv>(rand()%1000))
                                {
                                    if(t!=PT_LAVA || parts[i].life>0)
                                    {
                                        parts[r>>8].ctype = (parts[r>>8].type==PT_BRMT)?PT_BMTL:parts[r>>8].type;
                                        parts[r>>8].ctype = (parts[r>>8].ctype==PT_SAND)?PT_GLAS:parts[r>>8].ctype;
                                        parts[r>>8].type = PT_LAVA;
                                        parts[r>>8].life = rand()%120+240;
                                    }
                                    else
                                    {
                                        parts[i].life = 0;
                                        t = parts[i].type = (parts[i].ctype)?parts[i].ctype:PT_METL;
                                        parts[i].ctype = PT_NONE;//rt;
                                        goto killed;
                                    }
                                }
                                if(t!=PT_SPRK && (rt==PT_ICEI || rt==PT_SNOW))
                                {
                                    parts[r>>8].type = PT_WATR;
                                    if(t==PT_FIRE)
                                    {
                                        parts[i].x = lx;
                                        parts[i].y = ly;
                                        kill_part(i);
                                        goto killed;
                                    }
                                    if(t==PT_LAVA)
                                    {
                                        parts[i].life = 0;
                                        t = parts[i].type = PT_METL;
                                        goto killed;
                                    }
                                }
                                if(t!=PT_SPRK && (rt==PT_WATR || rt==PT_DSTW || rt==PT_SLTW))
                                {
                                    kill_part(r>>8);
                                    if(t==PT_FIRE)
                                    {
                                        parts[i].x = lx;
                                        parts[i].y = ly;
                                        kill_part(i);
                                        goto killed;
                                    }
                                    if(t==PT_LAVA)
                                    {
                                        parts[i].life = 0;
                                        t = parts[i].type = (parts[i].ctype)?parts[i].ctype:PT_METL;
                                        parts[i].ctype = PT_NONE;
                                        goto killed;
                                    }
                                }
                            }
                            pavg = parts_avg(i, r>>8);
                            if(t==PT_SWCH&&pavg!= PT_INSL)
                            {
                                if(parts[r>>8].type == PT_SWCH)
                                {
                                    if(parts[i].life==10&&parts[r>>8].life<10&&parts[r>>8].life>0)
                                    {
                                        parts[i].life = 9;
                                    }
                                    else if(parts[i].life==0&&parts[r>>8].life==10)
                                    {
                                        parts[i].life = 10;
                                    }
                                }
                            }
                            if(rt==PT_SWCH && t==PT_SPRK)
                            {
                                pavg = parts_avg(r>>8, i);
                                if(parts[i].ctype == PT_PSCN&&pavg != PT_INSL)
                                    parts[r>>8].life = 10;
                                if(parts[i].ctype == PT_NSCN&&pavg != PT_INSL)
                                    parts[r>>8].life = 9;
                                if(!(parts[i].ctype == PT_PSCN||parts[i].ctype == PT_NSCN)&&parts[r>>8].life == 10&&pavg != PT_INSL)
                                {
                                    parts[r>>8].type = PT_SPRK;
                                    parts[r>>8].ctype = PT_SWCH;
                                    parts[r>>8].life = 4;
                                }
                            }
                            pavg = parts_avg(i, r>>8);
                            if(pavg != PT_INSL)
                            {
                                if(t==PT_SPRK && (rt==PT_WIRE||rt==PT_ETRD||rt==PT_BMTL||rt==PT_BRMT||rt==PT_LRBD||rt==PT_RBDM||rt==PT_PSCN||rt==PT_NSCN||rt==PT_NBLE) && parts[r>>8].life==0 &&
                                        (parts[i].life<3 || ((r>>8)<i && parts[i].life<4)) && abs(nx)+abs(ny)<4)
                                {
                                    if(!(rt==PT_PSCN&&parts[i].ctype==PT_NSCN)&&!(rt!=PT_PSCN&&!(rt==PT_NSCN&&parts[i].temp>=100.0f)&&parts[i].ctype==PT_HSCN)&&!(rt!=PT_PSCN&&!(rt==PT_NSCN&&parts[i].temp<=100.0f)&&parts[i].ctype==PT_CSCN) && pavg != PT_INSL &&!(parts[i].ctype==PT_SWCH&&(rt==PT_PSCN||rt==PT_NSCN)) )
                                    {
                                        parts[r>>8].type = PT_SPRK;
                                        parts[r>>8].life = 4;
                                        parts[r>>8].ctype = rt;
                                        if(parts[r>>8].temp+10.0f<400.0f&&!legacy_enable&&!(rt==PT_LRBD||rt==PT_RBDM||rt==PT_HSCN||rt==PT_CSCN))
                                            parts[r>>8].temp = parts[r>>8].temp+10.0f;
                                    }
                                }
                                if(t==PT_SPRK && rt==PT_HSCN && parts[r>>8].life==0 &&
                                        (parts[i].life<3 || ((r>>8)<i && parts[i].life<4)) && abs(nx)+abs(ny)<4)
                                {
                                    if((parts[i].ctype==PT_NSCN||parts[i].ctype==PT_HSCN||(parts[i].ctype==PT_PSCN&&parts[r>>8].temp>100.0f))&&pavg != PT_INSL)
                                    {
                                        parts[r>>8].type = PT_SPRK;
                                        parts[r>>8].life = 4;
                                        parts[r>>8].ctype = rt;
                                    }
                                }
                                if(t==PT_SPRK && rt==PT_CSCN && parts[r>>8].life==0 &&
                                        (parts[i].life<3 || ((r>>8)<i && parts[i].life<4)) && abs(nx)+abs(ny)<4)
                                {
                                    if((parts[i].ctype==PT_NSCN||parts[i].ctype==PT_CSCN||(parts[i].ctype==PT_PSCN&&parts[r>>8].temp<100.0f))&&pavg != PT_INSL)
                                    {
                                        parts[r>>8].type = PT_SPRK;
                                        parts[r>>8].life = 4;
                                        parts[r>>8].ctype = rt;
                                    }
                                }
                                if(t==PT_SPRK && rt==PT_WATR && parts[r>>8].life==0 &&
                                        (parts[i].life<2 || ((r>>8)<i && parts[i].life<3)) && abs(nx)+abs(ny)<4)
                                {
                                    parts[r>>8].type = PT_SPRK;
                                    parts[r>>8].life = 6;
                                    parts[r>>8].ctype = rt;
                                }
                                if(t==PT_SPRK && rt==PT_SLTW && parts[r>>8].life==0 &&
                                        (parts[i].life<2 || ((r>>8)<i && parts[i].life<3)) && abs(nx)+abs(ny)<4)
                                {
                                    parts[r>>8].type = PT_SPRK;
                                    parts[r>>8].life = 5;
                                    parts[r>>8].ctype = rt;
                                }
                                if(t==PT_SPRK&&parts[i].ctype==PT_ETRD&&parts[i].life==5)
                                {
                                    if(rt==PT_WIRE||rt==PT_ETRD||rt==PT_BMTL||rt==PT_BRMT||rt==PT_LRBD||rt==PT_RBDM||rt==PT_PSCN||rt==PT_NSCN)
                                    {
                                        t = parts[i].type = PT_ETRD;
                                        parts[i].ctype = PT_NONE;
                                        parts[i].life = 20;
                                        parts[r>>8].type = PT_SPRK;
                                        parts[r>>8].life = 4;
                                        parts[r>>8].ctype = rt;
                                    }
                                }

                                if(t==PT_SPRK&&parts[i].ctype==PT_NBLE&&parts[i].life<=1)
                                {
                                    parts[i].life = rand()%150+50;
                                    parts[i].type = PT_PLSM;
                                    parts[i].ctype = PT_NBLE;
                                    parts[i].temp = 3500;
                                    pv[y/CELL][x/CELL] += 1;
                                }
                                if(t==PT_SPRK&&parts[i].ctype==PT_SWCH&&parts[i].life<=1)
                                {
                                    parts[i].type = PT_SWCH;
                                    parts[i].life = 11;
                                }
                            }
                        }
killed:
                if(parts[i].type == PT_NONE)
                    continue;
            }

            if(t==PT_STKM)
            {
                //Tempirature handling
                if(parts[i].temp<-30)
                    parts[i].life -= 0.2;
                if((parts[i].temp<36.6f) && (parts[i].temp>=-30))
                    parts[i].temp += 1;

                //Death
                if(parts[i].life<=0 || pv[y/CELL][x/CELL]>=4.5f)  //If his HP is less that 0 or there is very big wind...
                {
                    for(r=-2; r<=1; r++)
                    {
                        create_part(-1, x+r, y-2, player[2]);
                        create_part(-1, x+r+1, y+2, player[2]);
                        create_part(-1, x-2, y+r+1, player[2]);
                        create_part(-1, x+2, y+r, player[2]);
                    }
                    kill_part(i);  //Kill him
                    goto killed;
                }

                //Verlet integration
                pp = 2*player[3]-player[5];
                player[5] = player[3];
                player[3] = pp;
                pp = 2*player[4]-player[6];
                player[6] = player[4];
                player[4] = pp;

                pp = 2*player[7]-player[9];
                player[9] = player[7];
                player[7] = pp;
                pp = 2*player[8]-player[10]+1;
                player[10] = player[8];
                player[8] = pp;

                pp = 2*player[11]-player[13];
                player[13] = player[11];
                player[11] = pp;
                pp = 2*player[12]-player[14];
                player[14] = player[12];
                player[12] = pp;

                pp = 2*player[15]-player[17];
                player[17] = player[15];
                player[15] = pp;
                pp = 2*player[16]-player[18]+1;
                player[18] = player[16];
                player[16] = pp;

                //Go left
                if (((int)(player[0])&0x01) == 0x01)
                {
                    if (pstates[pmap[(int)(parts[i].y+10)][(int)(parts[i].x)]&0xFF].state != ST_LIQUID
                            && (pmap[(int)(parts[i].y+10)][(int)(parts[i].x)]&0xFF) != PT_LNTG)
                    {
                        if (pmap[(int)(player[8]-1)][(int)(player[7])])
                        {
                            player[9] += 3;
                            player[10] += 2;
                            player[5] += 2;
                        }

                        if (pmap[(int)(player[16]-1)][(int)(player[15])])
                        {
                            player[17] += 3;
                            player[18] += 2;
                            player[13] +=2;
                        }
                    }
                    else
                    {
                        if (pmap[(int)(player[8]-1)][(int)(player[7])])  //It should move another way in liquids
                        {
                            player[9] += 1;
                            player[10] += 1;
                            player[5] += 1;
                        }

                        if (pmap[(int)(player[16]-1)][(int)(player[15])])
                        {
                            player[17] += 1;
                            player[18] += 1;
                            player[13] +=1;
                        }
                    }
                }

                //Go right
                if (((int)(player[0])&0x02) == 0x02)
                {
                    if (pstates[pmap[(int)(parts[i].y+10)][(int)(parts[i].x)]&0xFF].state != ST_LIQUID
                            && (pmap[(int)(parts[i].y+10)][(int)(parts[i].x)]&0xFF) != PT_LNTG)
                    {
                        if (pmap[(int)(player[8]-1)][(int)(player[7])])
                        {
                            player[9] -= 3;
                            player[10] += 2;
                            player[5] -= 2;
                        }

                        if (pmap[(int)(player[16]-1)][(int)(player[15])])
                        {
                            player[17] -= 3;
                            player[18] += 2;
                            player[13] -= 2;
                        }
                    }
                    else
                    {
                        if (pmap[(int)(player[8]-1)][(int)(player[7])])
                        {
                            player[9] -= 1;
                            player[10] += 1;
                            player[5] -= 1;
                        }

                        if (pmap[(int)(player[16]-1)][(int)(player[15])])
                        {
                            player[17] -= 1;
                            player[18] += 1;
                            player[13] -= 1;
                        }

                    }
                }

                //Charge detector wall if foot inside
                if(bmap[(int)(player[8]+0.5)/CELL][(int)(player[7]+0.5)/CELL]==6)
                    set_emap((int)player[7]/CELL, (int)player[8]/CELL);
                if(bmap[(int)(player[16]+0.5)/CELL][(int)(player[15]+0.5)/CELL]==6)
                    set_emap((int)(player[15]+0.5)/CELL, (int)(player[16]+0.5)/CELL);

                //Searching for particles near head
                for(nx = -2; nx <= 2; nx++)
                    for(ny = 0; ny>=-2; ny--)
                    {
                        if(!pmap[ny+y][nx+x] || (pmap[ny+y][nx+x]>>8)>=NPART)
                            continue;
                        if((pstates[pmap[ny+y][nx+x]&0xFF].state != ST_SOLID && (pmap[ny+y][nx+x]&0xFF)!=PT_STKM
                                && (pmap[ny+y][nx+x]&0xFF)!=PT_WHOL && (pmap[ny+y][nx+x]&0xFF)!=PT_BHOL)
                                || (pmap[ny+y][nx+x]&0xFF) == PT_LNTG)
                        {
                            player[2] = pmap[ny+y][nx+x]&0xFF;  //Current element
                        }
                        if((pmap[ny+y][nx+x]&0xFF) == PT_PLNT && parts[i].life<100)  //Plant gives him 5 HP
                        {
                            if(parts[i].life<=95)
                                parts[i].life += 5;
                            else
                                parts[i].life = 100;
                            kill_part(pmap[ny+y][nx+x]>>8);
                        }

                        if((pmap[ny+y][nx+x]&0xFF) == PT_NEUT)
                        {
                            parts[i].life -= (102-parts[i].life)/2;
                            kill_part(pmap[ny+y][nx+x]>>8);
                        }
                    }

                //Head position
                nx = x + 3*((((int)player[1])&0x02) == 0x02) - 3*((((int)player[1])&0x01) == 0x01);
                ny = y - 3*(player[1] == 0);

                //Spawn
                if(((int)(player[0])&0x08) == 0x08)
                {
                    ny -= 2*(rand()%2)+1;
                    r = pmap[ny][nx];
                    if(!((r>>8)>=NPART))
                    {
                        if(pstates[r&0xFF].state == ST_SOLID)
                        {
                            create_part(-1, nx, ny, PT_SPRK);
                        }
                        else
                        {
                            create_part(-1, nx, ny, player[2]);
                            r = pmap[ny][nx];
                            if( ((r>>8) < NPART) && (r>>8)>=0 )
                                parts[r>>8].vx = parts[r>>8].vx + 5*((((int)player[1])&0x02) == 0x02) - 5*(((int)(player[1])&0x01) == 0x01);
                        }
                    }
                }

                //Jump
                if (((int)(player[0])&0x04) == 0x04)
                {
                    if (pmap[(int)(player[8]-0.5)][(int)(player[7])] || pmap[(int)(player[16]-0.5)][(int)(player[15])])
                    {
                        parts[i].vy = -5;
                        player[10] += 1;
                        player[18] += 1;
                    }

                }

                //Simulation of joints
                d = 25/(pow((player[3]-player[7]), 2) + pow((player[4]-player[8]), 2)+25) - 0.5;  //Fast distance
                player[7] -= (player[3]-player[7])*d;
                player[8] -= (player[4]-player[8])*d;
                player[3] += (player[3]-player[7])*d;
                player[4] += (player[4]-player[8])*d;

                d = 25/(pow((player[11]-player[15]), 2) + pow((player[12]-player[16]), 2)+25) - 0.5;
                player[15] -= (player[11]-player[15])*d;
                player[16] -= (player[12]-player[16])*d;
                player[11] += (player[11]-player[15])*d;
                player[12] += (player[12]-player[16])*d;

                d = 36/(pow((player[3]-parts[i].x), 2) + pow((player[4]-parts[i].y), 2)+36) - 0.5;
                parts[i].vx -= (player[3]-parts[i].x)*d;
                parts[i].vy -= (player[4]-parts[i].y)*d;
                player[3] += (player[3]-parts[i].x)*d;
                player[4] += (player[4]-parts[i].y)*d;

                d = 36/(pow((player[11]-parts[i].x), 2) + pow((player[12]-parts[i].y), 2)+36) - 0.5;
                parts[i].vx -= (player[11]-parts[i].x)*d;
                parts[i].vy -= (player[12]-parts[i].y)*d;
                player[11] += (player[11]-parts[i].x)*d;
                player[12] += (player[12]-parts[i].y)*d;

                //Side collisions checking
                for(nx = -3; nx <= 3; nx++)
                {
                    if(pmap[(int)(player[16]-2)][(int)(player[15]+nx)])
                        player[15] -= nx;

                    if(pmap[(int)(player[8]-2)][(int)(player[7]+nx)])
                        player[7] -= nx;
                }

                //Collision checks
                for(ny = -2-(int)parts[i].vy; ny<=0; ny++)
                {
                    r = pmap[(int)(player[8]+ny)][(int)(player[7]+0.5)];  //This is to make coding more pleasant :-)

                    //For left leg
                    if (r && (r&0xFF)!=PT_STKM)
                    {
                        if(pstates[r&0xFF].state == ST_LIQUID || pstates[r&0xFF].state == ST_GAS || (r&0xFF)==PT_LNTG)  //Liquid checks
                        {
                            if(parts[i].y<(player[8]-10))
                                parts[i].vy = 1;
                            else
                                parts[i].vy = 0;
                            if(abs(parts[i].vx)>1)
                                parts[i].vx *= 0.5;
                        }
                        else
                        {
                            player[8] += ny-1;
                            parts[i].vy -= 0.5*parts[i].vy;
                        }
                        player[9] = player[7];
                    }

                    r = pmap[(int)(player[16]+ny)][(int)(player[15]+0.5)];

                    //For right leg
                    if (r && (r&0xFF)!=PT_STKM)
                    {
                        if(pstates[r&0xFF].state == ST_LIQUID || pstates[r&0xFF].state == ST_GAS || (r&0xFF)==PT_LNTG)
                        {
                            if(parts[i].y<(player[16]-10))
                                parts[i].vy = 1;
                            else
                                parts[i].vy = 0;
                            if(abs(parts[i].vx)>1)
                                parts[i].vx *= 0.5;
                        }
                        else
                        {
                            player[16] += ny-1;
                            parts[i].vy -= 0.5*parts[i].vy;
                        }
                        player[17] = player[15];
                    }

                    //If it falls too fast
                    if (parts[i].vy>=30)
                    {
                        parts[i].y -= 10+ny;
                        parts[i].vy = -10;
                    }

                }

                //Keeping legs distance
                if (pow((player[7] - player[15]), 2)<16 && pow((player[8]-player[16]), 2)<1)
                {
                    player[7] += 0.2;
                    player[15] -= 0.2;
                }

                if (pow((player[3] - player[11]), 2)<16 && pow((player[4]-player[12]), 2)<1)
                {
                    player[3] += 0.2;
                    player[11] -= 0.2;
                }

                //If legs touch something
                r = pmap[(int)(player[8]+0.5)][(int)(player[7]+0.5)];
                if((r&0xFF)==PT_SPRK && r && (r>>8)<NPART)  //If on charge
                {
                    parts[i].life -= (int)(rand()/1000)+38;
                }

                if (r>0 && (r>>8)<NPART)  //If hot or cold
                {
                    if(parts[r>>8].temp>=50 || parts[r>>8].temp<=-30)
                    {
                        parts[i].life -= 2;
                        player[16] -= 1;
                    }
                }

                if ((r&0xFF)==PT_ACID)  //If on acid
                    parts[i].life -= 5;

                if ((r&0xFF)==PT_PLUT)  //If on plut
                    parts[i].life -= 1;

                r = pmap[(int)(player[16]+0.5)][(int)(player[15]+0.5)];
                if((r&0xFF)==PT_SPRK && r && (r>>8)<NPART)  //If on charge
                {
                    parts[i].life -= (int)(rand()/1000)+38;
                }

                if(r>0 && (r>>8)<NPART)  //If hot or cold
                {
                    if(parts[r>>8].temp>=50 || parts[r>>8].temp<=-30)
                    {
                        parts[i].life -= 2;
                        player[8] -= 1;
                    }
                }

                if ((r&0xFF)==PT_ACID)  //If on acid
                    parts[i].life -= 5;

                if ((r&0xFF)==PT_PLUT)  //If on plut
                    parts[i].life -= 1;

                isplayer = 1;
            }

            if(t==PT_CLNE)
            {
                if(!parts[i].ctype)
                {
                    for(nx=-1; nx<2; nx++)
                        for(ny=-1; ny<2; ny++)
                            if(x+nx>=0 && y+ny>0 &&
                                    x+nx<XRES && y+ny<YRES &&
                                    pmap[y+ny][x+nx] &&
                                    (pmap[y+ny][x+nx]&0xFF)!=PT_CLNE &&
                                    (pmap[y+ny][x+nx]&0xFF)!=PT_STKM &&
                                    (pmap[y+ny][x+nx]&0xFF)!=0xFF)
                                parts[i].ctype = pmap[y+ny][x+nx]&0xFF;
                }
                else
                    create_part(-1, x+rand()%3-1, y+rand()%3-1, parts[i].ctype);
            }
            if(t==PT_PLSM&&parts[i].ctype == PT_NBLE&&parts[i].life <=1)
            {
                parts[i].type = PT_NBLE;
                parts[i].life = 0;
            }
            if (t==PT_FIRE && parts[i].life <=1)
            {
                t = parts[i].type = PT_SMKE;
                parts[i].life = rand()%20+250;
            }

            nx = (int)(parts[i].x+0.5f);
            ny = (int)(parts[i].y+0.5f);

            if(nx<CELL || nx>=XRES-CELL ||
                    ny<CELL || ny>=YRES-CELL)
            {
                parts[i].x = lx;
                parts[i].y = ly;
                kill_part(i);
                continue;
            }

            rt = parts[i].flags & FLAG_STAGNANT;
            parts[i].flags &= ~FLAG_STAGNANT;
            if(!try_move(i, x, y, nx, ny))
            {
                parts[i].x = lx;
                parts[i].y = ly;
                if(ptypes[t].falldown)
                {
                    if(nx!=x && try_move(i, x, y, nx, y))
                    {
                        parts[i].x = ix;
                        parts[i].vx *= ptypes[t].collision;
                        parts[i].vy *= ptypes[t].collision;
                    }
                    else if(ny!=y && try_move(i, x, y, x, ny))
                    {
                        parts[i].y = iy;
                        parts[i].vx *= ptypes[t].collision;
                        parts[i].vy *= ptypes[t].collision;
                    }
                    else
                    {
                        r = (rand()%2)*2-1;
                        if(ny!=y && try_move(i, x, y, x+r, ny))
                        {
                            parts[i].x += r;
                            parts[i].y = iy;
                            parts[i].vx *= ptypes[t].collision;
                            parts[i].vy *= ptypes[t].collision;
                        }
                        else if(ny!=y && try_move(i, x, y, x-r, ny))
                        {
                            parts[i].x -= r;
                            parts[i].y = iy;
                            parts[i].vx *= ptypes[t].collision;
                            parts[i].vy *= ptypes[t].collision;
                        }
                        else if(nx!=x && try_move(i, x, y, nx, y+r))
                        {
                            parts[i].x = ix;
                            parts[i].y += r;
                            parts[i].vx *= ptypes[t].collision;
                            parts[i].vy *= ptypes[t].collision;
                        }
                        else if(nx!=x && try_move(i, x, y, nx, y-r))
                        {
                            parts[i].x = ix;
                            parts[i].y -= r;
                            parts[i].vx *= ptypes[t].collision;
                            parts[i].vy *= ptypes[t].collision;
                        }
                        else if(ptypes[t].falldown>1 && parts[i].vy>fabs(parts[i].vx))
                        {
                            s = 0;
                            if(!rt || nt)
                                rt = 50;
                            else
                                rt = 10;
                            for(j=x+r; j>=0 && j>=x-rt && j<x+rt && j<XRES; j+=r)
                            {
                                if(try_move(i, x, y, j, ny))
                                {
                                    parts[i].x += j-x;
                                    parts[i].y += ny-y;
                                    x = j;
                                    y = ny;
                                    s = 1;
                                    break;
                                }
                                if(try_move(i, x, y, j, y))
                                {
                                    parts[i].x += j-x;
                                    x = j;
                                    s = 1;
                                    break;
                                }
                                if((pmap[y][j]&255)!=t || (bmap[y/CELL][j/CELL] && bmap[y/CELL][j/CELL]!=5))
                                    break;
                            }
                            if(parts[i].vy>0)
                                r = 1;
                            else
                                r = -1;
                            if(s)
                                for(j=y+r; j>=0 && j<YRES && j>=y-rt && j<x+rt; j+=r)
                                {
                                    if(try_move(i, x, y, x, j))
                                    {
                                        parts[i].y += j-y;
                                        break;
                                    }
                                    if((pmap[j][x]&255)!=t || (bmap[j/CELL][x/CELL] && bmap[j/CELL][x/CELL]!=5))
                                    {
                                        s = 0;
                                        break;
                                    }
                                }
                            parts[i].vx *= ptypes[t].collision;
                            parts[i].vy *= ptypes[t].collision;
                            if(!s)
                                parts[i].flags |= FLAG_STAGNANT;
                        }
                        else
                        {
                            parts[i].flags |= FLAG_STAGNANT;
                            parts[i].vx *= ptypes[t].collision;
                            parts[i].vy *= ptypes[t].collision;
                        }
                    }
                }
                else
                {
                    parts[i].flags |= FLAG_STAGNANT;
                    if(nx>x+ISTP) nx=x+ISTP;
                    if(nx<x-ISTP) nx=x-ISTP;
                    if(ny>y+ISTP) ny=y+ISTP;
                    if(ny<y-ISTP) ny=y-ISTP;
                    if(t==PT_NEUT && 100>(rand()%1000))
                    {
                        kill_part(i);
                        continue;
                    }
                    else if(try_move(i, x, y, 2*x-nx, ny))
                    {
                        parts[i].x = (float)(2*x-nx);
                        parts[i].y = (float)iy;
                        parts[i].vx *= ptypes[t].collision;
                    }
                    else if(try_move(i, x, y, nx, 2*y-ny))
                    {
                        parts[i].x = (float)ix;
                        parts[i].y = (float)(2*y-ny);
                        parts[i].vy *= ptypes[t].collision;
                    }
                    else
                    {
                        parts[i].vx *= ptypes[t].collision;
                        parts[i].vy *= ptypes[t].collision;
                    }
                }
            }

justdraw:

            nx = (int)(parts[i].x+0.5f);
            ny = (int)(parts[i].y+0.5f);

            if(nx<CELL || nx>=XRES-CELL ||
                    ny<CELL || ny>=YRES-CELL)
            {
                kill_part(i);
                continue;
            }
            if(cmode!=CM_HEAT)
            {
                if(t==PT_STKM)  //Just draw head here
                {
                    char buff[10];  //Buffer for HP

                    if(mousex>(nx-3) && mousex<(nx+3) && mousey<(ny+3) && mousey>(ny-3))  //If mous is in the head
                    {
                        sprintf(buff, "%3d", (int)parts[i].life);  //Show HP
                        drawtext(vid, mousex-8-2*(parts[i].life<100)-2*(parts[i].life<10), mousey-12, buff, 255, 255, 255, 255);
                    }

                    for(r=-2; r<=1; r++)  //Here I use r variable not as I should, but I think you will excuse me :-p
                    {
                        s = XRES+BARSIZE;
                        vid[(ny-2)*s+nx+r] = ptypes[(int)player[2]].pcolors;
                        vid[(ny+2)*s+nx+r+1] = ptypes[(int)player[2]].pcolors;
                        vid[(ny+r+1)*s+nx-2] = ptypes[(int)player[2]].pcolors;
                        vid[(ny+r)*s+nx+2] = ptypes[(int)player[2]].pcolors;
                    }
                    draw_line(vid , nx, ny+3, player[3], player[4], 255, 255, 255, s);
                    draw_line(vid , player[3], player[4], player[7], player[8], 255, 255, 255, s);
                    draw_line(vid , nx, ny+3, player[11], player[12], 255, 255, 255, s);
                    draw_line(vid , player[11], player[12], player[15], player[16], 255, 255, 255, s);

                    isplayer = 1;  //It's a secret. Tssss...
                }

                if(t==PT_ACID)
                {
                    if(parts[i].life>255) parts[i].life = 255;
                    if(parts[i].life<47) parts[i].life = 48;
                    s = (255/((parts[i].life-46)*28));
                    if(s==0) s = 1;
                    cr = PIXR(ptypes[t].pcolors)/s;
                    cg = PIXG(ptypes[t].pcolors)/s;
                    cb = PIXB(ptypes[t].pcolors)/s;
                    for(x=-1; x<=1; x++)
                    {
                        for(y=-1; y<=1; y++)
                        {
                            if ((abs(x) == 0) && (abs(y) == 0))
                                blendpixel(vid,x+nx,y+ny,cr,cg,cb,100);
                            else if (abs(y) != 0 || abs(x) != 0)
                                blendpixel(vid,x+nx,y+ny,cr,cg,cb,40);
                        }
                    }

                    if(cmode==4)
                    {
                        blendpixel(vid, nx+1, ny, cr, cg, cb, 223);
                        blendpixel(vid, nx-1, ny, cr, cg, cb, 223);
                        blendpixel(vid, nx, ny+1, cr, cg, cb, 223);
                        blendpixel(vid, nx, ny-1, cr, cg, cb, 223);

                        blendpixel(vid, nx+1, ny-1, cr, cg, cb, 112);
                        blendpixel(vid, nx-1, ny-1, cr, cg, cb, 112);
                        blendpixel(vid, nx+1, ny+1, cr, cg, cb, 112);
                        blendpixel(vid, nx-1, ny+1, cr, cg, cb, 112);
                    }
                }
                else if(t==PT_OILL)
                {
                    for(x=-1; x<=1; x++)
                    {
                        for(y=-1; y<=1; y++)
                        {
                            if ((abs(x) == 0) && (abs(y) == 0))
                                blendpixel(vid,x+nx,y+ny,64,64,16,100);
                            else if (abs(y) != 0 || abs(x) != 0)
                                blendpixel(vid,x+nx,y+ny,64,64,16,40);
                        }
                    }
                }
                else if(t==PT_NEUT)
                {
                    if(cmode == 3||cmode==4)
                    {
                        vid[ny*(XRES+BARSIZE)+nx] = ptypes[t].pcolors;
                        cg = 8;
                        cb = 12;
                        x = nx/CELL;
                        y = ny/CELL;
                        cg += fire_g[y][x];
                        if(cg > 255) cg = 255;
                        fire_g[y][x] = cg;
                        cb += fire_b[y][x];
                        if(cb > 255) cb = 255;
                        fire_b[y][x] = cb;
                    }
                    else
                    {
                        cr = 0x20;
                        cg = 0xE0;
                        cb = 0xFF;
                        blendpixel(vid, nx, ny, cr, cg, cb, 192);
                        blendpixel(vid, nx+1, ny, cr, cg, cb, 96);
                        blendpixel(vid, nx-1, ny, cr, cg, cb, 96);
                        blendpixel(vid, nx, ny+1, cr, cg, cb, 96);
                        blendpixel(vid, nx, ny-1, cr, cg, cb, 96);
                        blendpixel(vid, nx+1, ny-1, cr, cg, cb, 32);
                        blendpixel(vid, nx-1, ny+1, cr, cg, cb, 32);
                        blendpixel(vid, nx+1, ny+1, cr, cg, cb, 32);
                        blendpixel(vid, nx-1, ny-1, cr, cg, cb, 32);
                    }
                } else if(t==PT_PLUT)
                {
									cr = 0x40;
									cg = 0x70;
									cb = 0x20;
									blendpixel(vid, nx, ny, cr, cg, cb, 192);
									blendpixel(vid, nx+1, ny, cr, cg, cb, 96);
									blendpixel(vid, nx-1, ny, cr, cg, cb, 96);
									blendpixel(vid, nx, ny+1, cr, cg, cb, 96);
									blendpixel(vid, nx, ny-1, cr, cg, cb, 96);
									for(int tempx = 2; tempx < 10; tempx++) {
										for(int tempy = 2; tempy < 10; tempy++) {
											blendpixel(vid, nx+tempx, ny-tempy, cr, cg, cb, 5);
											blendpixel(vid, nx-tempx, ny+tempy, cr, cg, cb, 5);
											blendpixel(vid, nx+tempx, ny+tempy, cr, cg, cb, 5);
											blendpixel(vid, nx-tempx, ny-tempy, cr, cg, cb, 5);
										}
									}
                } else if(t==PT_URAN)
                {
									cr = 0x70;
									cg = 0x70;
									cb = 0x20;
									blendpixel(vid, nx, ny, cr, cg, cb, 192);
									blendpixel(vid, nx+1, ny, cr, cg, cb, 96);
									blendpixel(vid, nx-1, ny, cr, cg, cb, 96);
									blendpixel(vid, nx, ny+1, cr, cg, cb, 96);
									blendpixel(vid, nx, ny-1, cr, cg, cb, 96);
									for(int tempx = 2; tempx < 10; tempx++) {
										for(int tempy = 2; tempy < 10; tempy++) {
											blendpixel(vid, nx+tempx, ny-tempy, cr, cg, cb, 5);
											blendpixel(vid, nx-tempx, ny+tempy, cr, cg, cb, 5);
											blendpixel(vid, nx+tempx, ny+tempy, cr, cg, cb, 5);
											blendpixel(vid, nx-tempx, ny-tempy, cr, cg, cb, 5);
										}
									}
                } else if(t==PT_SLTW)
                {
                    for(x=-1; x<=1; x++)
                    {
                        for(y=-1; y<=1; y++)
                        {
                            if ((abs(x) == 0) && (abs(y) == 0))
                                blendpixel(vid,x+nx,y+ny,64,80,240,100);
                            else if (abs(y) != 0 || abs(x) != 0)
                                blendpixel(vid,x+nx,y+ny,64,80,240,50);
                        }
                    }
                }
                else if(t==PT_PHOT)
                {
                    if(cmode == 3||cmode==4)
                    {
                        vid[ny*(XRES+BARSIZE)+nx] = ptypes[t].pcolors;
                        cg = 12;
                        cb = 12;
                        cr = 12;
                        x = nx/CELL;
                        y = ny/CELL;
                        cg += fire_g[y][x];
                        if(cg > 255) cg = 255;
                        fire_g[y][x] = cg;
                        cb += fire_b[y][x];
                        if(cb > 255) cb = 255;
                        fire_b[y][x] = cb;
                        cr += fire_r[y][x];
                        if(cr > 255) cr = 255;
                        fire_r[y][x] = cr;
                    }
                    else
                    {
                        cr = 0xFF;
                        cg = 0xFF;
                        cb = 0xFF;
                        blendpixel(vid, nx, ny, cr, cg, cb, 192);
                        blendpixel(vid, nx+1, ny, cr, cg, cb, 96);
                        blendpixel(vid, nx-1, ny, cr, cg, cb, 96);
                        blendpixel(vid, nx, ny+1, cr, cg, cb, 96);
                        blendpixel(vid, nx, ny-1, cr, cg, cb, 96);
                        blendpixel(vid, nx+1, ny-1, cr, cg, cb, 32);
                        blendpixel(vid, nx-1, ny+1, cr, cg, cb, 32);
                        blendpixel(vid, nx+1, ny+1, cr, cg, cb, 32);
                        blendpixel(vid, nx-1, ny-1, cr, cg, cb, 32);
                    }
                }
                else if(t==PT_SWCH && parts[i].life == 10)
                {
                    x = nx;
                    y = ny;
                    blendpixel(vid,x,y,17,217,24,255);
                }
                else if(t==PT_LNTG)
                {
                    for(x=-1; x<=1; x++)
                    {
                        for(y=-1; y<=1; y++)
                        {
                            if ((abs(x) == 0) && (abs(y) == 0))
                                blendpixel(vid,x+nx,y+ny,128,160,223,100);
                            else if (abs(y) != 0 || abs(x) != 0)
                                blendpixel(vid,x+nx,y+ny,128,160,223,50);
                        }
                    }
                }
                else if(t==PT_SMKE)
                {
                    if(cmode == 3||cmode==4)
                    {
                        x = nx/CELL;
                        y = ny/CELL;
                        cg = 10;
                        cb = 10;
                        cr = 10;
                        cg += fire_g[y][x];
                        if(cg > 50) cg = 50;
                        fire_g[y][x] = cg;
                        cb += fire_b[y][x];
                        if(cb > 50) cb = 50;
                        fire_b[y][x] = cb;
                        cr += fire_r[y][x];
                        if(cr > 50) cr = 50;
                        fire_r[y][x] = cr;
                    }
                    else
                    {
                        for(x=-3; x<4; x++)
                        {
                            for(y=-3; y<4; y++)
                            {
                                if (abs(x)+abs(y) <2 && !(abs(x)==2||abs(y)==2))
                                    blendpixel(vid,x+nx,y+ny,100,100,100,30);
                                if(abs(x)+abs(y) <=3 && abs(x)+abs(y))
                                    blendpixel(vid,x+nx,y+ny,100,100,100,10);
                                if (abs(x)+abs(y) == 2)
                                    blendpixel(vid,x+nx,y+ny,100,100,100,20);
                            }
                        }
                    }
                }
                else if(t==PT_WATR)
                {
                    for(x=-1; x<=1; x++)
                    {
                        for(y=-1; y<=1; y++)
                        {
                            if ((abs(x) == 0) && (abs(y) == 0))
                                blendpixel(vid,x+nx,y+ny,32,48,208,100);
                            else if (abs(y) != 0 || abs(x) != 0)
                                blendpixel(vid,x+nx,y+ny,32,48,208,50);
                        }
                    }

                }
                else if(t==PT_DSTW)
                {
                    for(x=-1; x<=1; x++)
                    {
                        for(y=-1; y<=1; y++)
                        {
                            if ((abs(x) == 0) && (abs(y) == 0))
                                blendpixel(vid,x+nx,y+ny,32,48,208,100);
                            else if (abs(y) != 0 || abs(x) != 0)
                                blendpixel(vid,x+nx,y+ny,32,48,208,50);
                        }
                    }
                }
                else if(t==PT_NITR)
                {
                    for(x=-1; x<=1; x++)
                    {
                        for(y=-1; y<=1; y++)
                        {
                            if ((abs(x) == 0) && (abs(y) == 0))
                                blendpixel(vid,x+nx,y+ny,32,224,16,100);
                            else if (abs(y) != 0 || abs(x) != 0)
                                blendpixel(vid,x+nx,y+ny,32,224,16,50);
                        }
                    }

                }
                else if(t==PT_LRBD)
                {
                    for(x=-1; x<=1; x++)
                    {
                        for(y=-1; y<=1; y++)
                        {
                            if ((abs(x) == 0) && (abs(y) == 0))
                                blendpixel(vid,x+nx,y+ny,170,170,170,100);
                            else if (abs(y) != 0 || abs(x) != 0)
                                blendpixel(vid,x+nx,y+ny,170,170,170,50);
                        }
                    }

                }

                else if(t==PT_NBLE)
                {
                    for(x=-1; x<=1; x++)
                    {
                        for(y=-1; y<=1; y++)
                        {
                            if ((abs(x) == 0) && (abs(y) == 0))
                                blendpixel(vid,x+nx,y+ny,235,73,23,100);
                            else if (abs(y) != 0 || abs(x) != 0)
                                blendpixel(vid,x+nx,y+ny,235,73,23,20);
                        }
                    }

                }
                else if(t==PT_GASS)
                {
                    for(x=-1; x<=1; x++)
                    {
                        for(y=-1; y<=1; y++)
                        {
                            if ((abs(x) == 0) && (abs(y) == 0))
                                blendpixel(vid,x+nx,y+ny,224,255,32,255);
                            else if (abs(y) != 0 || abs(x) != 0)
                                blendpixel(vid,x+nx,y+ny,224,255,32,20);
                        }
                    }

                }
                else if(t==PT_WTRV)
                {
                    if(cmode == 3||cmode==4)
                    {
                        x = nx/CELL;
                        y = ny/CELL;
                        cg = PIXG(ptypes[t].pcolors)/3;
                        cb = PIXB(ptypes[t].pcolors)/3;
                        cr = PIXR(ptypes[t].pcolors)/3;
                        cg += fire_g[y][x];
                        if(cg > PIXG(ptypes[t].pcolors)/2) cg = PIXG(ptypes[t].pcolors)/2;
                        fire_g[y][x] = cg;
                        cb += fire_b[y][x];
                        if(cb > PIXB(ptypes[t].pcolors)/2) cb = PIXB(ptypes[t].pcolors)/2;
                        fire_b[y][x] = cb;
                        cr += fire_r[y][x];
                        if(cr > PIXR(ptypes[t].pcolors)/2) cr = PIXR(ptypes[t].pcolors)/2;
                        fire_r[y][x] = cr;
                    }
                    else
                    {
                        for(x=-3; x<4; x++)
                        {
                            for(y=-3; y<4; y++)
                            {
                                if (abs(x)+abs(y) <2 && !(abs(x)==2||abs(y)==2))
                                    blendpixel(vid,x+nx,y+ny, PIXR(ptypes[t].pcolors)/1.6, PIXG(ptypes[t].pcolors)/1.6, PIXB(ptypes[t].pcolors)/1.6, 30);
                                if(abs(x)+abs(y) <=3 && abs(x)+abs(y))
                                    blendpixel(vid,x+nx,y+ny, PIXR(ptypes[t].pcolors)/1.6, PIXG(ptypes[t].pcolors)/1.6, PIXB(ptypes[t].pcolors)/1.6, 10);
                                if (abs(x)+abs(y) == 2)
                                    blendpixel(vid,x+nx,y+ny, PIXR(ptypes[t].pcolors)/1.6, PIXG(ptypes[t].pcolors)/1.6, PIXB(ptypes[t].pcolors)/1.6, 20);
                            }
                        }
                    }
                }
                else if(t==PT_THDR)
                {
                    if(cmode == 3||cmode==4)
                    {
                        vid[ny*(XRES+BARSIZE)+nx] = ptypes[t].pcolors;
                        cg = 16;
                        cb = 20;
                        cr = 12;
                        x = nx/CELL;
                        y = ny/CELL;
                        cg += fire_g[y][x];
                        if(cg > 255) cg = 255;
                        fire_g[y][x] = cg;
                        cb += fire_b[y][x];
                        if(cb > 255) cb = 255;
                        fire_b[y][x] = cb;
                        cr += fire_r[y][x];
                        if(cr > 255) cr = 255;
                        fire_r[y][x] = cr;
                    }
                    else
                    {
                        cr = 0xFF;
                        cg = 0xFF;
                        cb = 0xA0;
                        blendpixel(vid, nx, ny, cr, cg, cb, 192);
                        blendpixel(vid, nx+1, ny, cr, cg, cb, 96);
                        blendpixel(vid, nx-1, ny, cr, cg, cb, 96);
                        blendpixel(vid, nx, ny+1, cr, cg, cb, 96);
                        blendpixel(vid, nx, ny-1, cr, cg, cb, 96);
                        blendpixel(vid, nx+1, ny-1, cr, cg, cb, 32);
                        blendpixel(vid, nx-1, ny+1, cr, cg, cb, 32);
                        blendpixel(vid, nx+1, ny+1, cr, cg, cb, 32);
                        blendpixel(vid, nx-1, ny-1, cr, cg, cb, 32);
                    }
                }
                else if(t==PT_LCRY)
                {
                    if(cmode == 3||cmode==4)
                    {
                        //cr = R/8;
                        //cg = G/8;
                        //cb = B/8;
                        vid[ny*(XRES+BARSIZE)+nx] = PIXRGB(0x50+(parts[i].life*10), 0x50+(parts[i].life*10), 0x50+(parts[i].life*10));
                        //x = nx/CELL;
                        //y = ny/CELL;
                        //cg += fire_g[y][x]; if(cg > 255) cg = 255; fire_g[y][x] = cg;
                        //cb += fire_b[y][x]; if(cb > 255) cb = 255; fire_b[y][x] = cb;
                        //cr += fire_r[y][x]; if(cr > 255) cr = 255; fire_r[y][x] = cr;
                    }
                    else
                    {
                        cr = 0x50+(parts[i].life*10);
                        cg = 0x50+(parts[i].life*10);
                        cb = 0x50+(parts[i].life*10);
                        blendpixel(vid, nx, ny, cr, cg, cb, 192);
                        blendpixel(vid, nx+1, ny, cr, cg, cb, 96);
                        blendpixel(vid, nx-1, ny, cr, cg, cb, 96);
                        blendpixel(vid, nx, ny+1, cr, cg, cb, 96);
                        blendpixel(vid, nx, ny-1, cr, cg, cb, 96);
                        blendpixel(vid, nx+1, ny-1, cr, cg, cb, 32);
                        blendpixel(vid, nx-1, ny+1, cr, cg, cb, 32);
                        blendpixel(vid, nx+1, ny+1, cr, cg, cb, 32);
                        blendpixel(vid, nx-1, ny-1, cr, cg, cb, 32);
                    }
<<<<<<< HEAD
=======
                } else if(t==PT_URAN) {
                    cr=0x70;
                    cg=0x70;
                    cb=0x20;
                    blendpixel(vid, nx, ny, cr, cr, cr, 255);
                    blendpixel(vid, nx+1, ny, cr, cg, cb, 32);
                    blendpixel(vid, nx-1, ny, cr, cg, cb, 32);
                    blendpixel(vid, nx, ny+1, cr, cg, cb, 32);
                    blendpixel(vid, nx, ny-1, cr, cg, cb, 32);
                    blendpixel(vid, nx+1, ny-1, cr+100, cg+100, cb+100, 32);
                    blendpixel(vid, nx-1, ny+1, cr+100, cg+100, cb+100, 32);
                    blendpixel(vid, nx+1, ny+1, cr+100, cg+100, cb+100, 32);
                    blendpixel(vid, nx-1, ny-1, cr+100, cg+100, cb+100, 32);
                    blendpixel(vid, nx+2, ny, cr+10, cg+10, cb+10, 32);
                    blendpixel(vid, nx-2, ny, cr+10, cg+10, cb+10, 32);
                    blendpixel(vid, nx, ny+2, cr+10, cg+10, cb+10, 32);
                    blendpixel(vid, nx, ny-2, cr+10, cg+10, cb+10, 32);
                    blendpixel(vid, nx+2, ny+1, cr+10, cg+10, cb+10, 32);
                    blendpixel(vid, nx-2, ny+1, cr+10, cg+10, cb+10, 32);
                    blendpixel(vid, nx+1, ny+2, cr+10, cg+10, cb+10, 32);
                    blendpixel(vid, nx+1, ny-2, cr+10, cg+10, cb+10, 32);
                    blendpixel(vid, nx+2, ny-1, cr+10, cg+10, cb+10, 32);
                    blendpixel(vid, nx-2, ny-1, cr+10, cg+10, cb+10, 32);
                    blendpixel(vid, nx-1, ny+2, cr+10, cg+10, cb+10, 32);
                    blendpixel(vid, nx-1, ny-2, cr+10, cg+10, cb+10, 32);
                    blendpixel(vid, nx+2, ny-2, cr+100, cg+100, cb+100, 32);
                    blendpixel(vid, nx-2, ny+2, cr+100, cg+100, cb+100, 32);
                    blendpixel(vid, nx+2, ny+2, cr+100, cg+100, cb+100, 32);
                    blendpixel(vid, nx-2, ny-2, cr+100, cg+100, cb+100, 32);
                    blendpixel(vid, nx+3, ny, cr+10, cg+10, cb+10, 32);
                    blendpixel(vid, nx-3, ny, cr+10, cg+10, cb+10, 32);
                    blendpixel(vid, nx, ny+3, cr+10, cg+10, cb+10, 32);
                    blendpixel(vid, nx, ny-3, cr+10, cg+10, cb+10, 32);
                    blendpixel(vid, nx+3, ny+1, cr+10, cg+10, cb+10, 32);
                    blendpixel(vid, nx-3, ny+1, cr+10, cg+10, cb+10, 32);
                    blendpixel(vid, nx+1, ny+3, cr+10, cg+10, cb+10, 32);
                    blendpixel(vid, nx+1, ny-3, cr+10, cg+10, cb+10, 32);
                    blendpixel(vid, nx+3, ny-1, cr+10, cg+10, cb+10, 32);
                    blendpixel(vid, nx-3, ny-1, cr+10, cg+10, cb+10, 32);
                    blendpixel(vid, nx-1, ny+3, cr+10, cg+10, cb+10, 32);
                    blendpixel(vid, nx-1, ny-3, cr+10, cg+10, cb+10, 32);
                    blendpixel(vid, nx+3, ny-3, cr+100, cg+100, cb+100, 32);
                    blendpixel(vid, nx-3, ny+3, cr+100, cg+100, cb+100, 32);
                    blendpixel(vid, nx+3, ny+3, cr+100, cg+100, cb+100, 32);
                    blendpixel(vid, nx-3, ny-3, cr+100, cg+100, cb+100, 32);
                    blendpixel(vid, nx+3, ny+2, cr+10, cg+10, cb+10, 32);
                    blendpixel(vid, nx-3, ny+2, cr+10, cg+10, cb+10, 32);
                    blendpixel(vid, nx+2, ny+3, cr+10, cg+10, cb+10, 32);
                    blendpixel(vid, nx+2, ny-3, cr+10, cg+10, cb+10, 32);
                    blendpixel(vid, nx+3, ny-2, cr+10, cg+10, cb+10, 32);
                    blendpixel(vid, nx-3, ny-2, cr+10, cg+10, cb+10, 32);
                    blendpixel(vid, nx-2, ny+3, cr+10, cg+10, cb+10, 32);
                    blendpixel(vid, nx-2, ny-3, cr+10, cg+10, cb+10, 32);
                    blendpixel(vid, nx+3, ny-3, cr+100, cg+100, cb+100, 32);
                    blendpixel(vid, nx-3, ny+3, cr+100, cg+100, cb+100, 32);
                    blendpixel(vid, nx+3, ny+3, cr+100, cg+100, cb+100, 32);
                    blendpixel(vid, nx-3, ny-3, cr+100, cg+100, cb+100, 32);
                    blendpixel(vid, nx+4, ny, cr+10, cg+10, cb+10, 32);
                    blendpixel(vid, nx-4, ny, cr+10, cg+10, cb+10, 32);
                    blendpixel(vid, nx, ny+4, cr+10, cg+10, cb+10, 32);
                    blendpixel(vid, nx, ny-4, cr+10, cg+10, cb+10, 32);
                    blendpixel(vid, nx+4, ny+1, cr+10, cg+10, cb+10, 32);
                    blendpixel(vid, nx-4, ny+1, cr+10, cg+10, cb+10, 32);
                    blendpixel(vid, nx+1, ny+4, cr+10, cg+10, cb+10, 32);
                    blendpixel(vid, nx+1, ny-4, cr+10, cg+10, cb+10, 32);
                    blendpixel(vid, nx+4, ny-1, cr+10, cg+10, cb+10, 32);
                    blendpixel(vid, nx-4, ny-1, cr+10, cg+10, cb+10, 32);
                    blendpixel(vid, nx-1, ny+4, cr+10, cg+10, cb+10, 32);
                    blendpixel(vid, nx-1, ny-4, cr+10, cg+10, cb+10, 32);
                    blendpixel(vid, nx+4, ny-4, cr+100, cg+100, cb+100, 32);
                    blendpixel(vid, nx-4, ny+4, cr+100, cg+100, cb+100, 32);
                    blendpixel(vid, nx+4, ny+4, cr+100, cg+100, cb+100, 32);
                    blendpixel(vid, nx-4, ny-4, cr+100, cg+100, cb+100, 32);
                    blendpixel(vid, nx+4, ny+2, cr+10, cg+10, cb+10, 32);
                    blendpixel(vid, nx-4, ny+2, cr+10, cg+10, cb+10, 32);
                    blendpixel(vid, nx+2, ny+4, cr+10, cg+10, cb+10, 32);
                    blendpixel(vid, nx+2, ny-4, cr+10, cg+10, cb+10, 32);
                    blendpixel(vid, nx+4, ny-2, cr+10, cg+10, cb+10, 32);
                    blendpixel(vid, nx-4, ny-2, cr+10, cg+10, cb+10, 32);
                    blendpixel(vid, nx-2, ny+4, cr+10, cg+10, cb+10, 32);
                    blendpixel(vid, nx-2, ny-4, cr+10, cg+10, cb+10, 32);
                    blendpixel(vid, nx+4, ny-4, cr+100, cg+100, cb+100, 32);
                    blendpixel(vid, nx-4, ny+4, cr+100, cg+100, cb+100, 32);
                    blendpixel(vid, nx+4, ny+4, cr+100, cg+100, cb+100, 32);
                    blendpixel(vid, nx-4, ny-4, cr+100, cg+100, cb+100, 32);
                    blendpixel(vid, nx+4, ny, cr+10, cg+10, cb+10, 32);
                    blendpixel(vid, nx-4, ny, cr+10, cg+10, cb+10, 32);
                    blendpixel(vid, nx, ny+4, cr+10, cg+10, cb+10, 32);
                    blendpixel(vid, nx, ny-4, cr+10, cg+10, cb+10, 32);
                    blendpixel(vid, nx+4, ny+2, cr+10, cg+10, cb+10, 32);
                    blendpixel(vid, nx-4, ny+2, cr+10, cg+10, cb+10, 32);
                    blendpixel(vid, nx+2, ny+4, cr+10, cg+10, cb+10, 32);
                    blendpixel(vid, nx+2, ny-4, cr+10, cg+10, cb+10, 32);
                    blendpixel(vid, nx+4, ny-2, cr+10, cg+10, cb+10, 32);
                    blendpixel(vid, nx-4, ny-2, cr+10, cg+10, cb+10, 32);
                    blendpixel(vid, nx-2, ny+4, cr+10, cg+10, cb+10, 32);
                    blendpixel(vid, nx-2, ny-4, cr+10, cg+10, cb+10, 32);
                    blendpixel(vid, nx+4, ny-4, cr+100, cg+100, cb+100, 32);
                    blendpixel(vid, nx-4, ny+4, cr+100, cg+100, cb+100, 32);
                    blendpixel(vid, nx+4, ny+4, cr+100, cg+100, cb+100, 32);
                    blendpixel(vid, nx-4, ny-4, cr+100, cg+100, cb+100, 32);
                    blendpixel(vid, nx+4, ny+3, cr+10, cg+10, cb+10, 32);
                    blendpixel(vid, nx-4, ny+3, cr+10, cg+10, cb+10, 32);
                    blendpixel(vid, nx+2, ny+4, cr+10, cg+10, cb+10, 32);
                    blendpixel(vid, nx+2, ny-4, cr+10, cg+10, cb+10, 32);
                    blendpixel(vid, nx+4, ny-3, cr+10, cg+10, cb+10, 32);
                    blendpixel(vid, nx-4, ny-3, cr+10, cg+10, cb+10, 32);
                    blendpixel(vid, nx-3, ny+4, cr+10, cg+10, cb+10, 32);
                    blendpixel(vid, nx-3, ny-4, cr+10, cg+10, cb+10, 32);
                    blendpixel(vid, nx+4, ny-4, cr+100, cg+100, cb+100, 32);
                    blendpixel(vid, nx-4, ny+4, cr+100, cg+100, cb+100, 32);
                    blendpixel(vid, nx+4, ny+4, cr+100, cg+100, cb+100, 32);
                    blendpixel(vid, nx-4, ny-4, cr+100, cg+100, cb+100, 32);
                } else if(t==PT_PLUT) {
                    cr=0x40;
                    cg=0x70;
                    cb=0x20;
                    blendpixel(vid, nx, ny, cr, cr, cr, 255);
                    blendpixel(vid, nx+1, ny, cr, cg, cb, 32);
                    blendpixel(vid, nx-1, ny, cr, cg, cb, 32);
                    blendpixel(vid, nx, ny+1, cr, cg, cb, 32);
                    blendpixel(vid, nx, ny-1, cr, cg, cb, 32);
                    blendpixel(vid, nx+1, ny-1, cr+100, cg+100, cb+100, 32);
                    blendpixel(vid, nx-1, ny+1, cr+100, cg+100, cb+100, 32);
                    blendpixel(vid, nx+1, ny+1, cr+100, cg+100, cb+100, 32);
                    blendpixel(vid, nx-1, ny-1, cr+100, cg+100, cb+100, 32);
                    blendpixel(vid, nx+2, ny, cr+10, cg+10, cb+10, 32);
                    blendpixel(vid, nx-2, ny, cr+10, cg+10, cb+10, 32);
                    blendpixel(vid, nx, ny+2, cr+10, cg+10, cb+10, 32);
                    blendpixel(vid, nx, ny-2, cr+10, cg+10, cb+10, 32);
                    blendpixel(vid, nx+2, ny+1, cr+10, cg+10, cb+10, 32);
                    blendpixel(vid, nx-2, ny+1, cr+10, cg+10, cb+10, 32);
                    blendpixel(vid, nx+1, ny+2, cr+10, cg+10, cb+10, 32);
                    blendpixel(vid, nx+1, ny-2, cr+10, cg+10, cb+10, 32);
                    blendpixel(vid, nx+2, ny-1, cr+10, cg+10, cb+10, 32);
                    blendpixel(vid, nx-2, ny-1, cr+10, cg+10, cb+10, 32);
                    blendpixel(vid, nx-1, ny+2, cr+10, cg+10, cb+10, 32);
                    blendpixel(vid, nx-1, ny-2, cr+10, cg+10, cb+10, 32);
                    blendpixel(vid, nx+2, ny-2, cr+100, cg+100, cb+100, 32);
                    blendpixel(vid, nx-2, ny+2, cr+100, cg+100, cb+100, 32);
                    blendpixel(vid, nx+2, ny+2, cr+100, cg+100, cb+100, 32);
                    blendpixel(vid, nx-2, ny-2, cr+100, cg+100, cb+100, 32);
                    blendpixel(vid, nx+3, ny, cr+10, cg+10, cb+10, 32);
                    blendpixel(vid, nx-3, ny, cr+10, cg+10, cb+10, 32);
                    blendpixel(vid, nx, ny+3, cr+10, cg+10, cb+10, 32);
                    blendpixel(vid, nx, ny-3, cr+10, cg+10, cb+10, 32);
                    blendpixel(vid, nx+3, ny+1, cr+10, cg+10, cb+10, 32);
                    blendpixel(vid, nx-3, ny+1, cr+10, cg+10, cb+10, 32);
                    blendpixel(vid, nx+1, ny+3, cr+10, cg+10, cb+10, 32);
                    blendpixel(vid, nx+1, ny-3, cr+10, cg+10, cb+10, 32);
                    blendpixel(vid, nx+3, ny-1, cr+10, cg+10, cb+10, 32);
                    blendpixel(vid, nx-3, ny-1, cr+10, cg+10, cb+10, 32);
                    blendpixel(vid, nx-1, ny+3, cr+10, cg+10, cb+10, 32);
                    blendpixel(vid, nx-1, ny-3, cr+10, cg+10, cb+10, 32);
                    blendpixel(vid, nx+3, ny-3, cr+100, cg+100, cb+100, 32);
                    blendpixel(vid, nx-3, ny+3, cr+100, cg+100, cb+100, 32);
                    blendpixel(vid, nx+3, ny+3, cr+100, cg+100, cb+100, 32);
                    blendpixel(vid, nx-3, ny-3, cr+100, cg+100, cb+100, 32);
                    blendpixel(vid, nx+3, ny+2, cr+10, cg+10, cb+10, 32);
                    blendpixel(vid, nx-3, ny+2, cr+10, cg+10, cb+10, 32);
                    blendpixel(vid, nx+2, ny+3, cr+10, cg+10, cb+10, 32);
                    blendpixel(vid, nx+2, ny-3, cr+10, cg+10, cb+10, 32);
                    blendpixel(vid, nx+3, ny-2, cr+10, cg+10, cb+10, 32);
                    blendpixel(vid, nx-3, ny-2, cr+10, cg+10, cb+10, 32);
                    blendpixel(vid, nx-2, ny+3, cr+10, cg+10, cb+10, 32);
                    blendpixel(vid, nx-2, ny-3, cr+10, cg+10, cb+10, 32);
                    blendpixel(vid, nx+3, ny-3, cr+100, cg+100, cb+100, 32);
                    blendpixel(vid, nx-3, ny+3, cr+100, cg+100, cb+100, 32);
                    blendpixel(vid, nx+3, ny+3, cr+100, cg+100, cb+100, 32);
                    blendpixel(vid, nx-3, ny-3, cr+100, cg+100, cb+100, 32);
                    blendpixel(vid, nx+4, ny, cr+10, cg+10, cb+10, 32);
                    blendpixel(vid, nx-4, ny, cr+10, cg+10, cb+10, 32);
                    blendpixel(vid, nx, ny+4, cr+10, cg+10, cb+10, 32);
                    blendpixel(vid, nx, ny-4, cr+10, cg+10, cb+10, 32);
                    blendpixel(vid, nx+4, ny+1, cr+10, cg+10, cb+10, 32);
                    blendpixel(vid, nx-4, ny+1, cr+10, cg+10, cb+10, 32);
                    blendpixel(vid, nx+1, ny+4, cr+10, cg+10, cb+10, 32);
                    blendpixel(vid, nx+1, ny-4, cr+10, cg+10, cb+10, 32);
                    blendpixel(vid, nx+4, ny-1, cr+10, cg+10, cb+10, 32);
                    blendpixel(vid, nx-4, ny-1, cr+10, cg+10, cb+10, 32);
                    blendpixel(vid, nx-1, ny+4, cr+10, cg+10, cb+10, 32);
                    blendpixel(vid, nx-1, ny-4, cr+10, cg+10, cb+10, 32);
                    blendpixel(vid, nx+4, ny-4, cr+100, cg+100, cb+100, 32);
                    blendpixel(vid, nx-4, ny+4, cr+100, cg+100, cb+100, 32);
                    blendpixel(vid, nx+4, ny+4, cr+100, cg+100, cb+100, 32);
                    blendpixel(vid, nx-4, ny-4, cr+100, cg+100, cb+100, 32);
                    blendpixel(vid, nx+4, ny+2, cr+10, cg+10, cb+10, 32);
                    blendpixel(vid, nx-4, ny+2, cr+10, cg+10, cb+10, 32);
                    blendpixel(vid, nx+2, ny+4, cr+10, cg+10, cb+10, 32);
                    blendpixel(vid, nx+2, ny-4, cr+10, cg+10, cb+10, 32);
                    blendpixel(vid, nx+4, ny-2, cr+10, cg+10, cb+10, 32);
                    blendpixel(vid, nx-4, ny-2, cr+10, cg+10, cb+10, 32);
                    blendpixel(vid, nx-2, ny+4, cr+10, cg+10, cb+10, 32);
                    blendpixel(vid, nx-2, ny-4, cr+10, cg+10, cb+10, 32);
                    blendpixel(vid, nx+4, ny-4, cr+100, cg+100, cb+100, 32);
                    blendpixel(vid, nx-4, ny+4, cr+100, cg+100, cb+100, 32);
                    blendpixel(vid, nx+4, ny+4, cr+100, cg+100, cb+100, 32);
                    blendpixel(vid, nx-4, ny-4, cr+100, cg+100, cb+100, 32);
                    blendpixel(vid, nx+4, ny, cr+10, cg+10, cb+10, 32);
                    blendpixel(vid, nx-4, ny, cr+10, cg+10, cb+10, 32);
                    blendpixel(vid, nx, ny+4, cr+10, cg+10, cb+10, 32);
                    blendpixel(vid, nx, ny-4, cr+10, cg+10, cb+10, 32);
                    blendpixel(vid, nx+4, ny+2, cr+10, cg+10, cb+10, 32);
                    blendpixel(vid, nx-4, ny+2, cr+10, cg+10, cb+10, 32);
                    blendpixel(vid, nx+2, ny+4, cr+10, cg+10, cb+10, 32);
                    blendpixel(vid, nx+2, ny-4, cr+10, cg+10, cb+10, 32);
                    blendpixel(vid, nx+4, ny-2, cr+10, cg+10, cb+10, 32);
                    blendpixel(vid, nx-4, ny-2, cr+10, cg+10, cb+10, 32);
                    blendpixel(vid, nx-2, ny+4, cr+10, cg+10, cb+10, 32);
                    blendpixel(vid, nx-2, ny-4, cr+10, cg+10, cb+10, 32);
                    blendpixel(vid, nx+4, ny-4, cr+100, cg+100, cb+100, 32);
                    blendpixel(vid, nx-4, ny+4, cr+100, cg+100, cb+100, 32);
                    blendpixel(vid, nx+4, ny+4, cr+100, cg+100, cb+100, 32);
                    blendpixel(vid, nx-4, ny-4, cr+100, cg+100, cb+100, 32);
                    blendpixel(vid, nx+4, ny+3, cr+10, cg+10, cb+10, 32);
                    blendpixel(vid, nx-4, ny+3, cr+10, cg+10, cb+10, 32);
                    blendpixel(vid, nx+2, ny+4, cr+10, cg+10, cb+10, 32);
                    blendpixel(vid, nx+2, ny-4, cr+10, cg+10, cb+10, 32);
                    blendpixel(vid, nx+4, ny-3, cr+10, cg+10, cb+10, 32);
                    blendpixel(vid, nx-4, ny-3, cr+10, cg+10, cb+10, 32);
                    blendpixel(vid, nx-3, ny+4, cr+10, cg+10, cb+10, 32);
                    blendpixel(vid, nx-3, ny-4, cr+10, cg+10, cb+10, 32);
                    blendpixel(vid, nx+4, ny-4, cr+100, cg+100, cb+100, 32);
                    blendpixel(vid, nx-4, ny+4, cr+100, cg+100, cb+100, 32);
                    blendpixel(vid, nx+4, ny+4, cr+100, cg+100, cb+100, 32);
                    blendpixel(vid, nx-4, ny-4, cr+100, cg+100, cb+100, 32);
>>>>>>> bdcb960e
                } else if(t==PT_PLSM)
                {
                    float ttemp = parts[i].life;
                    int caddress = restrict_flt(restrict_flt(ttemp, 0.0f, 200.0f)*3, 0.0f, (200.0f*3)-3);
                    uint8 R = plasma_data[caddress];
                    uint8 G = plasma_data[caddress+1];
                    uint8 B = plasma_data[caddress+2];
                    if(cmode == 3||cmode==4)
                    {
                        cr = R/8;
                        cg = G/8;
                        cb = B/8;
                        x = nx/CELL;
                        y = ny/CELL;
                        cg += fire_g[y][x];
                        if(cg > 255) cg = 255;
                        fire_g[y][x] = cg;
                        cb += fire_b[y][x];
                        if(cb > 255) cb = 255;
                        fire_b[y][x] = cb;
                        cr += fire_r[y][x];
                        if(cr > 255) cr = 255;
                        fire_r[y][x] = cr;
                    }
                    else
                    {
                        cr = R;
                        cg = G;
                        cb = B;
                        blendpixel(vid, nx, ny, cr, cg, cb, 192);
                        blendpixel(vid, nx+1, ny, cr, cg, cb, 96);
                        blendpixel(vid, nx-1, ny, cr, cg, cb, 96);
                        blendpixel(vid, nx, ny+1, cr, cg, cb, 96);
                        blendpixel(vid, nx, ny-1, cr, cg, cb, 96);
                        blendpixel(vid, nx+1, ny-1, cr, cg, cb, 32);
                        blendpixel(vid, nx-1, ny+1, cr, cg, cb, 32);
                        blendpixel(vid, nx+1, ny+1, cr, cg, cb, 32);
                        blendpixel(vid, nx-1, ny-1, cr, cg, cb, 32);
                    }
                }
                else if(t==PT_FIRE && parts[i].life)
                {
                    if(cmode == 3||cmode==4)
                    {
                        cr = parts[i].life / 4;
                        cg = parts[i].life / 16;
                        cb = parts[i].life / 32;
                        if(cr>255) cr = 255;
                        if(cg>192) cg = 212;
                        if(cb>128) cb = 192;
                        x = nx/CELL;
                        y = ny/CELL;
                        cr += fire_r[y][x];
                        if(cr > 255) cr = 255;
                        fire_r[y][x] = cr;
                        cg += fire_g[y][x];
                        if(cg > 255) cg = 255;
                        fire_g[y][x] = cg;
                        cb += fire_b[y][x];
                        if(cb > 255) cb = 255;
                        fire_b[y][x] = cb;
                    }
                    else
                    {
                        cr = parts[i].life * 8;
                        cg = parts[i].life * 2;
                        cb = parts[i].life;
                        if(cr>255) cr = 255;
                        if(cg>192) cg = 212;
                        if(cb>128) cb = 192;
                        blendpixel(vid, nx, ny, cr, cg, cb, 255);
                        blendpixel(vid, nx+1, ny, cr, cg, cb, 96);
                        blendpixel(vid, nx-1, ny, cr, cg, cb, 96);
                        blendpixel(vid, nx, ny+1, cr, cg, cb, 96);
                        blendpixel(vid, nx, ny-1, cr, cg, cb, 96);
                        blendpixel(vid, nx+1, ny-1, cr, cg, cb, 32);
                        blendpixel(vid, nx-1, ny+1, cr, cg, cb, 32);
                        blendpixel(vid, nx+1, ny+1, cr, cg, cb, 32);
                        blendpixel(vid, nx-1, ny-1, cr, cg, cb, 32);
                    }
                }
                else if(t==PT_LAVA && parts[i].life)
                {
                    cr = parts[i].life * 2 + 0xE0;
                    cg = parts[i].life * 1 + 0x50;
                    cb = parts[i].life/2 + 0x10;
                    if(cr>255) cr = 255;
                    if(cg>192) cg = 192;
                    if(cb>128) cb = 128;
                    blendpixel(vid, nx, ny, cr, cg, cb, 255);
                    blendpixel(vid, nx+1, ny, cr, cg, cb, 64);
                    blendpixel(vid, nx-1, ny, cr, cg, cb, 64);
                    blendpixel(vid, nx, ny+1, cr, cg, cb, 64);
                    blendpixel(vid, nx, ny-1, cr, cg, cb, 64);
                    if(cmode == 3||cmode==4)
                    {
                        cr /= 32;
                        cg /= 32;
                        cb /= 32;
                        x = nx/CELL;
                        y = ny/CELL;
                        cr += fire_r[y][x];
                        if(cr > 255) cr = 255;
                        fire_r[y][x] = cr;
                        cg += fire_g[y][x];
                        if(cg > 255) cg = 255;
                        fire_g[y][x] = cg;
                        cb += fire_b[y][x];
                        if(cb > 255) cb = 255;
                        fire_b[y][x] = cb;
                    }
                }
                else if(t==PT_LAVA || t==PT_SPRK)
                {
                    vid[ny*(XRES+BARSIZE)+nx] = ptypes[t].pcolors;
                    if(cmode == 3 || cmode==4)
                    {
                        if(t == PT_LAVA)
                        {
                            cr = 3;
                            cg = i%2;
                            cb = 0;
                        }
                        else
                        {
                            cr = 8;
                            cg = 12;
                            cb = 16;
                        }
                        x = nx/CELL;
                        y = ny/CELL;
                        cr += fire_r[y][x];
                        if(cr > 255) cr = 255;
                        fire_r[y][x] = cr;
                        cg += fire_g[y][x];
                        if(cg > 255) cg = 255;
                        fire_g[y][x] = cg;
                        cb += fire_b[y][x];
                        if(cb > 255) cb = 255;
                        fire_b[y][x] = cb;
                    }
                }
                else
                    vid[ny*(XRES+BARSIZE)+nx] = ptypes[t].pcolors;
            }
            else
            {
                float ttemp = parts[i].temp+(-MIN_TEMP);
                int caddress = restrict_flt((int)( restrict_flt(ttemp, 0.0f, MAX_TEMP+(-MIN_TEMP)) / ((MAX_TEMP+(-MIN_TEMP))/512) ) *3, 0.0f, (512.0f*3)-3);
                uint8 R = color_data[caddress];
                uint8 G = color_data[caddress+1];
                uint8 B = color_data[caddress+2];

                if(t==PT_STKM)  //Stick man should be visible in heat mode
                {
                    char buff[10];  //Buffer for HP

                    if(mousex>(nx-3) && mousex<(nx+3) && mousey<(ny+3) && mousey>(ny-3))  //If mous is in the head
                    {
                        sprintf(buff, "%3d", (int)parts[i].life);  //Show HP
                        drawtext(vid, mousex-8-2*(parts[i].life<100)-2*(parts[i].life<10), mousey-12, buff, 255, 255, 255, 255);
                    }

                    for(r=-2; r<=1; r++)
                    {
                        s = XRES+BARSIZE;
                        vid[(ny-2)*s+nx+r] = PIXRGB (R, G, B);
                        vid[(ny+2)*s+nx+r+1] =  PIXRGB (R, G, B);
                        vid[(ny+r+1)*s+nx-2] =  PIXRGB (R, G, B);
                        vid[(ny+r)*s+nx+2] =  PIXRGB (R, G, B);
                    }
                    draw_line(vid , nx, ny+3, player[3], player[4], R, G, B, s);
                    draw_line(vid , player[3], player[4], player[7], player[8], R, G, B, s);
                    draw_line(vid , nx, ny+3, player[11], player[12], R, G, B, s);
                    draw_line(vid , player[11], player[12], player[15], player[16], R, G, B, s);
                }
                else
                {
                    vid[ny*(XRES+BARSIZE)+nx] = PIXRGB(R, G, B);
                    //blendpixel(vid, nx+1, ny, R, G, B, 255);
                }
            }
            if(cmode == 4&&t!=PT_FIRE&&t!=PT_PLSM&&t!=PT_NONE&&t!=PT_ACID)
            {
                uint8 R = PIXR(ptypes[t].pcolors);
                uint8 G = PIXG(ptypes[t].pcolors);
                uint8 B = PIXB(ptypes[t].pcolors);

                //if(vid[(ny-1)*YRES+(nx-1)]!=0){
                //	blendpixel(vid, nx, ny-1, R, G, B, 46);
                //}

                blendpixel(vid, nx+1, ny, R, G, B, 223);
                blendpixel(vid, nx-1, ny, R, G, B, 223);
                blendpixel(vid, nx, ny+1, R, G, B, 223);
                blendpixel(vid, nx, ny-1, R, G, B, 223);

                blendpixel(vid, nx+1, ny-1, R, G, B, 112);
                blendpixel(vid, nx-1, ny-1, R, G, B, 112);
                blendpixel(vid, nx+1, ny+1, R, G, B, 112);
                blendpixel(vid, nx-1, ny+1, R, G, B, 112);
            }

        }

}

void drawblob(pixel *vid, int x, int y, unsigned char cr, unsigned char cg, unsigned char cb)
{
    blendpixel(vid, x+1, y, cr, cg, cb, 112);
    blendpixel(vid, x-1, y, cr, cg, cb, 112);
    blendpixel(vid, x, y+1, cr, cg, cb, 112);
    blendpixel(vid, x, y-1, cr, cg, cb, 112);

    blendpixel(vid, x+1, y-1, cr, cg, cb, 64);
    blendpixel(vid, x-1, y-1, cr, cg, cb, 64);
    blendpixel(vid, x+1, y+1, cr, cg, cb, 64);
    blendpixel(vid, x-1, y+1, cr, cg, cb, 64);
}

void update_particles_i_th(void *arg)
{
    upstruc *newup = (upstruc*)arg;
    update_particles_i(newup[0].vid, newup[0].start, newup[0].inc);
    return;
}

void update_particles(pixel *vid)
{
    int i, j, x, y, t, nx, ny, r, cr,cg,cb, l = -1;
    float lx, ly;
#ifdef MT
    int pt = 0, pc = 0;
    pthread_t *InterThreads;
#endif

    isplayer = 0;  //Needed for player spawning
    memset(pmap, 0, sizeof(pmap));
    r = rand()%2;
    for(j=0; j<NPART; j++)
    {
        i = r ? (NPART-1-j) : j;
        if(parts[i].type)
        {
            t = parts[i].type;
            x = (int)(parts[i].x+0.5f);
            y = (int)(parts[i].y+0.5f);
            if(x>=0 && y>=0 && x<XRES && y<YRES)
                pmap[y][x] = t|(i<<8);
        }
        else
        {
            parts[i].life = l;
            l = i;
        }
    }
    pfree=l;
    if(cmode==4)
    {
        for(y=0; y<YRES/CELL; y++)
        {
            for(x=0; x<XRES/CELL; x++)
            {
                if(bmap[y][x]==1)
                    for(j=0; j<CELL; j++)
                        for(i=0; i<CELL; i++)
                        {
                            pmap[y*CELL+j][x*CELL+i] = 0x7FFFFFFF;
                            vid[(y*CELL+j)*(XRES+BARSIZE)+(x*CELL+i)] = PIXPACK(0x808080);
                            drawblob(vid, (x*CELL+i), (y*CELL+j), 0x80, 0x80, 0x80);

                        }
                if(bmap[y][x]==2)
                    for(j=0; j<CELL; j+=2)
                        for(i=(j>>1)&1; i<CELL; i+=2)
                        {
                            vid[(y*CELL+j)*(XRES+BARSIZE)+(x*CELL+i)] = PIXPACK(0x808080);
                            drawblob(vid, (x*CELL+i), (y*CELL+j), 0x80, 0x80, 0x80);
                        }
                if(bmap[y][x]==3)
                {
                    for(j=0; j<CELL; j++)
                        for(i=0; i<CELL; i++)
                            if(!((y*CELL+j)%2) && !((x*CELL+i)%2))
                            {
                                vid[(y*CELL+j)*(XRES+BARSIZE)+(x*CELL+i)] = PIXPACK(0xC0C0C0);
                                drawblob(vid, (x*CELL+i), (y*CELL+j), 0xC0, 0xC0, 0xC0);
                            }
                    if(emap[y][x])
                    {
                        cr = cg = cb = 16;
                        cr += fire_r[y][x];
                        if(cr > 255) cr = 255;
                        fire_r[y][x] = cr;
                        cg += fire_g[y][x];
                        if(cg > 255) cg = 255;
                        fire_g[y][x] = cg;
                        cb += fire_b[y][x];
                        if(cb > 255) cb = 255;
                        fire_b[y][x] = cb;
                    }
                }
                if(bmap[y][x]==4)
                    for(j=0; j<CELL; j+=2)
                        for(i=(j>>1)&1; i<CELL; i+=2)
                        {
                            vid[(y*CELL+j)*(XRES+BARSIZE)+(x*CELL+i)] = PIXPACK(0x8080FF);
                            drawblob(vid, (x*CELL+i), (y*CELL+j), 0x80, 0x80, 0xFF);
                        }
                if(bmap[y][x]==6)
                {
                    for(j=0; j<CELL; j+=2)
                        for(i=(j>>1)&1; i<CELL; i+=2)
                        {
                            vid[(y*CELL+j)*(XRES+BARSIZE)+(x*CELL+i)] = PIXPACK(0xFF8080);
                            drawblob(vid, (x*CELL+i), (y*CELL+j), 0xFF, 0x80, 0x80);
                        }
                    if(emap[y][x])
                    {
                        cr = 255;
                        cg = 32;
                        cb = 8;
                        cr += fire_r[y][x];
                        if(cr > 255) cr = 255;
                        fire_r[y][x] = cr;
                        cg += fire_g[y][x];
                        if(cg > 255) cg = 255;
                        fire_g[y][x] = cg;
                        cb += fire_b[y][x];
                        if(cb > 255) cb = 255;
                        fire_b[y][x] = cb;
                    }
                }
                if(bmap[y][x]==7)
                {
                    if(emap[y][x])
                    {
                        cr = cg = cb = 128;
                        cr += fire_r[y][x];
                        if(cr > 255) cr = 255;
                        fire_r[y][x] = cr;
                        cg += fire_g[y][x];
                        if(cg > 255) cg = 255;
                        fire_g[y][x] = cg;
                        cb += fire_b[y][x];
                        if(cb > 255) cb = 255;
                        fire_b[y][x] = cb;
                        for(j=0; j<CELL; j++)
                            for(i=0; i<CELL; i++)
                                if(i&j&1)
                                {
                                    vid[(y*CELL+j)*(XRES+BARSIZE)+(x*CELL+i)] = PIXPACK(0x808080);
                                    drawblob(vid, (x*CELL+i), (y*CELL+j), 0x80, 0x80, 0x80);
                                }
                    }
                    else
                    {
                        for(j=0; j<CELL; j++)
                            for(i=0; i<CELL; i++)
                                pmap[y*CELL+j][x*CELL+i] = 0x7FFFFFFF;
                        for(j=0; j<CELL; j++)
                            for(i=0; i<CELL; i++)
                                if(!(i&j&1))
                                {
                                    vid[(y*CELL+j)*(XRES+BARSIZE)+(x*CELL+i)] = PIXPACK(0x808080);
                                    drawblob(vid, (x*CELL+i), (y*CELL+j), 0x80, 0x80, 0x80);
                                }
                    }
                }
                if(bmap[y][x]==8)
                {
                    for(j=0; j<CELL; j++)
                        for(i=0; i<CELL; i++)
                        {
                            pmap[y*CELL+j][x*CELL+i] = 0x7FFFFFFF;
                            if(!((y*CELL+j)%2) && !((x*CELL+i)%2))
                            {
                                vid[(y*CELL+j)*(XRES+BARSIZE)+(x*CELL+i)] = PIXPACK(0xC0C0C0);
                                drawblob(vid, (x*CELL+i), (y*CELL+j), 0xC0, 0xC0, 0xC0);
                            }
                            else
                            {
                                vid[(y*CELL+j)*(XRES+BARSIZE)+(x*CELL+i)] = PIXPACK(0x808080);
                                drawblob(vid, (x*CELL+i), (y*CELL+j), 0x80, 0x80, 0x80);
                            }
                        }
                    if(emap[y][x])
                    {
                        cr = cg = cb = 16;
                        cr += fire_r[y][x];
                        if(cr > 255) cr = 255;
                        fire_r[y][x] = cr;
                        cg += fire_g[y][x];
                        if(cg > 255) cg = 255;
                        fire_g[y][x] = cg;
                        cb += fire_b[y][x];
                        if(cb > 255) cb = 255;
                        fire_b[y][x] = cb;
                    }
                }
                if(bmap[y][x]==11)
                {
                    for(j=0; j<CELL; j++)
                        for(i=0; i<CELL; i++)
                        {
                            //pmap[y*CELL+j][x*CELL+i] = 0x7FFFFFFF;
                            if(!((y*CELL+j)%2) && !((x*CELL+i)%2))
                            {
                                vid[(y*CELL+j)*(XRES+BARSIZE)+(x*CELL+i)] = PIXPACK(0xFFFF22);
                                drawblob(vid, (x*CELL+i), (y*CELL+j), 0xFF, 0xFF, 0x22);
                            }

                        }
                    if(emap[y][x])
                    {
                        cr = cg = cb = 16;
                        cr += fire_r[y][x];
                        if(cr > 255) cr = 255;
                        fire_r[y][x] = cr;
                        cg += fire_g[y][x];
                        if(cg > 255) cg = 255;
                        fire_g[y][x] = cg;
                        cb += fire_b[y][x];
                        if(cb > 255) cb = 255;
                        fire_b[y][x] = cb;
                    }
                }
                if(bmap[y][x]==13)
                {
                    for(j=0; j<CELL; j+=2)
                    {
                        for(i=(j>>1)&1; i<CELL; i+=2)
                        {
                            vid[(y*CELL+j)*(XRES+BARSIZE)+(x*CELL+i)] = PIXPACK(0x579777);
                            drawblob(vid, (x*CELL+i), (y*CELL+j), 0x57, 0x97, 0x77);
                        }
                    }
                }
                if(bmap[y][x]==9)
                {
                    for(j=0; j<CELL; j+=2)
                    {
                        for(i=(j>>1)&1; i<CELL; i+=2)
                        {
                            vid[(y*CELL+j)*(XRES+BARSIZE)+(x*CELL+i)] = PIXPACK(0x3C3C3C);
                            drawblob(vid, (x*CELL+i), (y*CELL+j), 0x3C, 0x3C, 0x3C);
                        }
                    }
                }
                if(bmap[y][x]==10)
                {
                    for(j=0; j<CELL; j+=2)
                    {
                        for(i=(j>>1)&1; i<CELL; i+=2)
                        {
                            vid[(y*CELL+j)*(XRES+BARSIZE)+(x*CELL+i)] = PIXPACK(0x575757);
                            drawblob(vid, (x*CELL+i), (y*CELL+j), 0x57, 0x57, 0x57);
                        }
                    }
                }
                if(bmap[y][x]==12)
                {
                    if(emap[y][x])
                    {
                        for(j=0; j<CELL; j++)
                        {
                            for(i=(j)&1; i<CELL; i++)
                            {
                                vid[(y*CELL+j)*(XRES+BARSIZE)+(x*CELL+i)] = PIXPACK(0x242424);
                                drawblob(vid, (x*CELL+i), (y*CELL+j), 0x24, 0x24, 0x24);
                            }
                        }
                        for(j=0; j<CELL; j+=2)
                        {
                            for(i=(j)&1; i<CELL; i+=2)
                            {
                                vid[(y*CELL+j)*(XRES+BARSIZE)+(x*CELL+i)] = PIXPACK(0x000000);
                            }
                        }
                    }
                    else
                    {
                        for(j=0; j<CELL; j+=2)
                        {
                            for(i=(j)&1; i<CELL; i+=2)
                            {
                                vid[(y*CELL+j)*(XRES+BARSIZE)+(x*CELL+i)] = PIXPACK(0x242424);
                                drawblob(vid, (x*CELL+i), (y*CELL+j), 0x24, 0x24, 0x24);
                            }
                        }
                    }
                    if(emap[y][x])
                    {
                        cr = cg = cb = 16;
                        cr += fire_r[y][x];
                        if(cr > 255) cr = 255;
                        fire_r[y][x] = cr;
                        cg += fire_g[y][x];
                        if(cg > 255) cg = 255;
                        fire_g[y][x] = cg;
                        cb += fire_b[y][x];
                        if(cb > 255) cb = 255;
                        fire_b[y][x] = cb;
                    }
                }
                if(emap[y][x] && !sys_pause)
                    emap[y][x] --;
            }
        }
    }
    else
    {
        for(y=0; y<YRES/CELL; y++)
        {
            for(x=0; x<XRES/CELL; x++)
            {
                if(bmap[y][x]==1)
                    for(j=0; j<CELL; j++)
                        for(i=0; i<CELL; i++)
                        {
                            pmap[y*CELL+j][x*CELL+i] = 0x7FFFFFFF;
                            vid[(y*CELL+j)*(XRES+BARSIZE)+(x*CELL+i)] = PIXPACK(0x808080);
                        }
                if(bmap[y][x]==2)
                    for(j=0; j<CELL; j+=2)
                        for(i=(j>>1)&1; i<CELL; i+=2)
                            vid[(y*CELL+j)*(XRES+BARSIZE)+(x*CELL+i)] = PIXPACK(0x808080);
                if(bmap[y][x]==3)
                {
                    for(j=0; j<CELL; j++)
                        for(i=0; i<CELL; i++)
                            if(!((y*CELL+j)%2) && !((x*CELL+i)%2))
                                vid[(y*CELL+j)*(XRES+BARSIZE)+(x*CELL+i)] = PIXPACK(0xC0C0C0);
                    if(emap[y][x])
                    {
                        cr = cg = cb = 16;
                        cr += fire_r[y][x];
                        if(cr > 255) cr = 255;
                        fire_r[y][x] = cr;
                        cg += fire_g[y][x];
                        if(cg > 255) cg = 255;
                        fire_g[y][x] = cg;
                        cb += fire_b[y][x];
                        if(cb > 255) cb = 255;
                        fire_b[y][x] = cb;
                    }
                }
                if(bmap[y][x]==4)
                    for(j=0; j<CELL; j+=2)
                        for(i=(j>>1)&1; i<CELL; i+=2)
                            vid[(y*CELL+j)*(XRES+BARSIZE)+(x*CELL+i)] = PIXPACK(0x8080FF);
                if(bmap[y][x]==6)
                {
                    for(j=0; j<CELL; j+=2)
                        for(i=(j>>1)&1; i<CELL; i+=2)
                            vid[(y*CELL+j)*(XRES+BARSIZE)+(x*CELL+i)] = PIXPACK(0xFF8080);
                    if(emap[y][x])
                    {
                        cr = 255;
                        cg = 32;
                        cb = 8;
                        cr += fire_r[y][x];
                        if(cr > 255) cr = 255;
                        fire_r[y][x] = cr;
                        cg += fire_g[y][x];
                        if(cg > 255) cg = 255;
                        fire_g[y][x] = cg;
                        cb += fire_b[y][x];
                        if(cb > 255) cb = 255;
                        fire_b[y][x] = cb;
                    }
                }
                if(bmap[y][x]==7)
                {
                    if(emap[y][x])
                    {
                        cr = cg = cb = 128;
                        cr += fire_r[y][x];
                        if(cr > 255) cr = 255;
                        fire_r[y][x] = cr;
                        cg += fire_g[y][x];
                        if(cg > 255) cg = 255;
                        fire_g[y][x] = cg;
                        cb += fire_b[y][x];
                        if(cb > 255) cb = 255;
                        fire_b[y][x] = cb;
                        for(j=0; j<CELL; j++)
                            for(i=0; i<CELL; i++)
                                if(i&j&1)
                                    vid[(y*CELL+j)*(XRES+BARSIZE)+(x*CELL+i)] = PIXPACK(0x808080);
                    }
                    else
                    {
                        for(j=0; j<CELL; j++)
                            for(i=0; i<CELL; i++)
                                pmap[y*CELL+j][x*CELL+i] = 0x7FFFFFFF;
                        for(j=0; j<CELL; j++)
                            for(i=0; i<CELL; i++)
                                if(!(i&j&1))
                                    vid[(y*CELL+j)*(XRES+BARSIZE)+(x*CELL+i)] = PIXPACK(0x808080);
                    }
                }
                if(bmap[y][x]==8)
                {
                    for(j=0; j<CELL; j++)
                        for(i=0; i<CELL; i++)
                        {
                            pmap[y*CELL+j][x*CELL+i] = 0x7FFFFFFF;
                            if(!((y*CELL+j)%2) && !((x*CELL+i)%2))
                                vid[(y*CELL+j)*(XRES+BARSIZE)+(x*CELL+i)] = PIXPACK(0xC0C0C0);
                            else
                                vid[(y*CELL+j)*(XRES+BARSIZE)+(x*CELL+i)] = PIXPACK(0x808080);
                        }
                    if(emap[y][x])
                    {
                        cr = cg = cb = 16;
                        cr += fire_r[y][x];
                        if(cr > 255) cr = 255;
                        fire_r[y][x] = cr;
                        cg += fire_g[y][x];
                        if(cg > 255) cg = 255;
                        fire_g[y][x] = cg;
                        cb += fire_b[y][x];
                        if(cb > 255) cb = 255;
                        fire_b[y][x] = cb;
                    }
                }
                if(bmap[y][x]==11)
                {
                    for(j=0; j<CELL; j++)
                        for(i=0; i<CELL; i++)
                        {
                            //pmap[y*CELL+j][x*CELL+i] = 0x7FFFFFFF;
                            if(!((y*CELL+j)%2) && !((x*CELL+i)%2))
                                vid[(y*CELL+j)*(XRES+BARSIZE)+(x*CELL+i)] = PIXPACK(0xFFFF22);

                        }
                    if(emap[y][x])
                    {
                        cr = cg = cb = 16;
                        cr += fire_r[y][x];
                        if(cr > 255) cr = 255;
                        fire_r[y][x] = cr;
                        cg += fire_g[y][x];
                        if(cg > 255) cg = 255;
                        fire_g[y][x] = cg;
                        cb += fire_b[y][x];
                        if(cb > 255) cb = 255;
                        fire_b[y][x] = cb;
                    }
                }
                if(bmap[y][x]==9)
                {
                    for(j=0; j<CELL; j+=2)
                    {
                        for(i=(j>>1)&1; i<CELL; i+=2)
                        {
                            vid[(y*CELL+j)*(XRES+BARSIZE)+(x*CELL+i)] = PIXPACK(0x3C3C3C);
                        }
                    }
                }
                if(bmap[y][x]==13)
                {
                    for(j=0; j<CELL; j+=2)
                    {
                        for(i=(j>>1)&1; i<CELL; i+=2)
                        {
                            vid[(y*CELL+j)*(XRES+BARSIZE)+(x*CELL+i)] = PIXPACK(0x579777);
                        }
                    }
                }
                if(bmap[y][x]==10)
                {
                    for(j=0; j<CELL; j+=2)
                    {
                        for(i=(j>>1)&1; i<CELL; i+=2)
                        {
                            vid[(y*CELL+j)*(XRES+BARSIZE)+(x*CELL+i)] = PIXPACK(0x575757);
                        }
                    }
                }
                if(bmap[y][x]==12)
                {
                    if(emap[y][x])
                    {
                        for(j=0; j<CELL; j++)
                        {
                            for(i=(j)&1; i<CELL; i++)
                            {
                                vid[(y*CELL+j)*(XRES+BARSIZE)+(x*CELL+i)] = PIXPACK(0x242424);
                            }
                        }
                        for(j=0; j<CELL; j+=2)
                        {
                            for(i=(j)&1; i<CELL; i+=2)
                            {
                                vid[(y*CELL+j)*(XRES+BARSIZE)+(x*CELL+i)] = PIXPACK(0x000000);
                            }
                        }
                    }
                    else
                    {
                        for(j=0; j<CELL; j+=2)
                        {
                            for(i=(j)&1; i<CELL; i+=2)
                            {
                                vid[(y*CELL+j)*(XRES+BARSIZE)+(x*CELL+i)] = PIXPACK(0x242424);
                            }
                        }
                    }
                    if(emap[y][x])
                    {
                        cr = cg = cb = 16;
                        cr += fire_r[y][x];
                        if(cr > 255) cr = 255;
                        fire_r[y][x] = cr;
                        cg += fire_g[y][x];
                        if(cg > 255) cg = 255;
                        fire_g[y][x] = cg;
                        cb += fire_b[y][x];
                        if(cb > 255) cb = 255;
                        fire_b[y][x] = cb;
                    }
                }
                if(emap[y][x] && !sys_pause)
                    emap[y][x] --;
            }
        }
    }

#ifdef MT
    if(numCores > 1)
    {
        InterThreads = (pthread_t *)calloc(sizeof(pthread_t), numCores);
        for(pc = 0; pc<numCores-1; pc++)
        {
            upstruc *upargs = calloc(sizeof(upstruc), 1);
            upargs[0].vid = vid;
            upargs[0].start = pc;
            upargs[0].inc = numCores-1;
            pthread_create(&InterThreads[pc], NULL, update_particles_i_th, upargs);
        }
        for(pt = 0; pt<numCores-1; pt++)
        {
            pthread_join(InterThreads[pt],NULL);
        }
    }
    else
    {
        update_particles_i(vid, 0, 1);
    }
#else
    update_particles_i(vid, 0, 1);
#endif
    //update_particles_i(vid, 0);
    //update_particles_i(vid, 1);

    for(y=0; y<YRES/CELL; y++)
        for(x=0; x<XRES/CELL; x++)
            if(bmap[y][x]==5)
            {
                lx = x*CELL + CELL*0.5f;
                ly = y*CELL + CELL*0.5f;
                for(t=0; t<1024; t++)
                {
                    nx = (int)(lx+0.5f);
                    ny = (int)(ly+0.5f);
                    if(nx<0 || nx>=XRES || ny<0 || ny>=YRES)
                        break;
                    addpixel(vid, nx, ny, 255, 255, 255, 64);
                    i = nx/CELL;
                    j = ny/CELL;
                    lx += vx[j][i]*0.125f;
                    ly += vy[j][i]*0.125f;
                    if(bmap[j][i]==5 && i!=x && j!=y)
                        break;
                }
                drawtext(vid, x*CELL, y*CELL-2, "\x8D", 255, 255, 255, 128);
            }

}

void update_particles_th(void *arg)
{
    update_particles((pixel*)arg);
    return;
}

/***********************************************************
 *                       SDL OUTPUT                        *
 ***********************************************************/

int sdl_scale = 1;
SDL_Surface *sdl_scrn;
SDLMod sdl_mod;
int sdl_key, sdl_wheel, sdl_caps=0, sdl_ascii, sdl_zoom_trig=0;

#include "icon.h"
void sdl_seticon(void)
{
#ifdef WIN32
    //SDL_Surface *icon = SDL_CreateRGBSurfaceFrom(app_icon_w32, 32, 32, 32, 128, 0x000000FF, 0x0000FF00, 0x00FF0000, 0xFF000000);
    //SDL_WM_SetIcon(icon, NULL/*app_icon_mask*/);
#else
#ifdef MACOSX
    //SDL_Surface *icon = SDL_CreateRGBSurfaceFrom(app_icon_w32, 32, 32, 32, 128, 0x000000FF, 0x0000FF00, 0x00FF0000, 0xFF000000);
    //SDL_WM_SetIcon(icon, NULL/*app_icon_mask*/);
#else
    SDL_Surface *icon = SDL_CreateRGBSurfaceFrom(app_icon, 16, 16, 32, 128, 0x000000FF, 0x0000FF00, 0x00FF0000, 0xFF000000);
    SDL_WM_SetIcon(icon, NULL/*app_icon_mask*/);
#endif
#endif
}

void sdl_open(void)
{
    if(SDL_Init(SDL_INIT_VIDEO)<0)
    {
        fprintf(stderr, "Initializing SDL: %s\n", SDL_GetError());
        exit(1);
    }
    atexit(SDL_Quit);
#ifdef PIX16
    sdl_scrn=SDL_SetVideoMode(XRES*sdl_scale + BARSIZE*sdl_scale,YRES*sdl_scale + MENUSIZE*sdl_scale,16,SDL_SWSURFACE);
#else
    sdl_scrn=SDL_SetVideoMode(XRES*sdl_scale + BARSIZE*sdl_scale,YRES*sdl_scale + MENUSIZE*sdl_scale,32,SDL_SWSURFACE);
#endif
    if(!sdl_scrn)
    {
        fprintf(stderr, "Creating window: %s\n", SDL_GetError());
        exit(1);
    }
    SDL_WM_SetCaption("The Powder Toy", "Powder Toy");
    sdl_seticon();
    SDL_EnableUNICODE(1);
    //SDL_EnableKeyRepeat(SDL_DEFAULT_REPEAT_DELAY, SDL_DEFAULT_REPEAT_INTERVAL);
}

void sdl_blit_1(int x, int y, int w, int h, pixel *src, int pitch)
{
    pixel *dst;
    int j;
    if(SDL_MUSTLOCK(sdl_scrn))
        if(SDL_LockSurface(sdl_scrn)<0)
            return;
    dst=(pixel *)sdl_scrn->pixels+y*sdl_scrn->pitch/PIXELSIZE+x;
    for(j=0; j<h; j++)
    {
        memcpy(dst, src, w*PIXELSIZE);
        dst+=sdl_scrn->pitch/PIXELSIZE;
        src+=pitch;
    }
    if(SDL_MUSTLOCK(sdl_scrn))
        SDL_UnlockSurface(sdl_scrn);
    SDL_UpdateRect(sdl_scrn,0,0,0,0);
}

void sdl_blit_2(int x, int y, int w, int h, pixel *src, int pitch)
{
    pixel *dst;
    int j;
    int i,k;
    if(SDL_MUSTLOCK(sdl_scrn))
        if(SDL_LockSurface(sdl_scrn)<0)
            return;
    dst=(pixel *)sdl_scrn->pixels+y*sdl_scrn->pitch/PIXELSIZE+x;
    for(j=0; j<h; j++)
    {
        for(k=0; k<sdl_scale; k++)
        {
            for(i=0; i<w; i++)
            {
                dst[i*2]=src[i];
                dst[i*2+1]=src[i];
            }
            dst+=sdl_scrn->pitch/PIXELSIZE;
        }
        src+=pitch;
    }
    if(SDL_MUSTLOCK(sdl_scrn))
        SDL_UnlockSurface(sdl_scrn);
    SDL_UpdateRect(sdl_scrn,0,0,0,0);
}
void sdl_blit(int x, int y, int w, int h, pixel *src, int pitch)
{
    if(sdl_scale == 2)
        sdl_blit_2(x, y, w, h, src, pitch);
    else
        sdl_blit_1(x, y, w, h, src, pitch);
}

int frame_idx=0;
void dump_frame(pixel *src, int w, int h, int pitch)
{
    char frame_name[32];
    int j,i;
    unsigned char c[3];
    FILE *f;
    sprintf(frame_name,"frame%04d.ppm",frame_idx);
    f=fopen(frame_name,"wb");
    fprintf(f,"P6\n%d %d\n255\n",w,h);
    for(j=0; j<h; j++)
    {
        for(i=0; i<w; i++)
        {
            c[0] = PIXR(src[i]);
            c[1] = PIXG(src[i]);
            c[2] = PIXB(src[i]);
            fwrite(c,3,1,f);
        }
        src+=pitch;
    }
    fclose(f);
    frame_idx++;
}

int Z_keysym = 'z';
int sdl_poll(void)
{
    SDL_Event event;
    sdl_key=sdl_wheel=sdl_ascii=0;
    while(SDL_PollEvent(&event))
    {
        switch (event.type)
        {
        case SDL_KEYDOWN:
            sdl_key=event.key.keysym.sym;
            sdl_ascii=event.key.keysym.unicode;
            if(event.key.keysym.sym == SDLK_CAPSLOCK)
                sdl_caps = 1;
            if(event.key.keysym.unicode=='z' || event.key.keysym.unicode=='Z')
            {
                sdl_zoom_trig = 1;
                Z_keysym = event.key.keysym.sym;
            }
            if( event.key.keysym.sym == SDLK_PLUS || event.key.keysym.sym == SDLK_RIGHTBRACKET)
            {
                sdl_wheel++;
            }
            if( event.key.keysym.sym == SDLK_MINUS || event.key.keysym.sym == SDLK_LEFTBRACKET)
            {
                sdl_wheel--;
            }
            //  4
            //1 8 2
            if(event.key.keysym.sym == SDLK_RIGHT)
            {
                player[0] = (int)(player[0])|0x02;  //Go right command
            }
            if(event.key.keysym.sym == SDLK_LEFT)
            {
                player[0] = (int)(player[0])|0x01;  //Go left command
            }
            if(event.key.keysym.sym == SDLK_DOWN && ((int)(player[0])&0x08)!=0x08)
            {
                player[0] = (int)(player[0])|0x08;  //Go left command
            }

            if(event.key.keysym.sym == SDLK_UP && ((int)(player[0])&0x04)!=0x04)
            {
                player[0] = (int)(player[0])|0x04;  //Jump command
            }
            break;

        case SDL_KEYUP:
            if(event.key.keysym.sym == SDLK_CAPSLOCK)
                sdl_caps = 0;
            if(event.key.keysym.sym == Z_keysym)
                sdl_zoom_trig = 0;
            if(event.key.keysym.sym == SDLK_RIGHT || event.key.keysym.sym == SDLK_LEFT)
            {
                player[1] = player[0];  //Saving last movement
                player[0] = (int)(player[0])&12;  //Stop command
            }
            if(event.key.keysym.sym == SDLK_UP)
            {
                player[0] = (int)(player[0])&11;
            }
            if(event.key.keysym.sym == SDLK_DOWN)
            {
                player[0] = (int)(player[0])&7;
            }
            break;
        case SDL_MOUSEBUTTONDOWN:
            if(event.button.button == SDL_BUTTON_WHEELUP)
                sdl_wheel++;
            if(event.button.button == SDL_BUTTON_WHEELDOWN)
                sdl_wheel--;
            break;
        case SDL_QUIT:
            return 1;
        }
    }
    sdl_mod = SDL_GetModState();
    return 0;
}

/***********************************************************
 *                    STATE MANAGEMENT                     *
 ***********************************************************/

int svf_login = 0;
int svf_admin = 0;
int svf_mod = 0;
char svf_user[64] = "";
char svf_pass[64] = "";

int svf_open = 0;
int svf_own = 0;
int svf_myvote = 0;
int svf_publish = 0;
char svf_id[16] = "";
char svf_name[64] = "";
char svf_tags[256] = "";
void *svf_last = NULL;
int svf_lsize;

void *build_thumb(int *size, int bzip2)
{
    unsigned char *d=calloc(1,XRES*YRES), *c;
    int i,j,x,y;
    for(i=0; i<NPART; i++)
        if(parts[i].type)
        {
            x = (int)(parts[i].x+0.5f);
            y = (int)(parts[i].y+0.5f);
            if(x>=0 && x<XRES && y>=0 && y<YRES)
                d[x+y*XRES] = parts[i].type;
        }
    for(y=0; y<YRES/CELL; y++)
        for(x=0; x<XRES/CELL; x++)
            if(bmap[y][x])
                for(j=0; j<CELL; j++)
                    for(i=0; i<CELL; i++)
                        d[x*CELL+i+(y*CELL+j)*XRES] = 0xFF;
    j = XRES*YRES;

    if(bzip2)
    {
        i = (j*101+99)/100 + 608;
        c = malloc(i);

        c[0] = 0x53;
        c[1] = 0x68;
        c[2] = 0x49;
        c[3] = 0x74;
        c[4] = PT_NUM;
        c[5] = CELL;
        c[6] = XRES/CELL;
        c[7] = YRES/CELL;

        i -= 8;

        if(BZ2_bzBuffToBuffCompress((char *)(c+8), (unsigned *)&i, (char *)d, j, 9, 0, 0) != BZ_OK)
        {
            free(d);
            free(c);
            return NULL;
        }
        free(d);
        *size = i+8;
        return c;
    }

    *size = j;
    return d;
}

void drawpixel(pixel *vid, int x, int y, int r, int g, int b, int a);
int render_thumb(void *thumb, int size, int bzip2, pixel *vid_buf, int px, int py, int scl)
{
    unsigned char *d,*c=thumb;
    int i,j,x,y,a,t,r,g,b,sx,sy;

    if(bzip2)
    {
        if(size<16)
            return 1;
        if(c[3]!=0x74 || c[2]!=0x49 || c[1]!=0x68 || c[0]!=0x53)
            return 1;
        if(c[4]>PT_NUM)
            return 2;
        if(c[5]!=CELL || c[6]!=XRES/CELL || c[7]!=YRES/CELL)
            return 3;
        i = XRES*YRES;
        d = malloc(i);
        if(!d)
            return 1;

        if(BZ2_bzBuffToBuffDecompress((char *)d, (unsigned *)&i, (char *)(c+8), size-8, 0, 0))
            return 1;
        size = i;
    }
    else
        d = c;

    if(size < XRES*YRES)
    {
        if(bzip2)
            free(d);
        return 1;
    }

    sy = 0;
    for(y=0; y+scl<=YRES; y+=scl)
    {
        sx = 0;
        for(x=0; x+scl<=XRES; x+=scl)
        {
            a = 0;
            r = g = b = 0;
            for(j=0; j<scl; j++)
                for(i=0; i<scl; i++)
                {
                    t = d[(y+j)*XRES+(x+i)];
                    if(t==0xFF)
                    {
                        r += 256;
                        g += 256;
                        b += 256;
                        a += 2;
                    }
                    else if(t)
                    {
                        if(t>=PT_NUM)
                            goto corrupt;
                        r += PIXR(ptypes[t].pcolors);
                        g += PIXG(ptypes[t].pcolors);
                        b += PIXB(ptypes[t].pcolors);
                        a ++;
                    }
                }
            if(a)
            {
                a = 256/a;
                r = (r*a)>>8;
                g = (g*a)>>8;
                b = (b*a)>>8;
            }

            drawpixel(vid_buf, px+sx, py+sy, r, g, b, 255);
            sx++;
        }
        sy++;
    }

    if(bzip2)
        free(d);
    return 0;

corrupt:
    if(bzip2)
        free(d);
    return 1;
}

static char *mystrdup(char *s)
{
    char *x;
    if(s)
    {
        x = malloc(strlen(s)+1);
        strcpy(x, s);
        return x;
    }
    return s;
}

void *build_save(int *size, int x0, int y0, int w, int h)
{
    unsigned char *d=calloc(1,3*(XRES/CELL)*(YRES/CELL)+(XRES*YRES)*7+MAXSIGNS*262), *c;
    int i,j,x,y,p=0,*m=calloc(XRES*YRES, sizeof(int));
    int bx0=x0/CELL, by0=y0/CELL, bw=(w+CELL-1)/CELL, bh=(h+CELL-1)/CELL;

    // normalize coordinates
    x0 = bx0*CELL;
    y0 = by0*CELL;
    w  = bw *CELL;
    h  = bh *CELL;

    // save the required air state
    for(y=by0; y<by0+bh; y++)
        for(x=bx0; x<bx0+bw; x++)
            d[p++] = bmap[y][x];
    for(y=by0; y<by0+bh; y++)
        for(x=bx0; x<bx0+bw; x++)
            if(bmap[y][x]==4)
            {
                i = (int)(fvx[y][x]*64.0f+127.5f);
                if(i<0) i=0;
                if(i>255) i=255;
                d[p++] = i;
            }
    for(y=by0; y<by0+bh; y++)
        for(x=bx0; x<bx0+bw; x++)
            if(bmap[y][x]==4)
            {
                i = (int)(fvy[y][x]*64.0f+127.5f);
                if(i<0) i=0;
                if(i>255) i=255;
                d[p++] = i;
            }

    // save the particle map
    for(i=0; i<NPART; i++)
        if(parts[i].type)
        {
            x = (int)(parts[i].x+0.5f);
            y = (int)(parts[i].y+0.5f);
            if(x>=x0 && x<x0+w && y>=y0 && y<y0+h)
                m[(x-x0)+(y-y0)*w] = i+1;
        }
    for(j=0; j<w*h; j++)
    {
        i = m[j];
        if(i)
            d[p++] = parts[i-1].type;
        else
            d[p++] = 0;
    }

    // save particle properties
    for(j=0; j<w*h; j++)
    {
        i = m[j];
        if(i)
        {
            i--;
            x = (int)(parts[i].vx*16.0f+127.5f);
            y = (int)(parts[i].vy*16.0f+127.5f);
            if(x<0) x=0;
            if(x>255) x=255;
            if(y<0) y=0;
            if(y>255) y=255;
            d[p++] = x;
            d[p++] = y;
        }
    }
    for(j=0; j<w*h; j++)
    {
        i = m[j];
        if(i)
            d[p++] = (parts[i-1].life+3)/4;
    }
    for(j=0; j<w*h; j++)
    {
        i = m[j];
        if(i)
        {
            unsigned char tttemp = (unsigned char)((parts[i-1].temp+(-MIN_TEMP))/((MAX_TEMP+(-MIN_TEMP))/255));
            //if(tttemp<0) tttemp=0;
            //if(tttemp>255) tttemp=255;
            d[p++] = tttemp;
        }
    }
    for(j=0; j<w*h; j++)
    {
        i = m[j];
        if(i && (parts[i-1].type==PT_CLNE || parts[i-1].type==PT_SPRK || parts[i-1].type==PT_LAVA))
            d[p++] = parts[i-1].ctype;
    }

    j = 0;
    for(i=0; i<MAXSIGNS; i++)
        if(signs[i].text[0] &&
                signs[i].x>=x0 && signs[i].x<x0+w &&
                signs[i].y>=y0 && signs[i].y<y0+h)
            j++;
    d[p++] = j;
    for(i=0; i<MAXSIGNS; i++)
        if(signs[i].text[0] &&
                signs[i].x>=x0 && signs[i].x<x0+w &&
                signs[i].y>=y0 && signs[i].y<y0+h)
        {
            d[p++] = (signs[i].x-x0);
            d[p++] = (signs[i].x-x0)>>8;
            d[p++] = (signs[i].y-y0);
            d[p++] = (signs[i].y-y0)>>8;
            d[p++] = signs[i].ju;
            x = strlen(signs[i].text);
            d[p++] = x;
            memcpy(d+p, signs[i].text, x);
            p+=x;
        }

    i = (p*101+99)/100 + 612;
    c = malloc(i);
    c[0] = 0x66;
    c[1] = 0x75;
    c[2] = 0x43;
    c[3] = legacy_enable;
    c[4] = SAVE_VERSION;
    c[5] = CELL;
    c[6] = bw;
    c[7] = bh;
    c[8] = p;
    c[9] = p >> 8;
    c[10] = p >> 16;
    c[11] = p >> 24;

    i -= 12;

    if(BZ2_bzBuffToBuffCompress((char *)(c+12), (unsigned *)&i, (char *)d, p, 9, 0, 0) != BZ_OK)
    {
        free(d);
        free(c);
        return NULL;
    }
    free(d);

    *size = i+12;
    return c;
}

int parse_save(void *save, int size, int replace, int x0, int y0)
{
    unsigned char *d,*c=save;
    int i,j,k,x,y,p=0,*m=calloc(XRES*YRES, sizeof(int)), ver, pty, ty, legacy_beta=0;
    int bx0=x0/CELL, by0=y0/CELL, bw, bh, w, h;
    int fp[NPART], nf=0;

    if(size<16)
        return 1;
    if(c[2]!=0x43 || c[1]!=0x75 || c[0]!=0x66)
        return 1;
    if(c[4]>SAVE_VERSION)
        return 2;
    ver = c[4];

    if(ver<34)
    {
        legacy_enable = 1;
    }
    else
    {
        if(c[3]==1||c[3]==0)
            legacy_enable = c[3];
        else
            legacy_beta = 1;
    }

    bw = c[6];
    bh = c[7];
    if(bx0+bw > XRES/CELL)
        bx0 = XRES/CELL - bw;
    if(by0+bh > YRES/CELL)
        by0 = YRES/CELL - bh;
    if(bx0 < 0)
        bx0 = 0;
    if(by0 < 0)
        by0 = 0;

    if(c[5]!=CELL || bx0+bw>XRES/CELL || by0+bh>YRES/CELL)
        return 3;
    i = (unsigned)c[8];
    i |= ((unsigned)c[9])<<8;
    i |= ((unsigned)c[10])<<16;
    i |= ((unsigned)c[11])<<24;
    d = malloc(i);
    if(!d)
        return 1;

    if(BZ2_bzBuffToBuffDecompress((char *)d, (unsigned *)&i, (char *)(c+12), size-12, 0, 0))
        return 1;
    size = i;

    if(size < bw*bh)
        return 1;

    // normalize coordinates
    x0 = bx0*CELL;
    y0 = by0*CELL;
    w  = bw *CELL;
    h  = bh *CELL;

    if(replace)
    {
        memset(bmap, 0, sizeof(bmap));
        memset(emap, 0, sizeof(emap));
        memset(signs, 0, sizeof(signs));
        memset(parts, 0, sizeof(particle)*NPART);
        memset(pmap, 0, sizeof(pmap));
        memset(vx, 0, sizeof(vx));
        memset(vy, 0, sizeof(vy));
        memset(pv, 0, sizeof(pv));
    }

    // make a catalog of free parts
    memset(pmap, 0, sizeof(pmap));
    for(i=0; i<NPART; i++)
        if(parts[i].type)
        {
            x = (int)(parts[i].x+0.5f);
            y = (int)(parts[i].y+0.5f);
            pmap[y][x] = (i<<8)|1;
        }
        else
            fp[nf++] = i;

    // load the required air state
    for(y=by0; y<by0+bh; y++)
        for(x=bx0; x<bx0+bw; x++)
        {
            if(d[p])
                bmap[y][x] = d[p];
            p++;
        }
    for(y=by0; y<by0+bh; y++)
        for(x=bx0; x<bx0+bw; x++)
            if(d[(y-by0)*bw+(x-bx0)]==4)
            {
                if(p >= size)
                    goto corrupt;
                fvx[y][x] = (d[p++]-127.0f)/64.0f;
            }
    for(y=by0; y<by0+bh; y++)
        for(x=bx0; x<bx0+bw; x++)
            if(d[(y-by0)*bw+(x-bx0)]==4)
            {
                if(p >= size)
                    goto corrupt;
                fvy[y][x] = (d[p++]-127.0f)/64.0f;
            }

    // load the particle map
    i = 0;
    pty = p;
    for(y=y0; y<y0+h; y++)
        for(x=x0; x<x0+w; x++)
        {
            if(p >= size)
                goto corrupt;
            j=d[p++];
            if(j >= PT_NUM)
                goto corrupt;
            if(j && !(isplayer == 1 && j==PT_STKM))
            {
                if(pmap[y][x])
                {
                    k = pmap[y][x]>>8;
                    parts[k].type = j;
                    parts[k].x = (float)x;
                    parts[k].y = (float)y;
                    m[(x-x0)+(y-y0)*w] = k+1;
                }
                else if(i < nf)
                {
                    parts[fp[i]].type = j;
                    parts[fp[i]].x = (float)x;
                    parts[fp[i]].y = (float)y;
                    m[(x-x0)+(y-y0)*w] = fp[i]+1;
                    i++;
                }
                else
                    m[(x-x0)+(y-y0)*w] = NPART+1;
            }
        }

    // load particle properties
    for(j=0; j<w*h; j++)
    {
        i = m[j];
        if(i)
        {
            i--;
            if(p+1 >= size)
                goto corrupt;
            if(i < NPART)
            {
                parts[i].vx = (d[p++]-127.0f)/16.0f;
                parts[i].vy = (d[p++]-127.0f)/16.0f;
                if(parts[i].type == PT_STKM)
                {
                    player[2] = PT_DUST;

                    player[3] = parts[i].x-1;  //Setting legs positions
                    player[4] = parts[i].y+6;
                    player[5] = parts[i].x-1;
                    player[6] = parts[i].y+6;

                    player[7] = parts[i].x-3;
                    player[8] = parts[i].y+12;
                    player[9] = parts[i].x-3;
                    player[10] = parts[i].y+12;

                    player[11] = parts[i].x+1;
                    player[12] = parts[i].y+6;
                    player[13] = parts[i].x+1;
                    player[14] = parts[i].y+6;

                    player[15] = parts[i].x+3;
                    player[16] = parts[i].y+12;
                    player[17] = parts[i].x+3;
                    player[18] = parts[i].y+12;

                }
            }
            else
                p += 2;
        }
    }
    for(j=0; j<w*h; j++)
    {
        i = m[j];
        if(i)
        {
            if(p >= size)
                goto corrupt;
            if(i <= NPART)
                parts[i-1].life = d[p++]*4;
            else
                p++;
        }
    }
    for(j=0; j<w*h; j++)
    {
        i = m[j];
        ty = d[pty+j];
        if(i)
        {
            if(ver>=34&&legacy_beta==0)
            {
                if(p >= size)
                {
                    goto corrupt;
                }
                if(i <= NPART)
                {
                    parts[i-1].temp = (d[p++]*((MAX_TEMP+(-MIN_TEMP))/255))+MIN_TEMP;
                }
                else
                {
                    p++;
                }
            }
            else
            {
                parts[i-1].temp = ptypes[parts[i-1].type].heat;
            }
        }
    }
    for(j=0; j<w*h; j++)
    {
        i = m[j];
        ty = d[pty+j];
        if(i && (ty==PT_CLNE || (ty==PT_SPRK && ver>=21) || (ty==PT_LAVA && ver>=34)))
        {
            if(p >= size)
                goto corrupt;
            if(i <= NPART)
                parts[i-1].ctype = d[p++];
            else
                p++;
        }
    }

    if(p >= size)
        goto version1;
    j = d[p++];
    for(i=0; i<j; i++)
    {
        if(p+6 > size)
            goto corrupt;
        for(k=0; k<MAXSIGNS; k++)
            if(!signs[k].text[0])
                break;
        x = d[p++];
        x |= ((unsigned)d[p++])<<8;
        if(k<MAXSIGNS)
            signs[k].x = x+x0;
        x = d[p++];
        x |= ((unsigned)d[p++])<<8;
        if(k<MAXSIGNS)
            signs[k].y = x+y0;
        x = d[p++];
        if(k<MAXSIGNS)
            signs[k].ju = x;
        x = d[p++];
        if(p+x > size)
            goto corrupt;
        if(k<MAXSIGNS)
        {
            memcpy(signs[k].text, d+p, x);
            signs[k].text[x] = 0;
        }
        p += x;
    }

version1:
    free(d);

    return 0;

corrupt:
    if(replace)
    {
        legacy_enable = 0;
        memset(signs, 0, sizeof(signs));
        memset(parts, 0, sizeof(particle)*NPART);
        memset(bmap, 0, sizeof(bmap));
    }
    return 1;
}

pixel *prerender_save(void *save, int size, int *width, int *height)
{
    unsigned char *d,*c=save;
    int i,j,k,x,y,rx,ry,p=0;
    int bw,bh,w,h;
    pixel *fb;

    if(size<16)
        return NULL;
    if(c[2]!=0x43 || c[1]!=0x75 || c[0]!=0x66)
        return NULL;
    if(c[4]>SAVE_VERSION)
        return NULL;

    bw = c[6];
    bh = c[7];
    w = bw*CELL;
    h = bh*CELL;

    if(c[5]!=CELL)
        return NULL;

    i = (unsigned)c[8];
    i |= ((unsigned)c[9])<<8;
    i |= ((unsigned)c[10])<<16;
    i |= ((unsigned)c[11])<<24;
    d = malloc(i);
    if(!d)
        return NULL;
    fb = calloc(w*h, PIXELSIZE);
    if(!fb)
    {
        free(d);
        return NULL;
    }

    if(BZ2_bzBuffToBuffDecompress((char *)d, (unsigned *)&i, (char *)(c+12), size-12, 0, 0))
        goto corrupt;
    size = i;

    if(size < bw*bh)
        goto corrupt;

    k = 0;
    for(y=0; y<bh; y++)
        for(x=0; x<bw; x++)
        {
            rx = x*CELL;
            ry = y*CELL;
            switch(d[p])
            {
            case 1:
                for(j=0; j<CELL; j++)
                    for(i=0; i<CELL; i++)
                        fb[(ry+j)*w+(rx+i)] = PIXPACK(0x808080);
                break;
            case 2:
                for(j=0; j<CELL; j+=2)
                    for(i=(j>>1)&1; i<CELL; i+=2)
                        fb[(ry+j)*w+(rx+i)] = PIXPACK(0x808080);
                break;
            case 3:
                for(j=0; j<CELL; j++)
                    for(i=0; i<CELL; i++)
                        if(!(j%2) && !(i%2))
                            fb[(ry+j)*w+(rx+i)] = PIXPACK(0xC0C0C0);
                break;
            case 4:
                for(j=0; j<CELL; j+=2)
                    for(i=(j>>1)&1; i<CELL; i+=2)
                        fb[(ry+j)*w+(rx+i)] = PIXPACK(0x8080FF);
                k++;
                break;
            case 6:
                for(j=0; j<CELL; j+=2)
                    for(i=(j>>1)&1; i<CELL; i+=2)
                        fb[(ry+j)*w+(rx+i)] = PIXPACK(0xFF8080);
                break;
            case 7:
                for(j=0; j<CELL; j++)
                    for(i=0; i<CELL; i++)
                        if(!(i&j&1))
                            fb[(ry+j)*w+(rx+i)] = PIXPACK(0x808080);
                break;
            case 8:
                for(j=0; j<CELL; j++)
                    for(i=0; i<CELL; i++)
                        if(!(j%2) && !(i%2))
                            fb[(ry+j)*w+(rx+i)] = PIXPACK(0xC0C0C0);
                        else
                            fb[(ry+j)*w+(rx+i)] = PIXPACK(0x808080);
                break;
            }
            p++;
        }
    p += 2*k;
    if(p>=size)
        goto corrupt;

    for(y=0; y<h; y++)
        for(x=0; x<w; x++)
        {
            if(p >= size)
                goto corrupt;
            j=d[p++];
            if(j<PT_NUM && j>0)
            {
                if(j==PT_STKM)  //Stickman should be drawed another way
                {
                    //Stickman drawing
                    for(k=-2; k<=1; k++)
                    {
                        fb[(y-2)*w+x+k] = PIXRGB(255, 224, 178);
                        fb[(y+2)*w+x+k+1] = PIXRGB(255, 224, 178);
                        fb[(y+k+1)*w+x-2] = PIXRGB(255, 224, 178);
                        fb[(y+k)*w+x+2] = PIXRGB(255, 224, 178);
                    }
                    draw_line(fb , x, y+3, x-1, y+6, 255, 255, 255, w);
                    draw_line(fb , x-1, y+6, x-3, y+12, 255, 255, 255, w);
                    draw_line(fb , x, y+3, x+1, y+6, 255, 255, 255, w);
                    draw_line(fb , x+1, y+6, x+3, y+12, 255, 255, 255, w);
                }
                else
                    fb[y*w+x] = ptypes[j].pcolors;
            }
        }

    free(d);
    *width = w;
    *height = h;
    return fb;

corrupt:
    free(d);
    free(fb);
    return NULL;
}

/* NO, I DON'T THINK SO
 #include "fbi.h"

 pixel *render_packed_rgb(void *image, int width, int height, int cmp_size)
 {
 unsigned char *tmp;
 pixel *res;
 int i;

 tmp = malloc(width*height*3);
 if(!tmp)
 return NULL;
 res = malloc(width*height*PIXELSIZE);
 if(!res) {
 free(tmp);
 return NULL;
 }

 i = width*height*3;
 if(BZ2_bzBuffToBuffDecompress((char *)tmp, (unsigned *)&i, (char *)image, cmp_size, 0, 0)) {
 free(res);
 free(tmp);
 return NULL;
 }

 for(i=0; i<width*height; i++)
 res[i] = PIXRGB(tmp[3*i], tmp[3*i+1], tmp[3*i+2]);

 free(tmp);
 return res;
 }
 */
// stamps library

#define STAMP_X 4
#define STAMP_Y 4
#define STAMP_MAX 120
struct stamp_info
{
    char name[11];
    pixel *thumb;
    int thumb_w, thumb_h, delete;
} stamps[STAMP_MAX];//[STAMP_X*STAMP_Y];

int stamp_count = 0;

unsigned last_time=0, last_name=0;
void stamp_gen_name(char *fn)
{
    unsigned t=(unsigned)time(NULL);

    if(last_time!=t)
    {
        last_time=t;
        last_name=0;
    }
    else
        last_name++;

    sprintf(fn, "%08x%02x", last_time, last_name);
}

void *file_load(char *fn, int *size)
{
    FILE *f = fopen(fn, "rb");
    void *s;

    if(!f)
        return NULL;
    fseek(f, 0, SEEK_END);
    *size = ftell(f);
    fseek(f, 0, SEEK_SET);
    s = malloc(*size);
    if(!s)
    {
        fclose(f);
        return NULL;
    }
    fread(s, *size, 1, f);
    fclose(f);
    return s;
}

#ifdef WIN32
#define PATH_SEP "\\"
#else
#define PATH_SEP "/"
#endif

void stamp_update(void)
{
    FILE *f;
    int i;
    f=fopen("stamps" PATH_SEP "stamps.def", "wb");
    if(!f)
        return;
    for(i=0; i<STAMP_MAX; i++)
    {
        if(!stamps[i].name[0])
            break;
        if(stamps[i].delete!=1)
        {
            fwrite(stamps[i].name, 1, 10, f);
        }
    }
    fclose(f);
}

pixel *rescale_img(pixel *src, int sw, int sh, int *qw, int *qh, int f)
{
    int i,j,x,y,w,h,r,g,b,c;
    pixel p, *q;
    w = (sw+f-1)/f;
    h = (sh+f-1)/f;
    q = malloc(w*h*PIXELSIZE);
    for(y=0; y<h; y++)
        for(x=0; x<w; x++)
        {
            r = g = b = c = 0;
            for(j=0; j<f; j++)
                for(i=0; i<f; i++)
                    if(x*f+i<sw && y*f+j<sh)
                    {
                        p = src[(y*f+j)*sw + (x*f+i)];
                        if(p)
                        {
                            r += PIXR(p);
                            g += PIXG(p);
                            b += PIXB(p);
                            c ++;
                        }
                    }
            if(c>1)
            {
                r = (r+c/2)/c;
                g = (g+c/2)/c;
                b = (b+c/2)/c;
            }
            q[y*w+x] = PIXRGB(r, g, b);
        }
    *qw = w;
    *qh = h;
    return q;
}

#define GRID_X 5
#define GRID_Y 4
#define GRID_P 3
#define GRID_S 6
#define GRID_Z 3

void stamp_gen_thumb(int i)
{
    char fn[64];
    void *data;
    int size, factor_x, factor_y;
    pixel *tmp;

    if(stamps[i].thumb)
    {
        free(stamps[i].thumb);
        stamps[i].thumb = NULL;
    }

    sprintf(fn, "stamps" PATH_SEP "%s.stm", stamps[i].name);
    data = file_load(fn, &size);

    if(data)
    {
        stamps[i].thumb = prerender_save(data, size, &(stamps[i].thumb_w), &(stamps[i].thumb_h));
        if(stamps[i].thumb && (stamps[i].thumb_w>XRES/GRID_S || stamps[i].thumb_h>YRES/GRID_S))
        {
            factor_x = ceil((float)stamps[i].thumb_w/(float)(XRES/GRID_S));
            factor_y = ceil((float)stamps[i].thumb_h/(float)(YRES/GRID_S));
            if(factor_y > factor_x)
                factor_x = factor_y;
            tmp = rescale_img(stamps[i].thumb, stamps[i].thumb_w, stamps[i].thumb_h, &(stamps[i].thumb_w), &(stamps[i].thumb_h), factor_x);
            free(stamps[i].thumb);
            stamps[i].thumb = tmp;
        }
    }

    free(data);
}

int clipboard_ready = 0;
void *clipboard_data = 0;
int clipboard_length = 0;

void stamp_save(int x, int y, int w, int h)
{
    FILE *f;
    int n;
    char fn[64], sn[16];
    void *s=build_save(&n, x, y, w, h);

#ifdef WIN32
    _mkdir("stamps");
#else
    mkdir("stamps", 0755);
#endif

    stamp_gen_name(sn);
    sprintf(fn, "stamps" PATH_SEP "%s.stm", sn);

    f = fopen(fn, "wb");
    if(!f)
        return;
    fwrite(s, n, 1, f);
    fclose(f);

    free(s);

    if(stamps[STAMP_MAX-1].thumb)
        free(stamps[STAMP_MAX-1].thumb);
    memmove(stamps+1, stamps, sizeof(struct stamp_info)*(STAMP_MAX-1));
    memset(stamps, 0, sizeof(struct stamp_info));
    if(stamp_count<STAMP_MAX)
        stamp_count++;

    strcpy(stamps[0].name, sn);
    stamp_gen_thumb(0);

    stamp_update();
}

void *stamp_load(int i, int *size)
{
    void *data;
    char fn[64];
    struct stamp_info tmp;

    if(!stamps[i].thumb || !stamps[i].name[0])
        return NULL;

    sprintf(fn, "stamps" PATH_SEP "%s.stm", stamps[i].name);
    data = file_load(fn, size);
    if(!data)
        return NULL;

    if(i>0)
    {
        memcpy(&tmp, stamps+i, sizeof(struct stamp_info));
        memmove(stamps+1, stamps, sizeof(struct stamp_info)*i);
        memcpy(stamps, &tmp, sizeof(struct stamp_info));

        stamp_update();
    }

    return data;
}

void stamp_init(void)
{
    int i;
    FILE *f;

    memset(stamps, 0, sizeof(stamps));

    f=fopen("stamps" PATH_SEP "stamps.def", "rb");
    if(!f)
        return;
    for(i=0; i<STAMP_MAX; i++)
    {
        fread(stamps[i].name, 1, 10, f);
        if(!stamps[i].name[0])
            break;
        stamp_count++;
        stamp_gen_thumb(i);
    }
    fclose(f);
}

void del_stamp(int d)
{
    stamps[d].delete = 1;
    stamp_update();
    stamp_count = 0;
    stamp_init();
}
/***********************************************************
 *                      FONT DRAWING                       *
 ***********************************************************/

#include "font.h"

inline void drawpixel(pixel *vid, int x, int y, int r, int g, int b, int a)
{
    pixel t;
    if(x<0 || y<0 || x>=XRES+BARSIZE || y>=YRES+MENUSIZE)
        return;
    if(a!=255)
    {
        t = vid[y*(XRES+BARSIZE)+x];
        r = (a*r + (255-a)*PIXR(t)) >> 8;
        g = (a*g + (255-a)*PIXG(t)) >> 8;
        b = (a*b + (255-a)*PIXB(t)) >> 8;
    }
    vid[y*(XRES+BARSIZE)+x] = PIXRGB(r,g,b);
}

inline int drawchar(pixel *vid, int x, int y, int c, int r, int g, int b, int a)
{
    int i, j, w, bn = 0, ba = 0;
    char *rp = font_data + font_ptrs[c];
    w = *(rp++);
    for(j=0; j<FONT_H; j++)
        for(i=0; i<w; i++)
        {
            if(!bn)
            {
                ba = *(rp++);
                bn = 8;
            }
            drawpixel(vid, x+i, y+j, r, g, b, ((ba&3)*a)/3);
            ba >>= 2;
            bn -= 2;
        }
    return x + w;
}

int drawtext(pixel *vid, int x, int y, char *s, int r, int g, int b, int a)
{
    int sx = x;
    for(; *s; s++)
    {
        if(*s == '\n')
        {
            x = sx;
            y += FONT_H+2;
        }
        else if(*s == '\b')
        {
            switch(s[1])
            {
            case 'w':
                r = g = b = 255;
                break;
            case 'g':
                r = g = b = 192;
                break;
            case 'o':
                r = 255;
                g = 216;
                b = 32;
                break;
            case 'r':
                r = 255;
                g = b = 0;
                break;
            case 'b':
                r = g = 0;
                b = 255;
                break;
            }
            s++;
        }
        else
            x = drawchar(vid, x, y, *(unsigned char *)s, r, g, b, a);
    }
    return x;
}

void drawrect(pixel *vid, int x, int y, int w, int h, int r, int g, int b, int a)
{
    int i;
    for(i=0; i<=w; i++)
    {
        drawpixel(vid, x+i, y, r, g, b, a);
        drawpixel(vid, x+i, y+h, r, g, b, a);
    }
    for(i=1; i<h; i++)
    {
        drawpixel(vid, x, y+i, r, g, b, a);
        drawpixel(vid, x+w, y+i, r, g, b, a);
    }
}

void fillrect(pixel *vid, int x, int y, int w, int h, int r, int g, int b, int a)
{
    int i,j;
    for(j=1; j<h; j++)
        for(i=1; i<w; i++)
            drawpixel(vid, x+i, y+j, r, g, b, a);
}

void clearrect(pixel *vid, int x, int y, int w, int h)
{
    int i;
    for(i=1; i<h; i++)
        memset(vid+(x+1+(XRES+BARSIZE)*(y+i)), 0, PIXELSIZE*(w-1));
}

void drawdots(pixel *vid, int x, int y, int h, int r, int g, int b, int a)
{
    int i;
    for(i=0; i<=h; i+=2)
        drawpixel(vid, x, y+i, r, g, b, a);
}

int textwidth(char *s)
{
    int x = 0;
    for(; *s; s++)
        x += font_data[font_ptrs[(int)(*(unsigned char *)s)]];
    return x-1;
}
int drawtextmax(pixel *vid, int x, int y, int w, char *s, int r, int g, int b, int a)
{
    int i;
    w += x-5;
    for(; *s; s++)
    {
        if(x+font_data[font_ptrs[(int)(*(unsigned char *)s)]]>=w && x+textwidth(s)>=w+5)
            break;
        x = drawchar(vid, x, y, *(unsigned char *)s, r, g, b, a);
    }
    if(*s)
        for(i=0; i<3; i++)
            x = drawchar(vid, x, y, '.', r, g, b, a);
    return x;
}

int textnwidth(char *s, int n)
{
    int x = 0;
    for(; *s; s++)
    {
        if(!n)
            break;
        x += font_data[font_ptrs[(int)(*(unsigned char *)s)]];
        n--;
    }
    return x-1;
}
int textwidthx(char *s, int w)
{
    int x=0,n=0,cw;
    for(; *s; s++)
    {
        cw = font_data[font_ptrs[(int)(*(unsigned char *)s)]];
        if(x+(cw/2) >= w)
            break;
        x += cw;
        n++;
    }
    return n;
}

/***********************************************************
 *                      MAIN PROGRAM                       *
 ***********************************************************/

void draw_tool(pixel *vid_buf, int b, int sl, int sr, unsigned pc, unsigned iswall)
{
    int x, y, i, j, c;
    int bo = b;
    if(iswall==1)
    {
        b = b-100;
        x = (2+32*((b-22)/1));
        y = YRES+2+40;
        switch(b)
        {
        case WL_WALLELEC:
            for(j=1; j<15; j++)
            {
                for(i=1; i<27; i++)
                {
                    if(!(i%2) && !(j%2))
                    {
                        vid_buf[(XRES+BARSIZE)*(y+j)+(x+i)] = pc;
                    }
                    else
                    {
                        vid_buf[(XRES+BARSIZE)*(y+j)+(x+i)] = PIXPACK(0x808080);
                    }
                }
            }
            break;
        case 23:
            for(j=1; j<15; j++)
            {
                for(i=1; i<6+j; i++)
                {
                    if(!(i&j&1))
                    {
                        vid_buf[(XRES+BARSIZE)*(y+j)+(x+i)] = pc;
                    }
                }
                for(; i<27; i++)
                {
                    if(i&j&1)
                    {
                        vid_buf[(XRES+BARSIZE)*(y+j)+(x+i)] = pc;
                    }
                }
            }
            break;
        case 24:
            for(j=1; j<15; j+=2)
            {
                for(i=1+(1&(j>>1)); i<27; i+=2)
                {
                    vid_buf[(XRES+BARSIZE)*(y+j)+(x+i)] = pc;
                }
            }
            break;
        case 25:
            for(j=1; j<15; j++)
            {
                for(i=1; i<27; i++)
                {
                    vid_buf[(XRES+BARSIZE)*(y+j)+(x+i)] = i==1||i==26||j==1||j==14 ? PIXPACK(0xA0A0A0) : PIXPACK(0x000000);
                    drawtext(vid_buf, x+4, y+3, "\x8D", 255, 255, 255, 255);
                }
            }
            for(i=9; i<27; i++)
            {
                drawpixel(vid_buf, x+i, y+8+(int)(3.9f*cos(i*0.3f)), 255, 255, 255, 255);
            }
            break;
        case 26:
            for(j=1; j<15; j++)
            {
                for(i=1; i<27; i++)
                {
                    vid_buf[(XRES+BARSIZE)*(y+j)+(x+i)] = i==1||i==26||j==1||j==14 ? PIXPACK(0xA0A0A0) : PIXPACK(0x000000);
                }
            }
            drawtext(vid_buf, x+9, y+3, "\xA1", 32, 64, 128, 255);
            drawtext(vid_buf, x+9, y+3, "\xA0", 255, 255, 255, 255);
            break;
        case 27:
            for(j=1; j<15; j+=2)
            {
                for(i=1+(1&(j>>1)); i<27; i+=2)
                {
                    vid_buf[(XRES+BARSIZE)*(y+j)+(x+i)] = pc;
                }
            }
            break;
        case 28:
            for(j=1; j<15; j++)
            {
                for(i=1; i<27; i++)
                {
                    if(!(i%2) && !(j%2))
                    {
                        vid_buf[(XRES+BARSIZE)*(y+j)+(x+i)] = pc;
                    }
                }
            }
            break;
        case 29:
            for(j=1; j<15; j+=2)
            {
                for(i=1+(1&(j>>1)); i<27; i+=2)
                {
                    vid_buf[(XRES+BARSIZE)*(y+j)+(x+i)] = pc;
                }
            }
            break;
        case 30:
            for(j=1; j<15; j+=2)
            {
                for(i=1+(1&(j>>1)); i<13; i+=2)
                {
                    vid_buf[(XRES+BARSIZE)*(y+j)+(x+i)] = pc;
                }
            }
            for(j=1; j<15; j++)
            {
                for(i=14; i<27; i++)
                {
                    vid_buf[(XRES+BARSIZE)*(y+j)+(x+i)] = pc;
                }
            }
            break;
        case 32:
            for(j=1; j<15; j+=2)
            {
                for(i=1+(1&(j>>1)); i<27; i+=2)
                {
                    vid_buf[(XRES+BARSIZE)*(y+j)+(x+i)] = pc;
                }
            }
            break;
        case 33:
            for(j=1; j<15; j+=2)
            {
                for(i=1+(1&(j>>1)); i<27; i+=2)
                {
                    vid_buf[(XRES+BARSIZE)*(y+j)+(x+i)] = pc;
                }
            }
            break;
        case 34:
            for(j=1; j<15; j++)
            {
                for(i=1; i<27; i++)
                {
                    if(!(i%2) && !(j%2))
                    {
                        vid_buf[(XRES+BARSIZE)*(y+j)+(x+i)] = pc;
                    }
                }
            }
            break;
        case 36:
            for(j=1; j<15; j++)
            {
                for(i=1; i<27; i++)
                {
                    vid_buf[(XRES+BARSIZE)*(y+j)+(x+i)] = pc;
                }
            }
            c = PIXR(pc) + 3*PIXG(pc) + 2*PIXB(pc);
            if(c<544)
            {
                c = 255;
            }
            else
            {
                c = 0;
            }
            drawtext(vid_buf, x+14-textwidth("AIR")/2, y+4, "AIR", c, c, c, 255);
            break;
        case 37:
            for(j=1; j<15; j++)
            {
                for(i=1; i<27; i++)
                {
                    vid_buf[(XRES+BARSIZE)*(y+j)+(x+i)] = pc;
                }
            }
            c = PIXR(pc) + 3*PIXG(pc) + 2*PIXB(pc);
            if(c<544)
            {
                c = 255;
            }
            else
            {
                c = 0;
            }
            drawtext(vid_buf, x+14-textwidth("HEAT")/2, y+4, "HEAT", c, c, c, 255);
            break;
        case 38:
            for(j=1; j<15; j++)
            {
                for(i=1; i<27; i++)
                {
                    vid_buf[(XRES+BARSIZE)*(y+j)+(x+i)] = pc;
                }
            }
            c = PIXR(pc) + 3*PIXG(pc) + 2*PIXB(pc);
            if(c<544)
            {
                c = 255;
            }
            else
            {
                c = 0;
            }
            drawtext(vid_buf, x+14-textwidth("COOL")/2, y+4, "COOL", c, c, c, 255);
            break;
        case 39:
            for(j=1; j<15; j++)
            {
                for(i=1; i<27; i++)
                {
                    vid_buf[(XRES+BARSIZE)*(y+j)+(x+i)] = pc;
                }
            }
            c = PIXR(pc) + 3*PIXG(pc) + 2*PIXB(pc);
            if(c<544)
            {
                c = 255;
            }
            else
            {
                c = 0;
            }
            drawtext(vid_buf, x+14-textwidth("VAC")/2, y+4, "VAC", c, c, c, 255);
            break;
        default:
            for(j=1; j<15; j++)
            {
                for(i=1; i<27; i++)
                {
                    vid_buf[(XRES+BARSIZE)*(y+j)+(x+i)] = pc;
                }
            }
        }
        if(b==30)
        {
            for(j=4; j<12; j++)
            {
                vid_buf[(XRES+BARSIZE)*(y+j)+(x+j+6)] = PIXPACK(0xFF0000);
                vid_buf[(XRES+BARSIZE)*(y+j)+(x+j+7)] = PIXPACK(0xFF0000);
                vid_buf[(XRES+BARSIZE)*(y+j)+(x-j+21)] = PIXPACK(0xFF0000);
                vid_buf[(XRES+BARSIZE)*(y+j)+(x-j+22)] = PIXPACK(0xFF0000);
            }
        }
    }
    else
    {
        x = 2+32*(b/2);
        y = YRES+2+20*(b%2);
        for(j=1; j<15; j++)
        {
            for(i=1; i<27; i++)
            {
                vid_buf[(XRES+BARSIZE)*(y+j)+(x+i)] = pc;
            }
        }
        if(b==0)
        {
            for(j=4; j<12; j++)
            {
                vid_buf[(XRES+BARSIZE)*(y+j)+(x+j+6)] = PIXPACK(0xFF0000);
                vid_buf[(XRES+BARSIZE)*(y+j)+(x+j+7)] = PIXPACK(0xFF0000);
                vid_buf[(XRES+BARSIZE)*(y+j)+(x-j+21)] = PIXPACK(0xFF0000);
                vid_buf[(XRES+BARSIZE)*(y+j)+(x-j+22)] = PIXPACK(0xFF0000);
            }
        }
        c = PIXB(ptypes[b].pcolors) + 3*PIXG(ptypes[b].pcolors) + 2*PIXR(ptypes[b].pcolors);
        if(c<544)
        {
            c = 255;
        }
        else
        {
            c = 0;
        }
        drawtext(vid_buf, x+14-textwidth((char *)ptypes[b].name)/2, y+4, (char *)ptypes[b].name, c, c, c, 255);
    }
    if(bo==sl || bo==sr)
    {
        c = 0;
        if(bo==sl)
            c |= PIXPACK(0xFF0000);
        if(bo==sr)
            c |= PIXPACK(0x0000FF);
        for(i=0; i<30; i++)
        {
            vid_buf[(XRES+BARSIZE)*(y-1)+(x+i-1)] = c;
            vid_buf[(XRES+BARSIZE)*(y+16)+(x+i-1)] = c;
        }
        for(j=0; j<18; j++)
        {
            vid_buf[(XRES+BARSIZE)*(y+j-1)+(x-1)] = c;
            vid_buf[(XRES+BARSIZE)*(y+j-1)+(x+28)] = c;
        }
    }
}

int draw_tool_xy(pixel *vid_buf, int x, int y, int b, unsigned pc)
{
    int i, j, c;
    if(b>=121)
    {
        b = b-100;
        //x = (2+32*((b-22)/1));
        //y = YRES+2+40;
        switch(b)
        {
        case WL_WALLELEC:
            for(j=1; j<15; j++)
            {
                for(i=1; i<27; i++)
                {
                    if(!(i%2) && !(j%2))
                    {
                        vid_buf[(XRES+BARSIZE)*(y+j)+(x+i)] = pc;
                    }
                    else
                    {
                        vid_buf[(XRES+BARSIZE)*(y+j)+(x+i)] = PIXPACK(0x808080);
                    }
                }
            }
            break;
        case 23:
            for(j=1; j<15; j++)
            {
                for(i=1; i<6+j; i++)
                {
                    if(!(i&j&1))
                    {
                        vid_buf[(XRES+BARSIZE)*(y+j)+(x+i)] = pc;
                    }
                }
                for(; i<27; i++)
                {
                    if(i&j&1)
                    {
                        vid_buf[(XRES+BARSIZE)*(y+j)+(x+i)] = pc;
                    }
                }
            }
            break;
        case 24:
            for(j=1; j<15; j+=2)
            {
                for(i=1+(1&(j>>1)); i<27; i+=2)
                {
                    vid_buf[(XRES+BARSIZE)*(y+j)+(x+i)] = pc;
                }
            }
            break;
        case 25:
            for(j=1; j<15; j++)
            {
                for(i=1; i<27; i++)
                {
                    vid_buf[(XRES+BARSIZE)*(y+j)+(x+i)] = i==1||i==26||j==1||j==14 ? PIXPACK(0xA0A0A0) : PIXPACK(0x000000);
                    drawtext(vid_buf, x+4, y+3, "\x8D", 255, 255, 255, 255);
                }
            }
            for(i=9; i<27; i++)
            {
                drawpixel(vid_buf, x+i, y+8+(int)(3.9f*cos(i*0.3f)), 255, 255, 255, 255);
            }
            break;
        case 26:
            for(j=1; j<15; j++)
            {
                for(i=1; i<27; i++)
                {
                    vid_buf[(XRES+BARSIZE)*(y+j)+(x+i)] = i==1||i==26||j==1||j==14 ? PIXPACK(0xA0A0A0) : PIXPACK(0x000000);
                }
            }
            drawtext(vid_buf, x+9, y+3, "\xA1", 32, 64, 128, 255);
            drawtext(vid_buf, x+9, y+3, "\xA0", 255, 255, 255, 255);
            break;
        case 27:
            for(j=1; j<15; j+=2)
            {
                for(i=1+(1&(j>>1)); i<27; i+=2)
                {
                    vid_buf[(XRES+BARSIZE)*(y+j)+(x+i)] = pc;
                }
            }
            break;
        case 28:
            for(j=1; j<15; j++)
            {
                for(i=1; i<27; i++)
                {
                    if(!(i%2) && !(j%2))
                    {
                        vid_buf[(XRES+BARSIZE)*(y+j)+(x+i)] = pc;
                    }
                }
            }
            break;
        case 29:
            for(j=1; j<15; j+=2)
            {
                for(i=1+(1&(j>>1)); i<27; i+=2)
                {
                    vid_buf[(XRES+BARSIZE)*(y+j)+(x+i)] = pc;
                }
            }
            break;
        case 30:
            for(j=1; j<15; j+=2)
            {
                for(i=1+(1&(j>>1)); i<13; i+=2)
                {
                    vid_buf[(XRES+BARSIZE)*(y+j)+(x+i)] = pc;
                }
            }
            for(j=1; j<15; j++)
            {
                for(i=14; i<27; i++)
                {
                    vid_buf[(XRES+BARSIZE)*(y+j)+(x+i)] = pc;
                }
            }
            break;
        case 32:
            for(j=1; j<15; j+=2)
            {
                for(i=1+(1&(j>>1)); i<27; i+=2)
                {
                    vid_buf[(XRES+BARSIZE)*(y+j)+(x+i)] = pc;
                }
            }
            break;
        case 33:
            for(j=1; j<15; j+=2)
            {
                for(i=1+(1&(j>>1)); i<27; i+=2)
                {
                    vid_buf[(XRES+BARSIZE)*(y+j)+(x+i)] = pc;
                }
            }
            break;
        case 34:
            for(j=1; j<15; j++)
            {
                for(i=1; i<27; i++)
                {
                    if(!(i%2) && !(j%2))
                    {
                        vid_buf[(XRES+BARSIZE)*(y+j)+(x+i)] = pc;
                    }
                }
            }
            break;
        case 36:
            for(j=1; j<15; j++)
            {
                for(i=1; i<27; i++)
                {
                    vid_buf[(XRES+BARSIZE)*(y+j)+(x+i)] = pc;
                }
            }
            c = PIXR(pc) + 3*PIXG(pc) + 2*PIXB(pc);
            if(c<544)
            {
                c = 255;
            }
            else
            {
                c = 0;
            }
            drawtext(vid_buf, x+14-textwidth("AIR")/2, y+4, "AIR", c, c, c, 255);
            break;
        case 37:
            for(j=1; j<15; j++)
            {
                for(i=1; i<27; i++)
                {
                    vid_buf[(XRES+BARSIZE)*(y+j)+(x+i)] = pc;
                }
            }
            c = PIXR(pc) + 3*PIXG(pc) + 2*PIXB(pc);
            if(c<544)
            {
                c = 255;
            }
            else
            {
                c = 0;
            }
            drawtext(vid_buf, x+14-textwidth("HEAT")/2, y+4, "HEAT", c, c, c, 255);
            break;
        case 38:
            for(j=1; j<15; j++)
            {
                for(i=1; i<27; i++)
                {
                    vid_buf[(XRES+BARSIZE)*(y+j)+(x+i)] = pc;
                }
            }
            c = PIXR(pc) + 3*PIXG(pc) + 2*PIXB(pc);
            if(c<544)
            {
                c = 255;
            }
            else
            {
                c = 0;
            }
            drawtext(vid_buf, x+14-textwidth("COOL")/2, y+4, "COOL", c, c, c, 255);
            break;
        case 39:
            for(j=1; j<15; j++)
            {
                for(i=1; i<27; i++)
                {
                    vid_buf[(XRES+BARSIZE)*(y+j)+(x+i)] = pc;
                }
            }
            c = PIXR(pc) + 3*PIXG(pc) + 2*PIXB(pc);
            if(c<544)
            {
                c = 255;
            }
            else
            {
                c = 0;
            }
            drawtext(vid_buf, x+14-textwidth("VAC")/2, y+4, "VAC", c, c, c, 255);
            break;
        case 40:
            for(j=1; j<15; j+=2)
            {
                for(i=1+(1&(j>>1)); i<27; i+=2)
                {
                    vid_buf[(XRES+BARSIZE)*(y+j)+(x+i)] = pc;
                }
            }
            break;
        default:
            for(j=1; j<15; j++)
            {
                for(i=1; i<27; i++)
                {
                    vid_buf[(XRES+BARSIZE)*(y+j)+(x+i)] = pc;
                }
            }
        }
        if(b==30)
        {
            for(j=4; j<12; j++)
            {
                vid_buf[(XRES+BARSIZE)*(y+j)+(x+j+6)] = PIXPACK(0xFF0000);
                vid_buf[(XRES+BARSIZE)*(y+j)+(x+j+7)] = PIXPACK(0xFF0000);
                vid_buf[(XRES+BARSIZE)*(y+j)+(x-j+21)] = PIXPACK(0xFF0000);
                vid_buf[(XRES+BARSIZE)*(y+j)+(x-j+22)] = PIXPACK(0xFF0000);
            }
        }
    }
    else
    {
        //x = 2+32*(b/2);
        //y = YRES+2+20*(b%2);
        for(j=1; j<15; j++)
        {
            for(i=1; i<27; i++)
            {
                vid_buf[(XRES+BARSIZE)*(y+j)+(x+i)] = pc;
            }
        }
        if(b==0)
        {
            for(j=4; j<12; j++)
            {
                vid_buf[(XRES+BARSIZE)*(y+j)+(x+j+6)] = PIXPACK(0xFF0000);
                vid_buf[(XRES+BARSIZE)*(y+j)+(x+j+7)] = PIXPACK(0xFF0000);
                vid_buf[(XRES+BARSIZE)*(y+j)+(x-j+21)] = PIXPACK(0xFF0000);
                vid_buf[(XRES+BARSIZE)*(y+j)+(x-j+22)] = PIXPACK(0xFF0000);
            }
        }
        c = PIXB(ptypes[b].pcolors) + 3*PIXG(ptypes[b].pcolors) + 2*PIXR(ptypes[b].pcolors);
        if(c<544)
        {
            c = 255;
        }
        else
        {
            c = 0;
        }
        drawtext(vid_buf, x+14-textwidth((char *)ptypes[b].name)/2, y+4, (char *)ptypes[b].name, c, c, c, 255);
    }
    return 26;
}

void draw_menu(pixel *vid_buf, int i, int hover)
{

    //drawtext(vid_buf, XRES+1, /*(12*i)+2*/((YRES/SC_TOTAL)*i)+((YRES/SC_TOTAL)/2), msections[i].icon, 255, 255, 255, 255);
#ifdef MENUV3
    drawrect(vid_buf, XRES-2, (i*16)+YRES+MENUSIZE-16-(SC_TOTAL*16), 14, 14, 255, 255, 255, 255);
    if(hover==i)
    {
        fillrect(vid_buf, XRES-2, (i*16)+YRES+MENUSIZE-16-(SC_TOTAL*16), 14, 14, 255, 255, 255, 255);
        drawtext(vid_buf, XRES+1, (i*16)+YRES+MENUSIZE-14-(SC_TOTAL*16), msections[i].icon, 0, 0, 0, 255);
    }
    else
    {
        drawtext(vid_buf, XRES+1, (i*16)+YRES+MENUSIZE-14-(SC_TOTAL*16), msections[i].icon, 255, 255, 255, 255);
    }
#else
    drawtext(vid_buf, XRES+1, (i*16)+YRES+MENUSIZE-14-(SC_TOTAL*16), msections[i].icon, 255, 255, 255, 255);
#endif
}

void menu_ui(pixel *vid_buf, int i, int *sl, int *sr)
{
    int b=1,bq,mx,my,h,x,y,n=0,height,width,sy,rows=0;
    pixel *old_vid=(pixel *)calloc((XRES+BARSIZE)*(YRES+MENUSIZE), PIXELSIZE);
    fillrect(vid_buf, -1, -1, XRES+1, YRES+MENUSIZE, 0, 0, 0, 192);
    memcpy(old_vid, vid_buf, ((XRES+BARSIZE)*(YRES+MENUSIZE))*PIXELSIZE);

    while(!sdl_poll())
    {
        b = SDL_GetMouseState(&mx, &my);
        if(!b)
            break;
    }
    while(!sdl_poll())
    {
        bq = b;
        b = SDL_GetMouseState(&mx, &my);
        mx /= sdl_scale;
        my /= sdl_scale;
        rows = ceil((float)msections[i].itemcount/16.0f);
        height = (ceil((float)msections[i].itemcount/16.0f)*18);
        width = restrict_flt(msections[i].itemcount*31, 0, 16*31);
        //clearrect(vid_buf, -1, -1, XRES+1, YRES+MENUSIZE+1);
        h = -1;
        x = XRES-BARSIZE-26;
        y = (((YRES/SC_TOTAL)*i)+((YRES/SC_TOTAL)/2))-(height/2)+(FONT_H/2)+1;
        sy = y;
        //clearrect(vid_buf, (XRES-BARSIZE-width)+1, y-4, width+4, height+4+rows);
        fillrect(vid_buf, (XRES-BARSIZE-width)-7, y-10, width+16, height+16+rows, 0, 0, 0, 100);
        drawrect(vid_buf, (XRES-BARSIZE-width)-7, y-10, width+16, height+16+rows, 255, 255, 255, 255);
        fillrect(vid_buf, (XRES-BARSIZE)+11, (((YRES/SC_TOTAL)*i)+((YRES/SC_TOTAL)/2))-2, 15, FONT_H+3, 0, 0, 0, 100);
        drawrect(vid_buf, (XRES-BARSIZE)+10, (((YRES/SC_TOTAL)*i)+((YRES/SC_TOTAL)/2))-2, 16, FONT_H+3, 255, 255, 255, 255);
        drawrect(vid_buf, (XRES-BARSIZE)+9, (((YRES/SC_TOTAL)*i)+((YRES/SC_TOTAL)/2))-1, 1, FONT_H+1, 0, 0, 0, 255);
        if(i==SC_WALL)
        {
            for(n = 122; n<122+UI_WALLCOUNT; n++)
            {
                if(n!=SPC_AIR&&n!=SPC_HEAT&&n!=SPC_COOL&&n!=SPC_VACUUM)
                {
                    if(x-26<=60)
                    {
                        x = XRES-BARSIZE-26;
                        y += 19;
                    }
                    x -= draw_tool_xy(vid_buf, x, y, n, mwalls[n-122].colour)+5;
                    if(mx>=x+32 && mx<x+58 && my>=y && my< y+15)
                    {
                        drawrect(vid_buf, x+30, y-1, 29, 17, 255, 0, 0, 255);
                        h = n;
                    }
                    else if(n==*sl)
                    {
                        drawrect(vid_buf, x+30, y-1, 29, 17, 255, 0, 0, 255);
                    }
                    else if(n==*sr)
                    {
                        drawrect(vid_buf, x+30, y-1, 29, 17, 0, 0, 255, 255);
                    }
                }
            }
        }
        else if(i==SC_SPECIAL)
        {
            for(n = 122; n<122+UI_WALLCOUNT; n++)
            {
                if(n==SPC_AIR||n==SPC_HEAT||n==SPC_COOL||n==SPC_VACUUM)
                {
                    if(x-26<=60)
                    {
                        x = XRES-BARSIZE-26;
                        y += 19;
                    }
                    x -= draw_tool_xy(vid_buf, x, y, n, mwalls[n-122].colour)+5;
                    if(mx>=x+32 && mx<x+58 && my>=y && my< y+15)
                    {
                        drawrect(vid_buf, x+30, y-1, 29, 17, 255, 0, 0, 255);
                        h = n;
                    }
                    else if(n==*sl)
                    {
                        drawrect(vid_buf, x+30, y-1, 29, 17, 255, 0, 0, 255);
                    }
                    else if(n==*sr)
                    {
                        drawrect(vid_buf, x+30, y-1, 29, 17, 0, 0, 255, 255);
                    }
                }
            }
            for(n = 0; n<PT_NUM; n++)
            {
                if(ptypes[n].menusection==i&&ptypes[n].menu==1)
                {
                    if(x-26<=60)
                    {
                        x = XRES-BARSIZE-26;
                        y += 19;
                    }
                    x -= draw_tool_xy(vid_buf, x, y, n, ptypes[n].pcolors)+5;
                    if(mx>=x+32 && mx<x+58 && my>=y && my< y+15)
                    {
                        drawrect(vid_buf, x+30, y-1, 29, 17, 255, 0, 0, 255);
                        h = n;
                    }
                    else if(n==*sl)
                    {
                        drawrect(vid_buf, x+30, y-1, 29, 17, 255, 0, 0, 255);
                    }
                    else if(n==*sr)
                    {
                        drawrect(vid_buf, x+30, y-1, 29, 17, 0, 0, 255, 255);
                    }
                }
            }
        }
        else
        {
            for(n = 0; n<PT_NUM; n++)
            {
                if(ptypes[n].menusection==i&&ptypes[n].menu==1)
                {
                    if(x-26<=60)
                    {
                        x = XRES-BARSIZE-26;
                        y += 19;
                    }
                    x -= draw_tool_xy(vid_buf, x, y, n, ptypes[n].pcolors)+5;
                    if(mx>=x+32 && mx<x+58 && my>=y && my< y+15)
                    {
                        drawrect(vid_buf, x+30, y-1, 29, 17, 255, 0, 0, 255);
                        h = n;
                    }
                    else if(n==*sl)
                    {
                        drawrect(vid_buf, x+30, y-1, 29, 17, 255, 0, 0, 255);
                    }
                    else if(n==*sr)
                    {
                        drawrect(vid_buf, x+30, y-1, 29, 17, 0, 0, 255, 255);
                    }
                }
            }
        }

        if(h==-1)
        {
            drawtext(vid_buf, XRES-textwidth((char *)msections[i].name)-BARSIZE, sy+height+10, (char *)msections[i].name, 255, 255, 255, 255);
        }
        else if(i==SC_WALL||(i==SC_SPECIAL&&h>=122))
        {
            drawtext(vid_buf, XRES-textwidth((char *)mwalls[h-122].descs)-BARSIZE, sy+height+10, (char *)mwalls[h-122].descs, 255, 255, 255, 255);
        }
        else
        {
            drawtext(vid_buf, XRES-textwidth((char *)ptypes[h].descs)-BARSIZE, sy+height+10, (char *)ptypes[h].descs, 255, 255, 255, 255);
        }


        sdl_blit(0, 0, (XRES+BARSIZE), YRES+MENUSIZE, vid_buf, (XRES+BARSIZE));
        memcpy(vid_buf, old_vid, ((XRES+BARSIZE)*(YRES+MENUSIZE))*PIXELSIZE);
        if(!(mx>=(XRES-BARSIZE-width)-7 && my>=sy-10 && my<sy+height+9))
        {
            break;
        }

        if(b==1&&h!=-1)
        {
            *sl = h;
            break;
        }
        if(b==4&&h!=-1)
        {
            *sr = h;
            break;
        }
        //if(b==4&&h!=-1) {
        //	h = -1;
        //	break;
        //}

        if(sdl_key==SDLK_RETURN)
            break;
        if(sdl_key==SDLK_ESCAPE)
            break;
    }

    while(!sdl_poll())
    {
        b = SDL_GetMouseState(&mx, &my);
        if(!b)
            break;
    }
    //drawtext(vid_buf, XRES+2, (12*i)+2, msections[i].icon, 255, 255, 255, 255);
}

void menu_ui_v3(pixel *vid_buf, int i, int *sl, int *sr, int b, int bq, int mx, int my)
{
    int h,x,y,n=0,height,width,sy,rows=0;
    //bq = b;
    //b = SDL_GetMouseState(&mx, &my);
    mx /= sdl_scale;
    my /= sdl_scale;
    rows = ceil((float)msections[i].itemcount/16.0f);
    height = (ceil((float)msections[i].itemcount/16.0f)*18);
    width = restrict_flt(msections[i].itemcount*31, 0, 16*31);
    //clearrect(vid_buf, -1, -1, XRES+1, YRES+MENUSIZE+1);
    h = -1;
    x = XRES-BARSIZE-26;
    y = YRES+1;//(((YRES/SC_TOTAL)*i)+((YRES/SC_TOTAL)/2))-(height/2)+(FONT_H/2)+1;
    sy = y;
    //clearrect(vid_buf, (XRES-BARSIZE-width)+1, y-4, width+4, height+4+rows);
    //fillrect(vid_buf, (XRES-BARSIZE-width)-7, y-10, width+16, height+16+rows, 0, 0, 0, 100);
    //drawrect(vid_buf, (XRES-BARSIZE-width)-7, y-10, width+16, height+16+rows, 255, 255, 255, 255);
    //fillrect(vid_buf, (XRES-BARSIZE)+11, (((YRES/SC_TOTAL)*i)+((YRES/SC_TOTAL)/2))-2, 15, FONT_H+3, 0, 0, 0, 100);
    //drawrect(vid_buf, (XRES-BARSIZE)+10, (((YRES/SC_TOTAL)*i)+((YRES/SC_TOTAL)/2))-2, 16, FONT_H+3, 255, 255, 255, 255);
    //drawrect(vid_buf, (XRES-BARSIZE)+9, (((YRES/SC_TOTAL)*i)+((YRES/SC_TOTAL)/2))-1, 1, FONT_H+1, 0, 0, 0, 255);
    if(i==SC_WALL)
    {
        for(n = 122; n<122+UI_WALLCOUNT; n++)
        {
            if(n!=SPC_AIR&&n!=SPC_HEAT&&n!=SPC_COOL&&n!=SPC_VACUUM)
            {
                if(x-26<=20)
                {
                    x = XRES-BARSIZE-26;
                    y += 19;
                }
                x -= draw_tool_xy(vid_buf, x, y, n, mwalls[n-122].colour)+5;
                if(!bq && mx>=x+32 && mx<x+58 && my>=y && my< y+15)
                {
                    drawrect(vid_buf, x+30, y-1, 29, 17, 255, 0, 0, 255);
                    h = n;
                }
                else if(n==*sl)
                {
                    drawrect(vid_buf, x+30, y-1, 29, 17, 255, 0, 0, 255);
                }
                else if(n==*sr)
                {
                    drawrect(vid_buf, x+30, y-1, 29, 17, 0, 0, 255, 255);
                }
            }
        }
    }
    else if(i==SC_SPECIAL)
    {
        for(n = 122; n<122+UI_WALLCOUNT; n++)
        {
            if(n==SPC_AIR||n==SPC_HEAT||n==SPC_COOL||n==SPC_VACUUM)
            {
                if(x-26<=20)
                {
                    x = XRES-BARSIZE-26;
                    y += 19;
                }
                x -= draw_tool_xy(vid_buf, x, y, n, mwalls[n-122].colour)+5;
                if(!bq && mx>=x+32 && mx<x+58 && my>=y && my< y+15)
                {
                    drawrect(vid_buf, x+30, y-1, 29, 17, 255, 0, 0, 255);
                    h = n;
                }
                else if(n==*sl)
                {
                    drawrect(vid_buf, x+30, y-1, 29, 17, 255, 0, 0, 255);
                }
                else if(n==*sr)
                {
                    drawrect(vid_buf, x+30, y-1, 29, 17, 0, 0, 255, 255);
                }
            }
        }
        for(n = 0; n<PT_NUM; n++)
        {
            if(ptypes[n].menusection==i&&ptypes[n].menu==1)
            {
                if(x-26<=20)
                {
                    x = XRES-BARSIZE-26;
                    y += 19;
                }
                x -= draw_tool_xy(vid_buf, x, y, n, ptypes[n].pcolors)+5;
                if(!bq && mx>=x+32 && mx<x+58 && my>=y && my< y+15)
                {
                    drawrect(vid_buf, x+30, y-1, 29, 17, 255, 0, 0, 255);
                    h = n;
                }
                else if(n==*sl)
                {
                    drawrect(vid_buf, x+30, y-1, 29, 17, 255, 0, 0, 255);
                }
                else if(n==*sr)
                {
                    drawrect(vid_buf, x+30, y-1, 29, 17, 0, 0, 255, 255);
                }
            }
        }
    }
    else
    {
        for(n = 0; n<PT_NUM; n++)
        {
            if(ptypes[n].menusection==i&&ptypes[n].menu==1)
            {
                if(x-26<=20)
                {
                    x = XRES-BARSIZE-26;
                    y += 19;
                }
                x -= draw_tool_xy(vid_buf, x, y, n, ptypes[n].pcolors)+5;
                if(!bq && mx>=x+32 && mx<x+58 && my>=y && my< y+15)
                {
                    drawrect(vid_buf, x+30, y-1, 29, 17, 255, 0, 0, 255);
                    h = n;
                }
                else if(n==*sl)
                {
                    drawrect(vid_buf, x+30, y-1, 29, 17, 255, 0, 0, 255);
                }
                else if(n==*sr)
                {
                    drawrect(vid_buf, x+30, y-1, 29, 17, 0, 0, 255, 255);
                }
            }
        }
    }

    if(h==-1)
    {
        drawtext(vid_buf, XRES-textwidth((char *)msections[i].name)-BARSIZE, sy-10, (char *)msections[i].name, 255, 255, 255, 255);
    }
    else if(i==SC_WALL||(i==SC_SPECIAL&&h>=122))
    {
        drawtext(vid_buf, XRES-textwidth((char *)mwalls[h-122].descs)-BARSIZE, sy-10, (char *)mwalls[h-122].descs, 255, 255, 255, 255);
    }
    else
    {
        drawtext(vid_buf, XRES-textwidth((char *)ptypes[h].descs)-BARSIZE, sy-10, (char *)ptypes[h].descs, 255, 255, 255, 255);
    }

    if(b==1&&h!=-1)
    {
        *sl = h;
    }
    if(b==4&&h!=-1)
    {
        *sr = h;
    }
}

int create_parts(int x, int y, int r, int c)
{
    int i, j, f = 0, u, v, oy, ox, b = 0, dw = 0; //n;

    if(c == 125)
    {
        i = x / CELL;
        j = y / CELL;
        for(v=-1; v<2; v++)
            for(u=-1; u<2; u++)
                if(i+u>=0 && i+u<XRES/CELL &&
                        j+v>=0 && j+v<YRES/CELL &&
                        bmap[j+v][i+u] == 5)
                    return 1;
        bmap[j][i] = 5;
        return 1;
    }
    //LOLOLOLOLLOLOLOLO
    if(c == 127)
    {
        b = 4;
        dw = 1;
    }
    if(c == 122)
    {
        b = 8;
        dw = 1;
    }
    if(c == 123)
    {
        b = 7;
        dw = 1;
    }
    if(c == 124)
    {
        b = 6;
        dw = 1;
    }
    if(c == 128)
    {
        b = 3;
        dw = 1;
    }
    if(c == 129)
    {
        b = 2;
        dw = 1;
    }
    if(c == 130)
    {
        b = 0;
        dw = 1;
    }
    if(c == 131)
    {
        b = 1;
        dw = 1;
    }
    if(c == 132)
    {
        b = 9;
        dw = 1;
    }
    if(c == 133)
    {
        b = 10;
        dw = 1;
    }
    if(c == 134)
    {
        b = 11;
        dw = 1;
    }
    if(c == 135)
    {
        b = 12;
        dw = 1;
    }
    if(c == 140)
    {
        b = 13;
        dw = 1;
    }
    if(c == 255)
    {
        b = 255;
        dw = 1;
    }
    if(dw==1)
    {
        r = r/CELL;
        x = x/CELL;
        y = y/CELL;
        x -= r/2;
        y -= r/2;
        for (ox=x; ox<=x+r; ox++)
        {
            for (oy=y; oy<=y+r; oy++)
            {
                if(ox>=0&&ox<XRES/CELL&&oy>=0&&oy<YRES/CELL)
                {
                    i = ox;
                    j = oy;
                    if(b==4)
                    {
                        fvx[j][i] = 0.0f;
                        fvy[j][i] = 0.0f;
                    }
                    bmap[j][i] = b;
                }
            }
        }
        return 1;
    }
    if(c == SPC_AIR || c == SPC_HEAT || c == SPC_COOL || c == SPC_VACUUM)
    {
        for(j=-r; j<=r; j++)
            for(i=-r; i<=r; i++)
                if(i*i+j*j<=r*r)
                    create_part(-1, x+i, y+j, c);
        return 1;
    }

    if(c == 0)
    {
        for(j=-r; j<=r; j++)
            for(i=-r; i<=r; i++)
                if(i*i+j*j<=r*r)
                    delete_part(x+i, y+j);
        return 1;
    }

    for(j=-r; j<=r; j++)
        for(i=-r; i<=r; i++)
            if(i*i+j*j<=r*r)
                if(create_part(-1, x+i, y+j, c)==-1)
                    f = 1;
    return !f;
}

void create_line(int x1, int y1, int x2, int y2, int r, int c)
{
    int cp=abs(y2-y1)>abs(x2-x1), x, y, dx, dy, sy;
    float e, de;
    if(cp)
    {
        y = x1;
        x1 = y1;
        y1 = y;
        y = x2;
        x2 = y2;
        y2 = y;
    }
    if(x1 > x2)
    {
        y = x1;
        x1 = x2;
        x2 = y;
        y = y1;
        y1 = y2;
        y2 = y;
    }
    dx = x2 - x1;
    dy = abs(y2 - y1);
    e = 0.0f;
    if(dx)
        de = dy/(float)dx;
    else
        de = 0.0f;
    y = y1;
    sy = (y1<y2) ? 1 : -1;
    for(x=x1; x<=x2; x++)
    {
        if(cp)
            create_parts(y, x, r, c);
        else
            create_parts(x, y, r, c);
        e += de;
        if(e >= 0.5f)
        {
            y += sy;
            if(c==135 || c==140 || c==134 || c==133 || c==132 || c==131 || c==129 || c==128 || c==127 || c==125 || c==124 || c==123 || c==122 || !r)
            {
                if(cp)
                    create_parts(y, x, r, c);
                else
                    create_parts(x, y, r, c);
            }
            e -= 1.0f;
        }
    }
}

void create_box(int x1, int y1, int x2, int y2, int c)
{
    int i, j;
    if(x1>x2)
    {
        i = x2;
        x2 = x1;
        x1 = i;
    }
    if(y1>y2)
    {
        j = y2;
        y2 = y1;
        y1 = j;
    }
    for(j=y1; j<=y2; j++)
        for(i=x1; i<=x2; i++)
            create_parts(i, j, 1, c);
}

int flood_parts(int x, int y, int c, int cm, int bm)
{
    int x1, x2, dy = (c<PT_NUM)?1:CELL;
    int co = c;
    if(c>=122&&c<=122+UI_WALLCOUNT)
    {
        c = c-100;
    }
    if(cm==-1)
    {
        if(c==0)
        {
            cm = pmap[y][x]&0xFF;
            if(!cm)
                return 0;
        }
        else
            cm = 0;
    }
    if(bm==-1)
    {
        if(c==30)
        {
            bm = bmap[y/CELL][x/CELL];
            if(!bm)
                return 0;
            if(bm==1)
                cm = 0xFF;
        }
        else
            bm = 0;
    }

    if((pmap[y][x]&0xFF)!=cm || bmap[y/CELL][x/CELL]!=bm)
        return 1;

    // go left as far as possible
    x1 = x2 = x;
    while(x1>=CELL)
    {
        if((pmap[y][x1-1]&0xFF)!=cm || bmap[y/CELL][(x1-1)/CELL]!=bm)
            break;
        x1--;
    }
    while(x2<XRES-CELL)
    {
        if((pmap[y][x2+1]&0xFF)!=cm || bmap[y/CELL][(x2+1)/CELL]!=bm)
            break;
        x2++;
    }

    // fill span
    for(x=x1; x<=x2; x++)
        if(!create_parts(x, y, 0, co))
            return 0;

    // fill children
    if(y>=CELL+dy)
        for(x=x1; x<=x2; x++)
            if((pmap[y-dy][x]&0xFF)==cm && bmap[(y-dy)/CELL][x/CELL]==bm)
                if(!flood_parts(x, y-dy, co, cm, bm))
                    return 0;
    if(y<YRES-CELL-dy)
        for(x=x1; x<=x2; x++)
            if((pmap[y+dy][x]&0xFF)==cm && bmap[(y+dy)/CELL][x/CELL]==bm)
                if(!flood_parts(x, y+dy, co, cm, bm))
                    return 0;
    return 1;
}

static void xor_pixel(int x, int y, pixel *vid)
{
    int c;
    if(x<0 || y<0 || x>=XRES || y>=YRES)
        return;
    c = vid[y*(XRES+BARSIZE)+x];
    c = PIXB(c) + 3*PIXG(c) + 2*PIXR(c);
    if(c<512)
        vid[y*(XRES+BARSIZE)+x] = PIXPACK(0xC0C0C0);
    else
        vid[y*(XRES+BARSIZE)+x] = PIXPACK(0x404040);
}

void xor_line(int x1, int y1, int x2, int y2, pixel *vid)
{
    int cp=abs(y2-y1)>abs(x2-x1), x, y, dx, dy, sy;
    float e, de;
    if(cp)
    {
        y = x1;
        x1 = y1;
        y1 = y;
        y = x2;
        x2 = y2;
        y2 = y;
    }
    if(x1 > x2)
    {
        y = x1;
        x1 = x2;
        x2 = y;
        y = y1;
        y1 = y2;
        y2 = y;
    }
    dx = x2 - x1;
    dy = abs(y2 - y1);
    e = 0.0f;
    if(dx)
        de = dy/(float)dx;
    else
        de = 0.0f;
    y = y1;
    sy = (y1<y2) ? 1 : -1;
    for(x=x1; x<=x2; x++)
    {
        if(cp)
            xor_pixel(y, x, vid);
        else
            xor_pixel(x, y, vid);
        e += de;
        if(e >= 0.5f)
        {
            y += sy;
            e -= 1.0f;
        }
    }
}

void draw_svf_ui(pixel *vid_buf)
{
    int c;

    drawtext(vid_buf, 4, YRES+(MENUSIZE-14), "\x81", 255, 255, 255, 255);
    drawrect(vid_buf, 1, YRES+(MENUSIZE-16), 16, 14, 255, 255, 255, 255);

    c = svf_open ? 255 : 128;
    drawtext(vid_buf, 23, YRES+(MENUSIZE-14), "\x91", c, c, c, 255);
    drawrect(vid_buf, 19, YRES+(MENUSIZE-16), 16, 14, c, c, c, 255);

    c = svf_login ? 255 : 128;
    drawtext(vid_buf, 40, YRES+(MENUSIZE-14), "\x82", c, c, c, 255);
    if(svf_open)
        drawtext(vid_buf, 58, YRES+(MENUSIZE-12), svf_name, c, c, c, 255);
    else
        drawtext(vid_buf, 58, YRES+(MENUSIZE-12), "[untitled simulation]", c, c, c, 255);
    drawrect(vid_buf, 37, YRES+(MENUSIZE-16), 150, 14, c, c, c, 255);
    if(svf_open && svf_own)
        drawdots(vid_buf, 55, YRES+(MENUSIZE-15), 12, c, c, c, 255);

    c = (svf_login && svf_open) ? 255 : 128;

    drawrect(vid_buf, 189, YRES+(MENUSIZE-16), 14, 14, c, c, c, 255);
    drawrect(vid_buf, 203, YRES+(MENUSIZE-16), 14, 14, c, c, c, 255);

    if(svf_myvote==1 && (svf_login && svf_open))
    {
        fillrect(vid_buf, 189, YRES+(MENUSIZE-16), 14, 14, 0, 108, 10, 255);
    }
    else if(svf_myvote==-1 && (svf_login && svf_open))
    {
        fillrect(vid_buf, 203, YRES+(MENUSIZE-16), 14, 14, 108, 10, 0, 255);
    }

    drawtext(vid_buf, 192, YRES+(MENUSIZE-12), "\xCB", 0, 187, 18, c);
    drawtext(vid_buf, 205, YRES+(MENUSIZE-14), "\xCA", 187, 40, 0, c);

    drawtext(vid_buf, 222, YRES+(MENUSIZE-15), "\x83", c, c, c, 255);
    if(svf_tags[0])
        drawtextmax(vid_buf, 240, YRES+(MENUSIZE-12), 154, svf_tags, c, c, c, 255);
    else
        drawtext(vid_buf, 240, YRES+(MENUSIZE-12), "[no tags set]", c, c, c, 255);

    drawrect(vid_buf, 219, YRES+(MENUSIZE-16), XRES+BARSIZE-380, 14, c, c, c, 255);

    drawtext(vid_buf, XRES-139+BARSIZE/*371*/, YRES+(MENUSIZE-14), "\x92", 255, 255, 255, 255);
    drawrect(vid_buf, XRES-143+BARSIZE/*367*/, YRES+(MENUSIZE-16), 16, 14, 255, 255, 255, 255);

    drawtext(vid_buf, XRES-122+BARSIZE/*388*/, YRES+(MENUSIZE-13), "\x84", 255, 255, 255, 255);
    if(svf_login)
        drawtext(vid_buf, XRES-104+BARSIZE/*406*/, YRES+(MENUSIZE-12), svf_user, 255, 255, 255, 255);
    else
        drawtext(vid_buf, XRES-104+BARSIZE/*406*/, YRES+(MENUSIZE-12), "[sign in]", 255, 255, 255, 255);
    drawrect(vid_buf, XRES-125+BARSIZE/*385*/, YRES+(MENUSIZE-16), 91, 14, 255, 255, 255, 255);

    if(sys_pause)
    {
        fillrect(vid_buf, XRES-17+BARSIZE/*493*/, YRES+(MENUSIZE-17), 16, 16, 255, 255, 255, 255);
        drawtext(vid_buf, XRES-14+BARSIZE/*496*/, YRES+(MENUSIZE-14), "\x90", 0, 0, 0, 255);
    }
    else
    {
        drawtext(vid_buf, XRES-14+BARSIZE/*496*/, YRES+(MENUSIZE-14), "\x90", 255, 255, 255, 255);
        drawrect(vid_buf, XRES-16+BARSIZE/*494*/, YRES+(MENUSIZE-16), 14, 14, 255, 255, 255, 255);
    }

    if(!legacy_enable)
    {
        fillrect(vid_buf, XRES-160+BARSIZE/*493*/, YRES+(MENUSIZE-17), 16, 16, 255, 255, 255, 255);
        drawtext(vid_buf, XRES-154+BARSIZE/*481*/, YRES+(MENUSIZE-13), "\xBE", 255, 0, 0, 255);
        drawtext(vid_buf, XRES-154+BARSIZE/*481*/, YRES+(MENUSIZE-13), "\xBD", 0, 0, 0, 255);
    }
    else
    {
        drawtext(vid_buf, XRES-154+BARSIZE/*481*/, YRES+(MENUSIZE-13), "\xBD", 255, 255, 255, 255);
        drawrect(vid_buf, XRES-159+BARSIZE/*494*/, YRES+(MENUSIZE-16), 14, 14, 255, 255, 255, 255);
    }

    switch(cmode)
    {
    case 0:
        drawtext(vid_buf, XRES-29+BARSIZE/*481*/, YRES+(MENUSIZE-13), "\x98", 128, 160, 255, 255);
        break;
    case 1:
        drawtext(vid_buf, XRES-29+BARSIZE/*481*/, YRES+(MENUSIZE-13), "\x99", 255, 212, 32, 255);
        break;
    case 2:
        drawtext(vid_buf, XRES-29+BARSIZE/*481*/, YRES+(MENUSIZE-13), "\x9A", 212, 212, 212, 255);
        break;
    case 3:
        drawtext(vid_buf, XRES-29+BARSIZE/*481*/, YRES+(MENUSIZE-13), "\x9B", 255, 0, 0, 255);
        drawtext(vid_buf, XRES-29+BARSIZE/*481*/, YRES+(MENUSIZE-13), "\x9C", 255, 255, 64, 255);
        break;
    case 4:
        drawtext(vid_buf, XRES-29+BARSIZE/*481*/, YRES+(MENUSIZE-13), "\xBF", 55, 255, 55, 255);
        break;
    case 5:
        drawtext(vid_buf, XRES-27+BARSIZE/*481*/, YRES+(MENUSIZE-13), "\xBE", 255, 0, 0, 255);
        drawtext(vid_buf, XRES-27+BARSIZE/*481*/, YRES+(MENUSIZE-13), "\xBD", 255, 255, 255, 255);
        break;
    }
    drawrect(vid_buf, XRES-32+BARSIZE/*478*/, YRES+(MENUSIZE-16), 14, 14, 255, 255, 255, 255);

    if(svf_admin)
    {
        drawtext(vid_buf, XRES-45+BARSIZE/*463*/, YRES+(MENUSIZE-14), "\xC9", 232, 127, 35, 255);
        drawtext(vid_buf, XRES-45+BARSIZE/*463*/, YRES+(MENUSIZE-14), "\xC7", 255, 255, 255, 255);
        drawtext(vid_buf, XRES-45+BARSIZE/*463*/, YRES+(MENUSIZE-14), "\xC8", 255, 255, 255, 255);
    }
    else if(svf_mod)
    {
        drawtext(vid_buf, XRES-45+BARSIZE/*463*/, YRES+(MENUSIZE-14), "\xC9", 35, 127, 232, 255);
        drawtext(vid_buf, XRES-45+BARSIZE/*463*/, YRES+(MENUSIZE-14), "\xC7", 255, 255, 255, 255);
    }//else if(amd)
    //	drawtext(vid_buf, XRES-45/*465*/, YRES+(MENUSIZE-15), "\x97", 0, 230, 153, 255); Why is this here?
}

typedef struct ui_edit
{
    int x, y, w, nx;
    char str[256],*def;
    int focus, cursor, hide;
} ui_edit;
void ui_edit_draw(pixel *vid_buf, ui_edit *ed)
{
    int cx, i;
    char echo[256], *str;

    if(ed->hide)
    {
        for(i=0; ed->str[i]; i++)
            echo[i] = 0x8D;
        echo[i] = 0;
        str = echo;
    }
    else
        str = ed->str;

    if(ed->str[0])
    {
        drawtext(vid_buf, ed->x, ed->y, str, 255, 255, 255, 255);
        drawtext(vid_buf, ed->x+ed->w-11, ed->y-1, "\xAA", 128, 128, 128, 255);
    }
    else if(!ed->focus)
        drawtext(vid_buf, ed->x, ed->y, ed->def, 128, 128, 128, 255);
    if(ed->focus)
    {
        cx = textnwidth(str, ed->cursor);
        for(i=-3; i<9; i++)
            drawpixel(vid_buf, ed->x+cx, ed->y+i, 255, 255, 255, 255);
    }
}
char *shift_0="`1234567890-=[]\\;',./";
char *shift_1="~!@#$%^&*()_+{}|:\"<>?";
void ui_edit_process(int mx, int my, int mb, ui_edit *ed)
{
    char ch, ts[2], echo[256], *str;
    int l, i;
#ifdef RAWINPUT
    char *p;
#endif

    if(mb)
    {
        if(ed->hide)
        {
            for(i=0; ed->str[i]; i++)
                echo[i] = 0x8D;
            echo[i] = 0;
            str = echo;
        }
        else
            str = ed->str;

        if(mx>=ed->x+ed->w-11 && mx<ed->x+ed->w && my>=ed->y-5 && my<ed->y+11)
        {
            ed->focus = 1;
            ed->cursor = 0;
            ed->str[0] = 0;
        }
        else if(mx>=ed->x-ed->nx && mx<ed->x+ed->w && my>=ed->y-5 && my<ed->y+11)
        {
            ed->focus = 1;
            ed->cursor = textwidthx(str, mx-ed->x);
        }
        else
            ed->focus = 0;
    }
    if(ed->focus && sdl_key)
    {
        if(ed->hide)
        {
            for(i=0; ed->str[i]; i++)
                echo[i] = 0x8D;
            echo[i] = 0;
            str = echo;
        }
        else
            str = ed->str;

        l = strlen(ed->str);
        switch(sdl_key)
        {
        case SDLK_HOME:
            ed->cursor = 0;
            break;
        case SDLK_END:
            ed->cursor = l;
            break;
        case SDLK_LEFT:
            if(ed->cursor > 0)
                ed->cursor --;
            break;
        case SDLK_RIGHT:
            if(ed->cursor < l)
                ed->cursor ++;
            break;
        case SDLK_DELETE:
            if(sdl_mod & (KMOD_LCTRL|KMOD_RCTRL))
                ed->str[ed->cursor] = 0;
            else if(ed->cursor < l)
                memmove(ed->str+ed->cursor, ed->str+ed->cursor+1, l-ed->cursor);
            break;
        case SDLK_BACKSPACE:
            if(sdl_mod & (KMOD_LCTRL|KMOD_RCTRL))
            {
                if(ed->cursor > 0)
                    memmove(ed->str, ed->str+ed->cursor, l-ed->cursor+1);
                ed->cursor = 0;
            }
            else if(ed->cursor > 0)
            {
                ed->cursor--;
                memmove(ed->str+ed->cursor, ed->str+ed->cursor+1, l-ed->cursor);
            }
            break;
        default:
#ifdef RAWINPUT
            if(sdl_key>=SDLK_SPACE && sdl_key<=SDLK_z && l<255)
            {
                ch = sdl_key;
                if((sdl_mod & (KMOD_LSHIFT|KMOD_RSHIFT|KMOD_CAPS)))
                {
                    if(ch>='a' && ch<='z')
                        ch &= ~0x20;
                    p = strchr(shift_0, ch);
                    if(p)
                        ch = shift_1[p-shift_0];
                }
                ts[0]=ed->hide?0x8D:ch;
                ts[1]=0;
                if(textwidth(str)+textwidth(ts) > ed->w-14)
                    break;
                memmove(ed->str+ed->cursor+1, ed->str+ed->cursor, l+1-ed->cursor);
                ed->str[ed->cursor] = ch;
                ed->cursor++;
            }
#else
            if(sdl_ascii>=' ' && sdl_ascii<127)
            {
                ch = sdl_ascii;
                ts[0]=ed->hide?0x8D:ch;
                ts[1]=0;
                if(textwidth(str)+textwidth(ts) > ed->w-14)
                    break;
                memmove(ed->str+ed->cursor+1, ed->str+ed->cursor, l+1-ed->cursor);
                ed->str[ed->cursor] = ch;
                ed->cursor++;
            }
#endif
            break;
        }
    }
}
typedef struct ui_checkbox
{
    int x, y;
    int focus, checked;
} ui_checkbox;
void ui_checkbox_draw(pixel *vid_buf, ui_checkbox *ed)
{
    int w = 12;
    if(ed->checked)
    {
        drawtext(vid_buf, ed->x+2, ed->y+2, "\xCF", 128, 128, 128, 255);
    }
    if(ed->focus)
    {
        drawrect(vid_buf, ed->x, ed->y, w, w, 255, 255, 255, 255);
    }
    else
    {
        drawrect(vid_buf, ed->x, ed->y, w, w, 128, 128, 128, 255);
    }
}
void ui_checkbox_process(int mx, int my, int mb, int mbq, ui_checkbox *ed)
{
    int w = 12;

    if(mb && !mbq)
    {
        if(mx>=ed->x && mx<=ed->x+w && my>=ed->y && my<=ed->y+w)
        {
            ed->checked = (ed->checked)?0:1;
        }
    }
    else
    {
        if(mx>=ed->x && mx<=ed->x+w && my>=ed->y && my<=ed->y+w)
        {
            ed->focus = 1;
        }
        else
        {
            ed->focus = 0;
        }
    }
}

void error_ui(pixel *vid_buf, int err, char *txt)
{
    int x0=(XRES-240)/2,y0=(YRES-MENUSIZE)/2,b=1,bq,mx,my;
    char *msg;

    msg = malloc(strlen(txt)+16);
    if(err)
        sprintf(msg, "%03d %s", err, txt);
    else
        sprintf(msg, "%s", txt);

    while(!sdl_poll())
    {
        b = SDL_GetMouseState(&mx, &my);
        if(!b)
            break;
    }

    while(!sdl_poll())
    {
        bq = b;
        b = SDL_GetMouseState(&mx, &my);
        mx /= sdl_scale;
        my /= sdl_scale;

        clearrect(vid_buf, x0-2, y0-2, 244, 64);
        drawrect(vid_buf, x0, y0, 240, 60, 192, 192, 192, 255);
        if(err)
            drawtext(vid_buf, x0+8, y0+8, "HTTP error:", 255, 64, 32, 255);
        else
            drawtext(vid_buf, x0+8, y0+8, "Error:", 255, 64, 32, 255);
        drawtext(vid_buf, x0+8, y0+26, msg, 255, 255, 255, 255);
        drawtext(vid_buf, x0+5, y0+49, "Dismiss", 255, 255, 255, 255);
        drawrect(vid_buf, x0, y0+44, 240, 16, 192, 192, 192, 255);
        sdl_blit(0, 0, (XRES+BARSIZE), YRES+MENUSIZE, vid_buf, (XRES+BARSIZE));

        if(b && !bq && mx>=x0 && mx<x0+240 && my>=y0+44 && my<=y0+60)
            break;

        if(sdl_key==SDLK_RETURN)
            break;
        if(sdl_key==SDLK_ESCAPE)
            break;
    }

    free(msg);

    while(!sdl_poll())
    {
        b = SDL_GetMouseState(&mx, &my);
        if(!b)
            break;
    }
}

void info_ui(pixel *vid_buf, char *top, char *txt)
{
    int x0=(XRES-240)/2,y0=(YRES-MENUSIZE)/2,b=1,bq,mx,my;

    while(!sdl_poll())
    {
        b = SDL_GetMouseState(&mx, &my);
        if(!b)
            break;
    }

    while(!sdl_poll())
    {
        bq = b;
        b = SDL_GetMouseState(&mx, &my);
        mx /= sdl_scale;
        my /= sdl_scale;

        clearrect(vid_buf, x0-2, y0-2, 244, 64);
        drawrect(vid_buf, x0, y0, 240, 60, 192, 192, 192, 255);
        drawtext(vid_buf, x0+8, y0+8, top, 160, 160, 255, 255);
        drawtext(vid_buf, x0+8, y0+26, txt, 255, 255, 255, 255);
        drawtext(vid_buf, x0+5, y0+49, "OK", 255, 255, 255, 255);
        drawrect(vid_buf, x0, y0+44, 240, 16, 192, 192, 192, 255);
        sdl_blit(0, 0, (XRES+BARSIZE), YRES+MENUSIZE, vid_buf, (XRES+BARSIZE));

        if(b && !bq && mx>=x0 && mx<x0+240 && my>=y0+44 && my<=y0+60)
            break;

        if(sdl_key==SDLK_RETURN)
            break;
        if(sdl_key==SDLK_ESCAPE)
            break;
    }

    while(!sdl_poll())
    {
        b = SDL_GetMouseState(&mx, &my);
        if(!b)
            break;
    }
}

void info_box(pixel *vid_buf, char *msg)
{
    int w = textwidth(msg)+16;
    int x0=(XRES-w)/2,y0=(YRES-24)/2;

    clearrect(vid_buf, x0-2, y0-2, w+4, 28);
    drawrect(vid_buf, x0, y0, w, 24, 192, 192, 192, 255);
    drawtext(vid_buf, x0+8, y0+8, msg, 192, 192, 240, 255);
    sdl_blit(0, 0, (XRES+BARSIZE), YRES+MENUSIZE, vid_buf, (XRES+BARSIZE));
}

int confirm_ui(pixel *vid_buf, char *top, char *msg, char *btn)
{
    int x0=(XRES-240)/2,y0=(YRES-MENUSIZE)/2,b=1,bq,mx,my;
    int ret = 0;

    while(!sdl_poll())
    {
        b = SDL_GetMouseState(&mx, &my);
        if(!b)
            break;
    }

    while(!sdl_poll())
    {
        bq = b;
        b = SDL_GetMouseState(&mx, &my);
        mx /= sdl_scale;
        my /= sdl_scale;

        clearrect(vid_buf, x0-2, y0-2, 244, 64);
        drawrect(vid_buf, x0, y0, 240, 60, 192, 192, 192, 255);
        drawtext(vid_buf, x0+8, y0+8, top, 255, 216, 32, 255);
        drawtext(vid_buf, x0+8, y0+26, msg, 255, 255, 255, 255);
        drawtext(vid_buf, x0+5, y0+49, "Cancel", 255, 255, 255, 255);
        drawtext(vid_buf, x0+165, y0+49, btn, 255, 216, 32, 255);
        drawrect(vid_buf, x0, y0+44, 160, 16, 192, 192, 192, 255);
        drawrect(vid_buf, x0+160, y0+44, 80, 16, 192, 192, 192, 255);
        sdl_blit(0, 0, (XRES+BARSIZE), YRES+MENUSIZE, vid_buf, (XRES+BARSIZE));

        if(b && !bq && mx>=x0+160 && mx<x0+240 && my>=y0+44 && my<=y0+60)
        {
            ret = 1;
            break;
        }
        if(b && !bq && mx>=x0 && mx<x0+160 && my>=y0+44 && my<=y0+60)
            break;

        if(sdl_key==SDLK_RETURN)
        {
            ret = 1;
            break;
        }
        if(sdl_key==SDLK_ESCAPE)
            break;
    }

    while(!sdl_poll())
    {
        b = SDL_GetMouseState(&mx, &my);
        if(!b)
            break;
    }

    return ret;
}

int execute_tagop(pixel *vid_buf, char *op, char *tag)
{
    int status;
    char *result;

    char *names[] = {"ID", "Tag", NULL};
    char *parts[2];

    char *uri = malloc(strlen(SERVER)+strlen(op)+36);
    sprintf(uri, "http://" SERVER "/Tag.api?Op=%s", op);

    parts[0] = svf_id;
    parts[1] = tag;

    result = http_multipart_post(
                 uri,
                 names, parts, NULL,
                 svf_user, svf_pass,
                 &status, NULL);

    free(uri);

    if(status!=200)
    {
        error_ui(vid_buf, status, http_ret_text(status));
        if(result)
            free(result);
        return 1;
    }
    if(result && strncmp(result, "OK", 2))
    {
        error_ui(vid_buf, 0, result);
        free(result);
        return 1;
    }

    if(result[2])
    {
        strncpy(svf_tags, result+3, 255);
        svf_id[15] = 0;
    }

    if(result)
        free(result);

    return 0;
}

struct strlist
{
    char *str;
    struct strlist *next;
};
void strlist_add(struct strlist **list, char *str)
{
    struct strlist *item = malloc(sizeof(struct strlist));
    item->str = mystrdup(str);
    item->next = *list;
    *list = item;
}
int strlist_find(struct strlist **list, char *str)
{
    struct strlist *item;
    for(item=*list; item; item=item->next)
        if(!strcmp(item->str, str))
            return 1;
    return 0;
}
void strlist_free(struct strlist **list)
{
    struct strlist *item;
    while(*list)
    {
        item = *list;
        *list = (*list)->next;
        free(item);
    }
}

void tag_list_ui(pixel *vid_buf)
{
    int y,d,x0=(XRES-192)/2,y0=(YRES-256)/2,b=1,bq,mx,my,vp,vn;
    char *p,*q,s;
    char *tag=NULL, *op=NULL;
    ui_edit ed;
    struct strlist *vote=NULL,*down=NULL;

    ed.x = x0+25;
    ed.y = y0+221;
    ed.w = 158;
    ed.nx = 1;
    ed.def = "[new tag]";
    ed.focus = 0;
    ed.hide = 0;
    ed.cursor = 0;
    strcpy(ed.str, "");

    fillrect(vid_buf, -1, -1, XRES, YRES+MENUSIZE, 0, 0, 0, 192);
    while(!sdl_poll())
    {
        bq = b;
        b = SDL_GetMouseState(&mx, &my);
        mx /= sdl_scale;
        my /= sdl_scale;

        op = tag = NULL;

        drawrect(vid_buf, x0, y0, 192, 256, 192, 192, 192, 255);
        clearrect(vid_buf, x0, y0, 192, 256);
        drawtext(vid_buf, x0+8, y0+8, "Current tags:", 255, 255, 255, 255);
        p = svf_tags;
        s = svf_tags[0] ? ' ' : 0;
        y = 36 + y0;
        while(s)
        {
            q = strchr(p, ' ');
            if(!q)
                q = p+strlen(p);
            s = *q;
            *q = 0;
            if(svf_own || svf_admin || svf_mod)
            {
                drawtext(vid_buf, x0+20, y-1, "\x86", 160, 48, 32, 255);
                drawtext(vid_buf, x0+20, y-1, "\x85", 255, 255, 255, 255);
                d = 14;
                if(b && !bq && mx>=x0+18 && mx<x0+32 && my>=y-2 && my<y+12)
                {
                    op = "delete";
                    tag = mystrdup(p);
                }
            }
            else
                d = 0;
            vp = strlist_find(&vote, p);
            vn = strlist_find(&down, p);
            if((!vp && !vn && !svf_own) || svf_admin || svf_mod)
            {
                drawtext(vid_buf, x0+d+20, y-1, "\x88", 32, 144, 32, 255);
                drawtext(vid_buf, x0+d+20, y-1, "\x87", 255, 255, 255, 255);
                if(b && !bq && mx>=x0+d+18 && mx<x0+d+32 && my>=y-2 && my<y+12)
                {
                    op = "vote";
                    tag = mystrdup(p);
                    strlist_add(&vote, p);
                }
                drawtext(vid_buf, x0+d+34, y-1, "\x88", 144, 48, 32, 255);
                drawtext(vid_buf, x0+d+34, y-1, "\xA2", 255, 255, 255, 255);
                if(b && !bq && mx>=x0+d+32 && mx<x0+d+46 && my>=y-2 && my<y+12)
                {
                    op = "down";
                    tag = mystrdup(p);
                    strlist_add(&down, p);
                }
            }
            if(vp)
                drawtext(vid_buf, x0+d+48+textwidth(p), y, " - voted!", 48, 192, 48, 255);
            if(vn)
                drawtext(vid_buf, x0+d+48+textwidth(p), y, " - voted.", 192, 64, 32, 255);
            drawtext(vid_buf, x0+d+48, y, p, 192, 192, 192, 255);
            *q = s;
            p = q+1;
            y += 16;
        }
        drawtext(vid_buf, x0+11, y0+219, "\x86", 32, 144, 32, 255);
        drawtext(vid_buf, x0+11, y0+219, "\x89", 255, 255, 255, 255);
        drawrect(vid_buf, x0+8, y0+216, 176, 16, 192, 192, 192, 255);
        ui_edit_draw(vid_buf, &ed);
        drawtext(vid_buf, x0+5, y0+245, "Close", 255, 255, 255, 255);
        drawrect(vid_buf, x0, y0+240, 192, 16, 192, 192, 192, 255);
        sdl_blit(0, 0, (XRES+BARSIZE), YRES+MENUSIZE, vid_buf, (XRES+BARSIZE));

        ui_edit_process(mx, my, b, &ed);

        if(b && mx>=x0 && mx<=x0+192 && my>=y0+240 && my<y0+256)
            break;

        if(op)
        {
            d = execute_tagop(vid_buf, op, tag);
            free(tag);
            op = tag = NULL;
            if(d)
                goto finish;
        }

        if(b && !bq && mx>=x0+9 && mx<x0+23 && my>=y0+218 && my<y0+232)
        {
            d = execute_tagop(vid_buf, "add", ed.str);
            strcpy(ed.str, "");
            ed.cursor = 0;
            if(d)
                goto finish;
        }

        if(sdl_key==SDLK_RETURN)
        {
            if(!ed.focus)
                break;
            d = execute_tagop(vid_buf, "add", ed.str);
            strcpy(ed.str, "");
            ed.cursor = 0;
            if(d)
                goto finish;
        }
        if(sdl_key==SDLK_ESCAPE)
        {
            if(!ed.focus)
                break;
            strcpy(ed.str, "");
            ed.cursor = 0;
            ed.focus = 0;
        }
    }
    while(!sdl_poll())
    {
        b = SDL_GetMouseState(&mx, &my);
        if(!b)
            break;
    }
    sdl_key = 0;

finish:
    strlist_free(&vote);
}

int save_name_ui(pixel *vid_buf)
{
    int x0=(XRES-192)/2,y0=(YRES-68-YRES/4)/2,b=1,bq,mx,my,ths,nd=0;
    void *th;
    ui_edit ed;
    ui_checkbox cb;

    th = build_thumb(&ths, 0);

    while(!sdl_poll())
    {
        b = SDL_GetMouseState(&mx, &my);
        if(!b)
            break;
    }

    ed.x = x0+25;
    ed.y = y0+25;
    ed.w = 158;
    ed.nx = 1;
    ed.def = "[simulation name]";
    ed.focus = 1;
    ed.hide = 0;
    ed.cursor = strlen(svf_name);
    strcpy(ed.str, svf_name);

    cb.x = x0+10;
    cb.y = y0+53+YRES/4;
    cb.focus = 0;
    cb.checked = svf_publish;

    fillrect(vid_buf, -1, -1, XRES+BARSIZE, YRES+MENUSIZE, 0, 0, 0, 192);
    while(!sdl_poll())
    {
        bq = b;
        b = SDL_GetMouseState(&mx, &my);
        mx /= sdl_scale;
        my /= sdl_scale;

        drawrect(vid_buf, x0, y0, 192, 90+YRES/4, 192, 192, 192, 255);
        clearrect(vid_buf, x0, y0, 192, 90+YRES/4);
        drawtext(vid_buf, x0+8, y0+8, "New simulation name:", 255, 255, 255, 255);
        drawtext(vid_buf, x0+10, y0+23, "\x82", 192, 192, 192, 255);
        drawrect(vid_buf, x0+8, y0+20, 176, 16, 192, 192, 192, 255);

        ui_edit_draw(vid_buf, &ed);

        drawrect(vid_buf, x0+(192-XRES/4)/2-2, y0+42, XRES/4+3, YRES/4+3, 128, 128, 128, 255);
        render_thumb(th, ths, 0, vid_buf, x0+(192-XRES/4)/2, y0+44, 4);

        ui_checkbox_draw(vid_buf, &cb);
        drawtext(vid_buf, x0+34, y0+50+YRES/4, "Publish? (Do not publish others'\nworks without permission)", 192, 192, 192, 255);

        drawtext(vid_buf, x0+5, y0+79+YRES/4, "Save simulation", 255, 255, 255, 255);
        drawrect(vid_buf, x0, y0+74+YRES/4, 192, 16, 192, 192, 192, 255);

        sdl_blit(0, 0, (XRES+BARSIZE), YRES+MENUSIZE, vid_buf, (XRES+BARSIZE));

        ui_edit_process(mx, my, b, &ed);
        ui_checkbox_process(mx, my, b, bq, &cb);

        if(b && !bq && ((mx>=x0+9 && mx<x0+23 && my>=y0+22 && my<y0+36) ||
                        (mx>=x0 && mx<x0+192 && my>=y0+74+YRES/4 && my<y0+90+YRES/4)))
        {
            free(th);
            if(!ed.str[0])
                return 0;
            nd = strcmp(svf_name, ed.str) || !svf_own;
            strncpy(svf_name, ed.str, 63);
            svf_name[63] = 0;
            if(nd)
            {
                strcpy(svf_id, "");
                strcpy(svf_tags, "");
            }
            svf_open = 1;
            svf_own = 1;
            svf_publish = cb.checked;
            return nd+1;
        }

        if(sdl_key==SDLK_RETURN)
        {
            free(th);
            if(!ed.str[0])
                return 0;
            nd = strcmp(svf_name, ed.str) || !svf_own;
            strncpy(svf_name, ed.str, 63);
            svf_name[63] = 0;
            if(nd)
            {
                strcpy(svf_id, "");
                strcpy(svf_tags, "");
            }
            svf_open = 1;
            svf_own = 1;
            svf_publish = cb.checked;
            return nd+1;
        }
        if(sdl_key==SDLK_ESCAPE)
        {
            if(!ed.focus)
                break;
            ed.focus = 0;
        }
    }
    free(th);
    return 0;
}

void thumb_cache_inval(char *id);
void execute_save(pixel *vid_buf)
{
    int status;
    char *result;

    char *names[] = {"Name", "Data:save.bin", "Thumb:thumb.bin", "Publish", "ID", NULL};
    char *parts[5];
    int plens[5];

    parts[0] = svf_name;
    plens[0] = strlen(svf_name);
    parts[1] = build_save(plens+1, 0, 0, XRES, YRES);
    parts[2] = build_thumb(plens+2, 1);
    parts[3] = (svf_publish==1)?"Public":"Private";
    plens[3] = strlen((svf_publish==1)?"Public":"Private");

    if(svf_id[0])
    {
        parts[4] = svf_id;
        plens[4] = strlen(svf_id);
    }
    else
        names[4] = NULL;

    result = http_multipart_post(
                 "http://" SERVER "/Save.api",
                 names, parts, plens,
                 svf_user, svf_pass,
                 &status, NULL);

    if(svf_last)
        free(svf_last);
    svf_last = parts[1];
    svf_lsize = plens[1];

    free(parts[2]);

    if(status!=200)
    {
        error_ui(vid_buf, status, http_ret_text(status));
        if(result)
            free(result);
        return;
    }
    if(result && strncmp(result, "OK", 2))
    {
        error_ui(vid_buf, 0, result);
        free(result);
        return;
    }

    if(result[2])
    {
        strncpy(svf_id, result+3, 15);
        svf_id[15] = 0;
    }

    if(!svf_id[0])
    {
        error_ui(vid_buf, 0, "No ID supplied by server");
        free(result);
        return;
    }

    thumb_cache_inval(svf_id);

    svf_own = 1;
    if(result)
        free(result);
}

void login_ui(pixel *vid_buf)
{
    int x0=(XRES-192)/2,y0=(YRES-80)/2,b=1,bq,mx,my,err;
    ui_edit ed1,ed2;
    char *res;

    while(!sdl_poll())
    {
        b = SDL_GetMouseState(&mx, &my);
        if(!b)
            break;
    }

    ed1.x = x0+25;
    ed1.y = y0+25;
    ed1.w = 158;
    ed1.nx = 1;
    ed1.def = "[user name]";
    ed1.focus = 1;
    ed1.hide = 0;
    ed1.cursor = strlen(svf_user);
    strcpy(ed1.str, svf_user);
    ed2.x = x0+25;
    ed2.y = y0+45;
    ed2.w = 158;
    ed2.nx = 1;
    ed2.def = "[password]";
    ed2.focus = 0;
    ed2.hide = 1;
    ed2.cursor = 0;
    strcpy(ed2.str, "");

    fillrect(vid_buf, -1, -1, XRES, YRES+MENUSIZE, 0, 0, 0, 192);
    while(!sdl_poll())
    {
        bq = b;
        b = SDL_GetMouseState(&mx, &my);
        mx /= sdl_scale;
        my /= sdl_scale;

        drawrect(vid_buf, x0, y0, 192, 80, 192, 192, 192, 255);
        clearrect(vid_buf, x0, y0, 192, 80);
        drawtext(vid_buf, x0+8, y0+8, "Server login:", 255, 255, 255, 255);
        drawtext(vid_buf, x0+12, y0+23, "\x8B", 32, 64, 128, 255);
        drawtext(vid_buf, x0+12, y0+23, "\x8A", 255, 255, 255, 255);
        drawrect(vid_buf, x0+8, y0+20, 176, 16, 192, 192, 192, 255);
        drawtext(vid_buf, x0+11, y0+44, "\x8C", 160, 144, 32, 255);
        drawtext(vid_buf, x0+11, y0+44, "\x84", 255, 255, 255, 255);
        drawrect(vid_buf, x0+8, y0+40, 176, 16, 192, 192, 192, 255);
        ui_edit_draw(vid_buf, &ed1);
        ui_edit_draw(vid_buf, &ed2);
        drawtext(vid_buf, x0+5, y0+69, "Sign in", 255, 255, 255, 255);
        drawrect(vid_buf, x0, y0+64, 192, 16, 192, 192, 192, 255);
        sdl_blit(0, 0, (XRES+BARSIZE), YRES+MENUSIZE, vid_buf, (XRES+BARSIZE));

        ui_edit_process(mx, my, b, &ed1);
        ui_edit_process(mx, my, b, &ed2);

        if(b && !bq && mx>=x0+9 && mx<x0+23 && my>=y0+22 && my<y0+36)
            break;
        if(b && !bq && mx>=x0+9 && mx<x0+23 && my>=y0+42 && my<y0+46)
            break;
        if(b && !bq && mx>=x0 && mx<x0+192 && my>=y0+64 && my<=y0+80)
            break;

        if(sdl_key==SDLK_RETURN || sdl_key==SDLK_TAB)
        {
            if(!ed1.focus)
                break;
            ed1.focus = 0;
            ed2.focus = 1;
        }
        if(sdl_key==SDLK_ESCAPE)
        {
            if(!ed1.focus && !ed2.focus)
                return;
            ed1.focus = 0;
            ed2.focus = 0;
        }
    }

    strcpy(svf_user, ed1.str);
    md5_ascii(svf_pass, (unsigned char *)ed2.str, 0);

    res = http_multipart_post(
              "http://" SERVER "/Login.api",
              NULL, NULL, NULL,
              svf_user, svf_pass,
              &err, NULL);
    if(err != 200)
    {
        error_ui(vid_buf, err, http_ret_text(err));
        if(res)
            free(res);
        goto fail;
    }
    if(res && !strncmp(res, "OK", 2))
    {
        if(!strcmp(res, "OK ADMIN"))
        {
            svf_admin = 1;
            svf_mod = 0;
        }
        else if(!strcmp(res, "OK MOD"))
        {
            svf_admin = 0;
            svf_mod = 1;
        }
        else
        {
            svf_admin = 0;
            svf_mod = 0;
        }
        free(res);
        svf_login = 1;
        return;
    }
    if(!res)
        res = mystrdup("Unspecified Error");
    error_ui(vid_buf, 0, res);
    free(res);

fail:
    strcpy(svf_user, "");
    strcpy(svf_pass, "");
    svf_login = 0;
    svf_own = 0;
    svf_admin = 0;
    svf_mod = 0;
}

void execute_delete(pixel *vid_buf, char *id)
{
    int status;
    char *result;

    char *names[] = {"ID", NULL};
    char *parts[1];

    parts[0] = id;

    result = http_multipart_post(
                 "http://" SERVER "/Delete.api",
                 names, parts, NULL,
                 svf_user, svf_pass,
                 &status, NULL);

    if(status!=200)
    {
        error_ui(vid_buf, status, http_ret_text(status));
        if(result)
            free(result);
        return;
    }
    if(result && strncmp(result, "OK", 2))
    {
        error_ui(vid_buf, 0, result);
        free(result);
        return;
    }

    if(result)
        free(result);
}

int execute_vote(pixel *vid_buf, char *id, char *action)
{
    int status;
    char *result;

    char *names[] = {"ID", "Action", NULL};
    char *parts[2];

    parts[0] = id;
    parts[1] = action;

    result = http_multipart_post(
                 "http://" SERVER "/Vote.api",
                 names, parts, NULL,
                 svf_user, svf_pass,
                 &status, NULL);

    if(status!=200)
    {
        error_ui(vid_buf, status, http_ret_text(status));
        if(result)
            free(result);
        return 0;
    }
    if(result && strncmp(result, "OK", 2))
    {
        error_ui(vid_buf, 0, result);
        free(result);
        return 0;
    }

    if(result)
        free(result);
    return 1;
}

static char hex[] = "0123456789ABCDEF";
void strcaturl(char *dst, char *src)
{
    char *d;
    unsigned char *s;

    for(d=dst; *d; d++) ;

    for(s=(unsigned char *)src; *s; s++)
    {
        if((*s>='0' && *s<='9') ||
                (*s>='a' && *s<='z') ||
                (*s>='A' && *s<='Z'))
            *(d++) = *s;
        else
        {
            *(d++) = '%';
            *(d++) = hex[*s>>4];
            *(d++) = hex[*s&15];
        }
    }
    *d = 0;
}

#define THUMB_CACHE_SIZE 256

char *thumb_cache_id[THUMB_CACHE_SIZE];
void *thumb_cache_data[THUMB_CACHE_SIZE];
int thumb_cache_size[THUMB_CACHE_SIZE];
int thumb_cache_lru[THUMB_CACHE_SIZE];

void thumb_cache_inval(char *id)
{
    int i,j;
    for(i=0; i<THUMB_CACHE_SIZE; i++)
        if(thumb_cache_id[i] && !strcmp(id, thumb_cache_id[i]))
            break;
    if(i >= THUMB_CACHE_SIZE)
        return;
    free(thumb_cache_id[i]);
    free(thumb_cache_data[i]);
    thumb_cache_id[i] = NULL;
    for(j=0; j<THUMB_CACHE_SIZE; j++)
        if(thumb_cache_lru[j] > thumb_cache_lru[i])
            thumb_cache_lru[j]--;
}
void thumb_cache_add(char *id, void *thumb, int size)
{
    int i,m=-1,j=-1;
    thumb_cache_inval(id);
    for(i=0; i<THUMB_CACHE_SIZE; i++)
    {
        if(!thumb_cache_id[i])
            break;
        if(thumb_cache_lru[i] > m)
        {
            m = thumb_cache_lru[i];
            j = i;
        }
    }
    if(i >= THUMB_CACHE_SIZE)
    {
        thumb_cache_inval(thumb_cache_id[j]);
        i = j;
    }
    for(j=0; j<THUMB_CACHE_SIZE; j++)
        thumb_cache_lru[j] ++;
    thumb_cache_id[i] = mystrdup(id);
    thumb_cache_data[i] = malloc(size);
    memcpy(thumb_cache_data[i], thumb, size);
    thumb_cache_size[i] = size;
    thumb_cache_lru[i] = 0;
}
int thumb_cache_find(char *id, void **thumb, int *size)
{
    int i,j;
    for(i=0; i<THUMB_CACHE_SIZE; i++)
        if(thumb_cache_id[i] && !strcmp(id, thumb_cache_id[i]))
            break;
    if(i >= THUMB_CACHE_SIZE)
        return 0;
    for(j=0; j<THUMB_CACHE_SIZE; j++)
        if(thumb_cache_lru[j] < thumb_cache_lru[i])
            thumb_cache_lru[j]++;
    thumb_cache_lru[i] = 0;
    *thumb = malloc(thumb_cache_size[i]);
    *size = thumb_cache_size[i];
    memcpy(*thumb, thumb_cache_data[i], *size);
    return 1;
}

char *search_ids[GRID_X*GRID_Y];
int   search_votes[GRID_X*GRID_Y];
int   search_publish[GRID_X*GRID_Y];
int	  search_scoredown[GRID_X*GRID_Y];
int	  search_scoreup[GRID_X*GRID_Y];
char *search_names[GRID_X*GRID_Y];
char *search_owners[GRID_X*GRID_Y];
void *search_thumbs[GRID_X*GRID_Y];
int   search_thsizes[GRID_X*GRID_Y];

#define TAG_MAX 256
char *tag_names[TAG_MAX];
int tag_votes[TAG_MAX];

int search_results(char *str, int votes)
{
    int i,j;
    char *p,*q,*r,*s,*vu,*vd,*pu;

    for(i=0; i<GRID_X*GRID_Y; i++)
    {
        if(search_ids[i])
        {
            free(search_ids[i]);
            search_ids[i] = NULL;
        }
        if(search_names[i])
        {
            free(search_names[i]);
            search_names[i] = NULL;
        }
        if(search_owners[i])
        {
            free(search_owners[i]);
            search_owners[i] = NULL;
        }
        if(search_thumbs[i])
        {
            free(search_thumbs[i]);
            search_thumbs[i] = NULL;
            search_thsizes[i] = 0;
        }
    }
    for(j=0; j<TAG_MAX; j++)
        if(tag_names[j])
        {
            free(tag_names[j]);
            tag_names[j] = NULL;
        }

    if(!str || !*str)
        return 0;

    i = 0;
    j = 0;
    s = NULL;
    do_open = 0;
    while(1)
    {
        if(!*str)
            break;
        p = strchr(str, '\n');
        if(!p)
            p = str + strlen(str);
        else
            *(p++) = 0;
        if(!strncmp(str, "OPEN ", 5))
        {
            do_open = 1;
            if(i>=GRID_X*GRID_Y)
                break;
            if(votes)
            {
                pu = strchr(str+5, ' ');
                if(!pu)
                    return i;
                *(pu++) = 0;
                s = strchr(pu, ' ');
                if(!s)
                    return i;
                *(s++) = 0;
                vu = strchr(s, ' ');
                if(!vu)
                    return i;
                *(vu++) = 0;
                vd = strchr(vu, ' ');
                if(!vd)
                    return i;
                *(vd++) = 0;
                q = strchr(vd, ' ');
            }
            else
            {
                pu = strchr(str+5, ' ');
                if(!pu)
                    return i;
                *(pu++) = 0;
                vu = strchr(pu, ' ');
                if(!vu)
                    return i;
                *(vu++) = 0;
                vd = strchr(vu, ' ');
                if(!vd)
                    return i;
                *(vd++) = 0;
                q = strchr(vd, ' ');
            }
            if(!q)
                return i;
            *(q++) = 0;
            r = strchr(q, ' ');
            if(!r)
                return i;
            *(r++) = 0;
            search_ids[i] = mystrdup(str+5);

            search_publish[i] = atoi(pu);
            search_scoreup[i] = atoi(vu);
            search_scoredown[i] = atoi(vd);

            search_owners[i] = mystrdup(q);
            search_names[i] = mystrdup(r);

            if(s)
                search_votes[i] = atoi(s);
            thumb_cache_find(str, search_thumbs+i, search_thsizes+i);
            i++;
        }
        else if(!strncmp(str, "TAG ", 4))
        {
            if(j >= TAG_MAX)
            {
                str = p;
                continue;
            }
            q = strchr(str+4, ' ');
            if(!q)
            {
                str = p;
                continue;
            }
            *(q++) = 0;
            tag_names[j] = mystrdup(str+4);
            tag_votes[j] = atoi(q);
            j++;
        }
        else
        {
            if(i>=GRID_X*GRID_Y)
                break;
            if(votes)
            {
                pu = strchr(str, ' ');
                if(!pu)
                    return i;
                *(pu++) = 0;
                s = strchr(pu, ' ');
                if(!s)
                    return i;
                *(s++) = 0;
                vu = strchr(s, ' ');
                if(!vu)
                    return i;
                *(vu++) = 0;
                vd = strchr(vu, ' ');
                if(!vd)
                    return i;
                *(vd++) = 0;
                q = strchr(vd, ' ');
            }
            else
            {
                pu = strchr(str, ' ');
                if(!pu)
                    return i;
                *(pu++) = 0;
                vu = strchr(pu, ' ');
                if(!vu)
                    return i;
                *(vu++) = 0;
                vd = strchr(vu, ' ');
                if(!vd)
                    return i;
                *(vd++) = 0;
                q = strchr(vd, ' ');
            }
            if(!q)
                return i;
            *(q++) = 0;
            r = strchr(q, ' ');
            if(!r)
                return i;
            *(r++) = 0;
            search_ids[i] = mystrdup(str);

            search_publish[i] = atoi(pu);
            search_scoreup[i] = atoi(vu);
            search_scoredown[i] = atoi(vd);

            search_owners[i] = mystrdup(q);
            search_names[i] = mystrdup(r);

            if(s)
                search_votes[i] = atoi(s);
            thumb_cache_find(str, search_thumbs+i, search_thsizes+i);
            i++;
        }
        str = p;
    }
    if(*str)
        i++;
    return i;
}

#define IMGCONNS 3
#define TIMEOUT 100
#define HTTP_TIMEOUT 10

int search_own = 0;
int search_date = 0;
int search_page = 0;
char search_expr[256] = "";

int search_ui(pixel *vid_buf)
{
    int uih=0,nyu,nyd,b=1,bq,mx=0,my=0,mxq=0,myq=0,mmt=0,gi,gj,gx,gy,pos,i,mp,dp,own,last_own=search_own,page_count=0,last_page=0,last_date=0,j,w,h,st=0,lv;
    int is_p1=0, exp_res=GRID_X*GRID_Y, tp, view_own=0;
    int thumb_drawn[GRID_X*GRID_Y];
    pixel *v_buf = (pixel *)malloc(((YRES+MENUSIZE)*(XRES+BARSIZE))*PIXELSIZE);
    float ry;
    time_t http_last_use=HTTP_TIMEOUT;
    ui_edit ed;


    void *http = NULL;
    int active = 0;
    char *last = NULL;
    int search = 0;
    int lasttime = TIMEOUT;
    char *uri;
    int status;
    char *results;
    char *tmp, ts[64];

    void *img_http[IMGCONNS];
    char *img_id[IMGCONNS];
    void *thumb, *data;
    int thlen, dlen;

    memset(v_buf, 0, ((YRES+MENUSIZE)*(XRES+BARSIZE))*PIXELSIZE);

    memset(img_http, 0, sizeof(img_http));
    memset(img_id, 0, sizeof(img_id));

    memset(search_ids, 0, sizeof(search_ids));
    memset(search_names, 0, sizeof(search_names));
    memset(search_scoreup, 0, sizeof(search_scoreup));
    memset(search_scoredown, 0, sizeof(search_scoredown));
    memset(search_publish, 0, sizeof(search_publish));
    memset(search_owners, 0, sizeof(search_owners));
    memset(search_thumbs, 0, sizeof(search_thumbs));
    memset(search_thsizes, 0, sizeof(search_thsizes));

    memset(thumb_drawn, 0, sizeof(thumb_drawn));

    do_open = 0;

    while(!sdl_poll())
    {
        b = SDL_GetMouseState(&mx, &my);
        if(!b)
            break;
    }

    ed.x = 65;
    ed.y = 13;
    ed.w = XRES-200;
    ed.nx = 1;
    ed.def = "[search terms]";
    ed.focus = 1;
    ed.hide = 0;
    ed.cursor = strlen(search_expr);
    strcpy(ed.str, search_expr);

    sdl_wheel = 0;

    while(!sdl_poll())
    {
        uih = 0;
        bq = b;
        mxq = mx;
        myq = my;
        b = SDL_GetMouseState(&mx, &my);
        mx /= sdl_scale;
        my /= sdl_scale;

        if(mx!=mxq || my!=myq || sdl_wheel || b)
            mmt = 0;
        else if(mmt<TIMEOUT)
            mmt++;

        clearrect(vid_buf, -1, -1, (XRES+BARSIZE)+1, YRES+MENUSIZE+1);

        memcpy(vid_buf, v_buf, ((YRES+MENUSIZE)*(XRES+BARSIZE))*PIXELSIZE);

        drawtext(vid_buf, 11, 13, "Search:", 192, 192, 192, 255);
        if(!last || (!active && strcmp(last, ed.str)))
            drawtext(vid_buf, 51, 11, "\x8E", 192, 160, 32, 255);
        else
            drawtext(vid_buf, 51, 11, "\x8E", 32, 64, 160, 255);
        drawtext(vid_buf, 51, 11, "\x8F", 255, 255, 255, 255);
        drawrect(vid_buf, 48, 8, XRES-182, 16, 192, 192, 192, 255);

        if(!svf_login)
        {
            search_own = 0;
            drawrect(vid_buf, XRES-64, 8, 56, 16, 96, 96, 96, 255);
            drawtext(vid_buf, XRES-61, 11, "\x94", 96, 80, 16, 255);
            drawtext(vid_buf, XRES-61, 11, "\x93", 128, 128, 128, 255);
            drawtext(vid_buf, XRES-46, 13, "My Own", 128, 128, 128, 255);
        }
        else if(search_own)
        {
            fillrect(vid_buf, XRES-65, 7, 58, 18, 255, 255, 255, 255);
            drawtext(vid_buf, XRES-61, 11, "\x94", 192, 160, 64, 255);
            drawtext(vid_buf, XRES-61, 11, "\x93", 32, 32, 32, 255);
            drawtext(vid_buf, XRES-46, 13, "My Own", 0, 0, 0, 255);
        }
        else
        {
            drawrect(vid_buf, XRES-64, 8, 56, 16, 192, 192, 192, 255);
            drawtext(vid_buf, XRES-61, 11, "\x94", 192, 160, 32, 255);
            drawtext(vid_buf, XRES-61, 11, "\x93", 255, 255, 255, 255);
            drawtext(vid_buf, XRES-46, 13, "My Own", 255, 255, 255, 255);
        }

        if(search_date)
        {
            fillrect(vid_buf, XRES-130, 7, 62, 18, 255, 255, 255, 255);
            drawtext(vid_buf, XRES-126, 11, "\xA6", 32, 32, 32, 255);
            drawtext(vid_buf, XRES-111, 13, "By date", 0, 0, 0, 255);
        }
        else
        {
            drawrect(vid_buf, XRES-129, 8, 60, 16, 192, 192, 192, 255);
            drawtext(vid_buf, XRES-126, 11, "\xA9", 144, 48, 32, 255);
            drawtext(vid_buf, XRES-126, 11, "\xA8", 32, 144, 32, 255);
            drawtext(vid_buf, XRES-126, 11, "\xA7", 255, 255, 255, 255);
            drawtext(vid_buf, XRES-111, 13, "By votes", 255, 255, 255, 255);
        }

        if(search_page)
        {
            drawtext(vid_buf, 4, YRES+MENUSIZE-16, "\x96", 255, 255, 255, 255);
            drawrect(vid_buf, 1, YRES+MENUSIZE-20, 16, 16, 255, 255, 255, 255);
        }
        if(page_count > 9)
        {
            drawtext(vid_buf, XRES-15, YRES+MENUSIZE-16, "\x95", 255, 255, 255, 255);
            drawrect(vid_buf, XRES-18, YRES+MENUSIZE-20, 16, 16, 255, 255, 255, 255);
        }

        ui_edit_draw(vid_buf, &ed);

        if((b && !bq && mx>=1 && mx<=17 && my>=YRES+MENUSIZE-20 && my<YRES+MENUSIZE-4) || sdl_wheel>0)
        {
            if(search_page)
            {
                search_page --;
                lasttime = TIMEOUT;
            }
            sdl_wheel = 0;
            uih = 1;
        }
        if((b && !bq && mx>=XRES-18 && mx<=XRES-1 && my>=YRES+MENUSIZE-20 && my<YRES+MENUSIZE-4) || sdl_wheel<0)
        {
            if(page_count>exp_res)
            {
                lasttime = TIMEOUT;
                search_page ++;
                page_count = exp_res;
            }
            sdl_wheel = 0;
            uih = 1;
        }

        tp = -1;
        if(is_p1)
        {
            drawtext(vid_buf, (XRES-textwidth("Popular tags:"))/2, 31, "Popular tags:", 255, 192, 64, 255);
            for(gj=0; gj<((GRID_Y-GRID_P)*YRES)/(GRID_Y*14); gj++)
                for(gi=0; gi<GRID_X; gi++)
                {
                    pos = gi+GRID_X*gj;
                    if(pos>TAG_MAX || !tag_names[pos])
                        break;
                    if(tag_votes[0])
                        i = 127+(128*tag_votes[pos])/tag_votes[0];
                    else
                        i = 192;
                    w = textwidth(tag_names[pos]);
                    if(w>XRES/GRID_X-5)
                        w = XRES/GRID_X-5;
                    gx = (XRES/GRID_X)*gi;
                    gy = gj*14 + 46;
                    if(mx>=gx && mx<gx+(XRES/GRID_X) && my>=gy && my<gy+14)
                    {
                        j = (i*5)/6;
                        tp = pos;
                    }
                    else
                        j = i;
                    drawtextmax(vid_buf, gx+(XRES/GRID_X-w)/2, gy, XRES/GRID_X-5, tag_names[pos], j, j, i, 255);
                }
        }

        mp = dp = -1;
        st = 0;
        for(gj=0; gj<GRID_Y; gj++)
            for(gi=0; gi<GRID_X; gi++)
            {
                if(is_p1)
                {
                    pos = gi+GRID_X*(gj-GRID_Y+GRID_P);
                    if(pos<0)
                        break;
                }
                else
                    pos = gi+GRID_X*gj;
                if(!search_ids[pos])
                    break;
                gx = ((XRES/GRID_X)*gi) + (XRES/GRID_X-XRES/GRID_S)/2;
                gy = ((((YRES-(MENUSIZE-20))+15)/GRID_Y)*gj) + ((YRES-(MENUSIZE-20))/GRID_Y-(YRES-(MENUSIZE-20))/GRID_S+10)/2 + 18;
                if(textwidth(search_names[pos]) > XRES/GRID_X-10)
                {
                    tmp = malloc(strlen(search_names[pos])+4);
                    strcpy(tmp, search_names[pos]);
                    j = textwidthx(tmp, XRES/GRID_X-15);
                    strcpy(tmp+j, "...");
                    drawtext(vid_buf, gx+XRES/(GRID_S*2)-textwidth(tmp)/2, gy+YRES/GRID_S+7, tmp, 192, 192, 192, 255);
                    free(tmp);
                }
                else
                    drawtext(vid_buf, gx+XRES/(GRID_S*2)-textwidth(search_names[pos])/2, gy+YRES/GRID_S+7, search_names[pos], 192, 192, 192, 255);
                j = textwidth(search_owners[pos]);
                if(mx>=gx+XRES/(GRID_S*2)-j/2 && mx<=gx+XRES/(GRID_S*2)+j/2 &&
                        my>=gy+YRES/GRID_S+18 && my<=gy+YRES/GRID_S+31)
                {
                    st = 1;
                    drawtext(vid_buf, gx+XRES/(GRID_S*2)-j/2, gy+YRES/GRID_S+20, search_owners[pos], 128, 128, 160, 255);
                }
                else
                    drawtext(vid_buf, gx+XRES/(GRID_S*2)-j/2, gy+YRES/GRID_S+20, search_owners[pos], 128, 128, 128, 255);
                if(search_thumbs[pos]&&thumb_drawn[pos]==0)
                {
                    render_thumb(search_thumbs[pos], search_thsizes[pos], 1, v_buf, gx, gy, GRID_S);
                    thumb_drawn[pos] = 1;
                }
                own = svf_login && (!strcmp(svf_user, search_owners[pos]) || svf_admin || svf_mod);
                if(mx>=gx-2 && mx<=gx+XRES/GRID_S+3 && my>=gy-2 && my<=gy+YRES/GRID_S+30)
                    mp = pos;
                if(own)
                {
                    if(mx>=gx+XRES/GRID_S-4 && mx<=gx+XRES/GRID_S+6 && my>=gy-6 && my<=gy+4)
                    {
                        mp = -1;
                        dp = pos;
                    }
                }
                if(mp==pos && !st)
                    drawrect(vid_buf, gx-2, gy-2, XRES/GRID_S+3, YRES/GRID_S+3, 160, 160, 192, 255);
                else
                    drawrect(vid_buf, gx-2, gy-2, XRES/GRID_S+3, YRES/GRID_S+3, 128, 128, 128, 255);
                if(own)
                {
                    if(dp == pos)
                        drawtext(vid_buf, gx+XRES/GRID_S-4, gy-6, "\x86", 255, 48, 32, 255);
                    else
                        drawtext(vid_buf, gx+XRES/GRID_S-4, gy-6, "\x86", 160, 48, 32, 255);
                    drawtext(vid_buf, gx+XRES/GRID_S-4, gy-6, "\x85", 255, 255, 255, 255);
                }
                if(!search_publish[pos])
                {
                    drawtext(vid_buf, gx-6, gy-6, "\xCD", 255, 255, 255, 255);
                    drawtext(vid_buf, gx-6, gy-6, "\xCE", 212, 151, 81, 255);
                }
                if(view_own || svf_admin || svf_mod)
                {
                    sprintf(ts+1, "%d", search_votes[pos]);
                    ts[0] = 0xBB;
                    for(j=1; ts[j]; j++)
                        ts[j] = 0xBC;
                    ts[j-1] = 0xB9;
                    ts[j] = 0xBA;
                    ts[j+1] = 0;
                    w = gx+XRES/GRID_S-2-textwidth(ts);
                    h = gy+YRES/GRID_S-11;
                    drawtext(vid_buf, w, h, ts, 16, 72, 16, 255);
                    for(j=0; ts[j]; j++)
                        ts[j] -= 14;
                    drawtext(vid_buf, w, h, ts, 192, 192, 192, 255);
                    sprintf(ts, "%d", search_votes[pos]);
                    for(j=0; ts[j]; j++)
                        ts[j] += 127;
                    drawtext(vid_buf, w+3, h, ts, 255, 255, 255, 255);
                }
                if(search_scoreup[pos]>0||search_scoredown[pos]>0)
                {
                    lv = (search_scoreup[pos]>search_scoredown[pos]?search_scoreup[pos]:search_scoredown[pos]);

                    if(((YRES/GRID_S+3)/2)>lv)
                    {
                        ry = ((float)((YRES/GRID_S+3)/2)/(float)lv);
                        if(lv<8)
                        {
                            ry =  ry/(8-lv);
                        }
                        nyu = search_scoreup[pos]*ry;
                        nyd = search_scoredown[pos]*ry;
                    }
                    else
                    {
                        ry = ((float)lv/(float)((YRES/GRID_S+3)/2));
                        nyu = search_scoreup[pos]/ry;
                        nyd = search_scoredown[pos]/ry;
                    }

                    fillrect(vid_buf, gx-2+(XRES/GRID_S)+5, gy-2+((YRES/GRID_S+3)/2)-nyu, 4, nyu, 0, 187, 40, 255);
                    fillrect(vid_buf, gx-2+(XRES/GRID_S)+5, gy-2+((YRES/GRID_S+3)/2)+1, 4, nyd, 187, 40, 0, 255);

                    drawrect(vid_buf, gx-2+(XRES/GRID_S)+5, gy-2+((YRES/GRID_S+3)/2)-nyu, 4, nyu, 0, 107, 10, 255);
                    drawrect(vid_buf, gx-2+(XRES/GRID_S)+5, gy-2+((YRES/GRID_S+3)/2)+1, 4, nyd, 107, 10, 0, 255);
                }
            }

        if(mp!=-1 && mmt>=TIMEOUT/5 && !st)
        {
            gi = mp % GRID_X;
            gj = mp / GRID_X;
            if(is_p1)
                gj += GRID_Y-GRID_P;
            gx = ((XRES/GRID_X)*gi) + (XRES/GRID_X-XRES/GRID_S)/2;
            gy = (((YRES+15)/GRID_Y)*gj) + (YRES/GRID_Y-YRES/GRID_S+10)/2 + 18;
            i = w = textwidth(search_names[mp]);
            h = YRES/GRID_Z+30;
            if(w<XRES/GRID_Z) w=XRES/GRID_Z;
            gx += XRES/(GRID_S*2)-w/2;
            gy += YRES/(GRID_S*2)-h/2;
            if(gx<2) gx=2;
            if(gx+w>=XRES-2) gx=XRES-3-w;
            if(gy<32) gy=32;
            if(gy+h>=YRES+(MENUSIZE-2)) gy=YRES+(MENUSIZE-3)-h;
            clearrect(vid_buf, gx-2, gy-3, w+4, h);
            drawrect(vid_buf, gx-2, gy-3, w+4, h, 160, 160, 192, 255);
            if(search_thumbs[mp])
                render_thumb(search_thumbs[mp], search_thsizes[mp], 1, vid_buf, gx+(w-(XRES/GRID_Z))/2, gy, GRID_Z);
            drawtext(vid_buf, gx+(w-i)/2, gy+YRES/GRID_Z+4, search_names[mp], 192, 192, 192, 255);
            drawtext(vid_buf, gx+(w-textwidth(search_owners[mp]))/2, gy+YRES/GRID_Z+16, search_owners[mp], 128, 128, 128, 255);
        }

        sdl_blit(0, 0, (XRES+BARSIZE), YRES+MENUSIZE, vid_buf, (XRES+BARSIZE));

        ui_edit_process(mx, my, b, &ed);

        if(sdl_key==SDLK_RETURN)
        {
            if(!last || (!active && (strcmp(last, ed.str) || last_own!=search_own || last_date!=search_date || last_page!=search_page)))
                lasttime = TIMEOUT;
            else if(search_ids[0] && !search_ids[1])
            {
                bq = 0;
                b = 1;
                mp = 0;
            }
        }
        if(sdl_key==SDLK_ESCAPE)
            goto finish;

        if(b && !bq && mx>=XRES-64 && mx<=XRES-8 && my>=8 && my<=24 && svf_login)
        {
            search_own = !search_own;
            lasttime = TIMEOUT;
        }
        if(b && !bq && mx>=XRES-129 && mx<=XRES-65 && my>=8 && my<=24)
        {
            search_date = !search_date;
            lasttime = TIMEOUT;
        }

        if(b && !bq && dp!=-1)
            if(confirm_ui(vid_buf, "Do you want to delete?", search_names[dp], "Delete"))
            {
                execute_delete(vid_buf, search_ids[dp]);
                lasttime = TIMEOUT;
                if(last)
                {
                    free(last);
                    last = NULL;
                }
            }

        if(b && !bq && tp!=-1)
        {
            strncpy(ed.str, tag_names[tp], 255);
            lasttime = TIMEOUT;
        }

        if(b && !bq && mp!=-1 && st)
        {
            sprintf(ed.str, "user:%s", search_owners[mp]);
            lasttime = TIMEOUT;
        }

        if(do_open==1)
        {
            mp = 0;
        }

        if((b && !bq && mp!=-1 && !st && !uih) || do_open==1)
        {
            fillrect(vid_buf, 0, 0, XRES+BARSIZE, YRES+MENUSIZE, 0, 0, 0, 255);
            info_box(vid_buf, "Loading...");

            uri = malloc(strlen(search_ids[mp])*3+strlen(SERVER)+64);
            strcpy(uri, "http://" SERVER "/Get.api?Op=save&ID=");
            strcaturl(uri, search_ids[mp]);
            data = http_simple_get(uri, &status, &dlen);
            free(uri);

            if(status == 200)
            {
                status = parse_save(data, dlen, 1, 0, 0);
                switch(status)
                {
                case 1:
                    error_ui(vid_buf, 0, "Simulation corrupted");
                    break;
                case 2:
                    error_ui(vid_buf, 0, "Simulation from a newer version");
                    break;
                case 3:
                    error_ui(vid_buf, 0, "Simulation on a too large grid");
                    break;
                }
                if(!status)
                {
                    char *tnames[] = {"ID", NULL};
                    char *tparts[1];
                    int tplens[1];
                    if(svf_last)
                        free(svf_last);
                    svf_last = data;
                    svf_lsize = dlen;

                    tparts[0] = search_ids[mp];
                    tplens[0] = strlen(search_ids[mp]);
                    data = http_multipart_post("http://" SERVER "/Tags.api", tnames, tparts, tplens, svf_user, svf_pass, &status, NULL);

                    svf_open = 1;
                    svf_own = svf_login && !strcmp(search_owners[mp], svf_user);
                    svf_publish = search_publish[mp] && svf_login && !strcmp(search_owners[mp], svf_user);

                    strcpy(svf_id, search_ids[mp]);
                    strcpy(svf_name, search_names[mp]);
                    if(status == 200)
                    {
                        if(data)
                        {
                            strncpy(svf_tags, data, 255);
                            svf_tags[255] = 0;
                        }
                        else
                            svf_tags[0] = 0;
                    }
                    else
                    {
                        svf_tags[0] = 0;
                    }

                    if(svf_login)
                    {
                        char *names[] = {"ID", NULL};
                        char *parts[1];
                        parts[0] = search_ids[mp];
                        data = http_multipart_post("http://" SERVER "/Vote.api", names, parts, NULL, svf_user, svf_pass, &status, NULL);
                        if(status == 200)
                        {
                            if(data)
                            {
                                if(!strcmp(data, "Up"))
                                {
                                    svf_myvote = 1;
                                }
                                else if(!strcmp(data, "Down"))
                                {
                                    svf_myvote = -1;
                                }
                                else
                                {
                                    svf_myvote = 0;
                                }
                            }
                            else
                            {
                                svf_myvote = 0;
                            }
                        }
                        else
                        {
                            svf_myvote = 0;
                        }
                    }
                }
                else
                {
                    svf_open = 0;
                    svf_publish = 0;
                    svf_own = 0;
                    svf_myvote = 0;
                    svf_id[0] = 0;
                    svf_name[0] = 0;
                    svf_tags[0] = 0;
                    if(svf_last)
                        free(svf_last);
                    svf_last = NULL;
                }
            }
            else
                error_ui(vid_buf, status, http_ret_text(status));

            if(data)
                free(data);
            goto finish;
        }

        if(!last)
        {
            search = 1;
        }
        else if(!active && (strcmp(last, ed.str) || last_own!=search_own || last_date!=search_date || last_page!=search_page))
        {
            search = 1;
            if(strcmp(last, ed.str) || last_own!=search_own || last_date!=search_date)
            {
                search_page = 0;
                page_count = 0;
            }
            free(last);
            last = NULL;
        }
        else
            search = 0;

        if(search && lasttime>=TIMEOUT)
        {
            lasttime = 0;
            last = mystrdup(ed.str);
            last_own = search_own;
            last_date = search_date;
            last_page = search_page;
            active = 1;
            uri = malloc(strlen(last)*3+80+strlen(SERVER)+strlen(svf_user));
            if(search_own || svf_admin || svf_mod)
                tmp = "&ShowVotes=true";
            else
                tmp = "";
            if(!search_own && !search_date && !*last)
            {
                if(search_page)
                {
                    exp_res = GRID_X*GRID_Y;
                    sprintf(uri, "http://" SERVER "/Search.api?Start=%d&Count=%d%s&Query=", (search_page-1)*GRID_X*GRID_Y+GRID_X*GRID_P, exp_res+1, tmp);
                }
                else
                {
                    exp_res = GRID_X*GRID_P;
                    sprintf(uri, "http://" SERVER "/Search.api?Start=%d&Count=%d&t=%d%s&Query=", 0, exp_res+1, ((GRID_Y-GRID_P)*YRES)/(GRID_Y*14)*GRID_X, tmp);
                }
            }
            else
            {
                exp_res = GRID_X*GRID_Y;
                sprintf(uri, "http://" SERVER "/Search.api?Start=%d&Count=%d%s&Query=", search_page*GRID_X*GRID_Y, exp_res+1, tmp);
            }
            strcaturl(uri, last);
            if(search_own)
            {
                strcaturl(uri, " user:");
                strcaturl(uri, svf_user);
            }
            if(search_date)
                strcaturl(uri, " sort:date");

            http = http_async_req_start(http, uri, NULL, 0, 1);
            if(svf_login)
            {
                http_auth_headers(http, svf_user, svf_pass);
            }
            http_last_use = time(NULL);
            free(uri);
        }

        if(active && http_async_req_status(http))
        {
            http_last_use = time(NULL);
            results = http_async_req_stop(http, &status, NULL);
            view_own = last_own;
            if(status == 200)
            {
                page_count = search_results(results, last_own||svf_admin||svf_mod);
                memset(thumb_drawn, 0, sizeof(thumb_drawn));
                memset(v_buf, 0, ((YRES+MENUSIZE)*(XRES+BARSIZE))*PIXELSIZE);
            }
            is_p1 = (exp_res < GRID_X*GRID_Y);
            free(results);
            active = 0;
        }

        if(http && !active && (time(NULL)>http_last_use+HTTP_TIMEOUT))
        {
            http_async_req_close(http);
            http = NULL;
        }

        for(i=0; i<IMGCONNS; i++)
        {
            if(img_http[i] && http_async_req_status(img_http[i]))
            {
                thumb = http_async_req_stop(img_http[i], &status, &thlen);
                if(status != 200)
                {
                    if(thumb)
                        free(thumb);
                    thumb = calloc(1,4);
                    thlen = 4;
                }
                thumb_cache_add(img_id[i], thumb, thlen);
                for(pos=0; pos<GRID_X*GRID_Y; pos++)
                    if(search_ids[pos] && !strcmp(search_ids[pos], img_id[i]))
                        break;
                if(pos<GRID_X*GRID_Y)
                {
                    search_thumbs[pos] = thumb;
                    search_thsizes[pos] = thlen;
                }
                else
                    free(thumb);
                free(img_id[i]);
                img_id[i] = NULL;
            }
            if(!img_id[i])
            {
                for(pos=0; pos<GRID_X*GRID_Y; pos++)
                    if(search_ids[pos] && !search_thumbs[pos])
                    {
                        for(gi=0; gi<IMGCONNS; gi++)
                            if(img_id[gi] && !strcmp(search_ids[pos], img_id[gi]))
                                break;
                        if(gi<IMGCONNS)
                            continue;
                        break;
                    }
                if(pos<GRID_X*GRID_Y)
                {
                    uri = malloc(strlen(search_ids[pos])*3+strlen(SERVER)+64);
                    strcpy(uri, "http://" SERVER "/Get.api?Op=thumb&ID=");
                    strcaturl(uri, search_ids[pos]);
                    img_id[i] = mystrdup(search_ids[pos]);
                    img_http[i] = http_async_req_start(img_http[i], uri, NULL, 0, 1);
                    free(uri);
                }
            }
            if(!img_id[i] && img_http[i])
            {
                http_async_req_close(img_http[i]);
                img_http[i] = NULL;
            }
        }

        if(lasttime<TIMEOUT)
            lasttime++;
    }

finish:
    if(last)
        free(last);
    if(http)
        http_async_req_close(http);
    for(i=0; i<IMGCONNS; i++)
        if(img_http[i])
            http_async_req_close(img_http[i]);

    search_results("", 0);

    strcpy(search_expr, ed.str);

    return 0;
}

void draw_image(pixel *vid, pixel *img, int x, int y, int w, int h, int a)
{
    int i, j, r, g, b;
    for(j=0; j<h; j++)
        for(i=0; i<w; i++)
        {
            r = PIXR(*img);
            g = PIXG(*img);
            b = PIXB(*img);
            drawpixel(vid, x+i, y+j, r, g, b, a);
            img++;
        }
}

void xor_rect(pixel *vid, int x, int y, int w, int h)
{
    int i;
    for(i=0; i<w; i+=2)
    {
        xor_pixel(x+i, y, vid);
        xor_pixel(x+i, y+h-1, vid);
    }
    for(i=2; i<h; i+=2)
    {
        xor_pixel(x, y+i, vid);
        xor_pixel(x+w-1, y+i, vid);
    }
}

int stamp_ui(pixel *vid_buf)
{
    int b=1,bq,mx,my,d=-1,i,j,k,x,gx,gy,y,w,h,r=-1,stamp_page=0,per_page=STAMP_X*STAMP_Y,page_count;
    char page_info[64];
    page_count = ceil((float)stamp_count/(float)per_page);

    while(!sdl_poll())
    {
        b = SDL_GetMouseState(&mx, &my);
        if(!b)
            break;
    }

    while(!sdl_poll())
    {
        bq = b;
        b = SDL_GetMouseState(&mx, &my);
        mx /= sdl_scale;
        my /= sdl_scale;

        clearrect(vid_buf, -1, -1, XRES+1, YRES+MENUSIZE+1);
        k = stamp_page*per_page;//0;
        r = -1;
        d = -1;
        for(j=0; j<GRID_Y; j++)
            for(i=0; i<GRID_X; i++)
            {
                if(stamps[k].name[0] && stamps[k].thumb)
                {
                    gx = ((XRES/GRID_X)*i) + (XRES/GRID_X-XRES/GRID_S)/2;
                    gy = ((((YRES-MENUSIZE+20)+15)/GRID_Y)*j) + ((YRES-MENUSIZE+20)/GRID_Y-(YRES-MENUSIZE+20)/GRID_S+10)/2 + 18;
                    x = (XRES*i)/GRID_X + XRES/(GRID_X*2);
                    y = (YRES*j)/GRID_Y + YRES/(GRID_Y*2);
                    gy -= 20;
                    w = stamps[k].thumb_w;
                    h = stamps[k].thumb_h;
                    x -= w/2;
                    y -= h/2;
                    draw_image(vid_buf, stamps[k].thumb, gx+(((XRES/GRID_S)/2)-(w/2)), gy+(((YRES/GRID_S)/2)-(h/2)), w, h, 255);
                    xor_rect(vid_buf, gx+(((XRES/GRID_S)/2)-(w/2)), gy+(((YRES/GRID_S)/2)-(h/2)), w, h);
                    if(mx>=gx+XRES/GRID_S-4 && mx<(gx+XRES/GRID_S)+6 && my>=gy-6 && my<gy+4)
                    {
                        d = k;
                        drawrect(vid_buf, gx-2, gy-2, XRES/GRID_S+3, YRES/GRID_S+3, 128, 128, 128, 255);
                        drawtext(vid_buf, gx+XRES/GRID_S-4, gy-6, "\x86", 255, 48, 32, 255);
                    }
                    else
                    {
                        if(mx>=gx && mx<gx+(XRES/GRID_S) && my>=gy && my<gy+(YRES/GRID_S))
                        {
                            r = k;
                            drawrect(vid_buf, gx-2, gy-2, XRES/GRID_S+3, YRES/GRID_S+3, 128, 128, 210, 255);
                        }
                        else
                        {
                            drawrect(vid_buf, gx-2, gy-2, XRES/GRID_S+3, YRES/GRID_S+3, 128, 128, 128, 255);
                        }
                        drawtext(vid_buf, gx+XRES/GRID_S-4, gy-6, "\x86", 150, 48, 32, 255);
                    }
                    drawtext(vid_buf, gx+XRES/(GRID_S*2)-textwidth(stamps[k].name)/2, gy+YRES/GRID_S+7, stamps[k].name, 192, 192, 192, 255);
                    drawtext(vid_buf, gx+XRES/GRID_S-4, gy-6, "\x85", 255, 255, 255, 255);
                }
                k++;
            }

        sprintf(page_info, "Page %d of %d", stamp_page+1, page_count);

        drawtext(vid_buf, (XRES/2)-(textwidth(page_info)/2), YRES+MENUSIZE-14, page_info, 255, 255, 255, 255);

        if(stamp_page)
        {
            drawtext(vid_buf, 4, YRES+MENUSIZE-14, "\x96", 255, 255, 255, 255);
            drawrect(vid_buf, 1, YRES+MENUSIZE-18, 16, 16, 255, 255, 255, 255);
        }
        if(stamp_page<page_count-1)
        {
            drawtext(vid_buf, XRES-15, YRES+MENUSIZE-14, "\x95", 255, 255, 255, 255);
            drawrect(vid_buf, XRES-18, YRES+MENUSIZE-18, 16, 16, 255, 255, 255, 255);
        }

        if(b==1&&d!=-1)
        {
            if(confirm_ui(vid_buf, "Do you want to delete?", stamps[d].name, "Delete"))
            {
                del_stamp(d);
            }
        }

        sdl_blit(0, 0, (XRES+BARSIZE), YRES+MENUSIZE, vid_buf, (XRES+BARSIZE));

        if(b==1&&r!=-1)
            break;
        if(b==4&&r!=-1)
        {
            r = -1;
            break;
        }

        if((b && !bq && mx>=1 && mx<=17 && my>=YRES+MENUSIZE-18 && my<YRES+MENUSIZE-2) || sdl_wheel>0)
        {
            if(stamp_page)
            {
                stamp_page --;
            }
            sdl_wheel = 0;
        }
        if((b && !bq && mx>=XRES-18 && mx<=XRES-1 && my>=YRES+MENUSIZE-18 && my<YRES+MENUSIZE-2) || sdl_wheel<0)
        {
            if(stamp_page<page_count-1)
            {
                stamp_page ++;
            }
            sdl_wheel = 0;
        }

        if(sdl_key==SDLK_RETURN)
            break;
        if(sdl_key==SDLK_ESCAPE)
        {
            r = -1;
            break;
        }
    }

    while(!sdl_poll())
    {
        b = SDL_GetMouseState(&mx, &my);
        if(!b)
            break;
    }

    return r;
}

/***********************************************************
 *                      MESSAGE SIGNS                      *
 ***********************************************************/

void get_sign_pos(int i, int *x0, int *y0, int *w, int *h)
{
    //Changing width if sign have special content
    if(strcmp(signs[i].text, "{p}")==0)
        *w = textwidth("Pressure: -000.00");

    if(strcmp(signs[i].text, "{t}")==0)
        *w = textwidth("Temp: 0000.00");

    //Ususal width
    if(strcmp(signs[i].text, "{p}") && strcmp(signs[i].text, "{t}"))
        *w = textwidth(signs[i].text) + 5;
    *h = 14;
    *x0 = (signs[i].ju == 2) ? signs[i].x - *w :
          (signs[i].ju == 1) ? signs[i].x - *w/2 : signs[i].x;
    *y0 = (signs[i].y > 18) ? signs[i].y - 18 : signs[i].y + 4;
}

void draw_icon(pixel *vid_buf, int x, int y, char ch, int flag)
{
    char t[2];
    t[0] = ch;
    t[1] = 0;
    if(flag)
    {
        fillrect(vid_buf, x-1, y-1, 17, 17, 255, 255, 255, 255);
        drawtext(vid_buf, x+3, y+2, t, 0, 0, 0, 255);
    }
    else
    {
        drawrect(vid_buf, x, y, 15, 15, 255, 255, 255, 255);
        drawtext(vid_buf, x+3, y+2, t, 255, 255, 255, 255);
    }
}

void render_signs(pixel *vid_buf)
{
    int i, j, x, y, w, h, dx, dy;
    char buff[30];  //Buffer
    for(i=0; i<MAXSIGNS; i++)
        if(signs[i].text[0])
        {
            get_sign_pos(i, &x, &y, &w, &h);
            clearrect(vid_buf, x, y, w, h);
            drawrect(vid_buf, x, y, w, h, 192, 192, 192, 255);

            //Displaying special information
            if(strcmp(signs[i].text, "{p}")==0)
            {
                sprintf(buff, "Pressure: %3.2f", pv[signs[i].y/CELL][signs[i].x/CELL]);  //...pressure
                drawtext(vid_buf, x+3, y+3, buff, 255, 255, 255, 255);
            }

            if(strcmp(signs[i].text, "{t}")==0)
            {
                if((pmap[signs[i].y][signs[i].x]>>8)>0 && (pmap[signs[i].y][signs[i].x]>>8)<NPART)
                    sprintf(buff, "Temp: %4.2f", parts[pmap[signs[i].y][signs[i].x]>>8].temp);  //...tempirature
                else
                    sprintf(buff, "Temp: 0.00");  //...tempirature
                drawtext(vid_buf, x+3, y+3, buff, 255, 255, 255, 255);
            }

            //Usual text
            if(strcmp(signs[i].text, "{p}") && strcmp(signs[i].text, "{t}"))
                drawtext(vid_buf, x+3, y+3, signs[i].text, 255, 255, 255, 255);
            x = signs[i].x;
            y = signs[i].y;
            dx = 1 - signs[i].ju;
            dy = (signs[i].y > 18) ? -1 : 1;
            for(j=0; j<4; j++)
            {
                drawpixel(vid_buf, x, y, 192, 192, 192, 255);
                x+=dx;
                y+=dy;
            }
        }
}

void add_sign_ui(pixel *vid_buf, int mx, int my)
{
    int i, w, h, x, y, nm=0, ju;
    int x0=(XRES-192)/2,y0=(YRES-80)/2,b=1,bq;
    ui_edit ed;

    // check if it is an existing sign
    for(i=0; i<MAXSIGNS; i++)
        if(signs[i].text[0])
        {
            get_sign_pos(i, &x, &y, &w, &h);
            if(mx>=x && mx<=x+w && my>=y && my<=y+h)
                break;
        }
    // else look for empty spot
    if(i >= MAXSIGNS)
    {
        nm = 1;
        for(i=0; i<MAXSIGNS; i++)
            if(!signs[i].text[0])
                break;
    }
    if(i >= MAXSIGNS)
        return;

    if(nm)
    {
        signs[i].x = mx;
        signs[i].y = my;
        signs[i].ju = 1;
    }

    while(!sdl_poll())
    {
        b = SDL_GetMouseState(&mx, &my);
        if(!b)
            break;
    }

    ed.x = x0+25;
    ed.y = y0+25;
    ed.w = 158;
    ed.nx = 1;
    ed.def = "[message]";
    ed.focus = 1;
    ed.hide = 0;
    ed.cursor = strlen(signs[i].text);
    strcpy(ed.str, signs[i].text);
    ju = signs[i].ju;

    fillrect(vid_buf, -1, -1, XRES, YRES+MENUSIZE, 0, 0, 0, 192);
    while(!sdl_poll())
    {
        bq = b;
        b = SDL_GetMouseState(&mx, &my);
        mx /= sdl_scale;
        my /= sdl_scale;

        drawrect(vid_buf, x0, y0, 192, 80, 192, 192, 192, 255);
        clearrect(vid_buf, x0, y0, 192, 80);
        drawtext(vid_buf, x0+8, y0+8, nm ? "New sign:" : "Edit sign:", 255, 255, 255, 255);
        drawtext(vid_buf, x0+12, y0+23, "\xA1", 32, 64, 128, 255);
        drawtext(vid_buf, x0+12, y0+23, "\xA0", 255, 255, 255, 255);
        drawrect(vid_buf, x0+8, y0+20, 176, 16, 192, 192, 192, 255);
        ui_edit_draw(vid_buf, &ed);
        drawtext(vid_buf, x0+8, y0+46, "Justify:", 255, 255, 255, 255);
        draw_icon(vid_buf, x0+50, y0+42, 0x9D, ju == 0);
        draw_icon(vid_buf, x0+68, y0+42, 0x9E, ju == 1);
        draw_icon(vid_buf, x0+86, y0+42, 0x9F, ju == 2);

        if(!nm)
        {
            drawtext(vid_buf, x0+138, y0+45, "\x86", 160, 48, 32, 255);
            drawtext(vid_buf, x0+138, y0+45, "\x85", 255, 255, 255, 255);
            drawtext(vid_buf, x0+152, y0+46, "Delete", 255, 255, 255, 255);
            drawrect(vid_buf, x0+134, y0+42, 50, 15, 255, 255, 255, 255);
        }

        drawtext(vid_buf, x0+5, y0+69, "OK", 255, 255, 255, 255);
        drawrect(vid_buf, x0, y0+64, 192, 16, 192, 192, 192, 255);

        sdl_blit(0, 0, (XRES+BARSIZE), YRES+MENUSIZE, vid_buf, (XRES+BARSIZE));

        ui_edit_process(mx, my, b, &ed);

        if(b && !bq && mx>=x0+50 && mx<=x0+67 && my>=y0+42 && my<=y0+59)
            ju = 0;
        if(b && !bq && mx>=x0+68 && mx<=x0+85 && my>=y0+42 && my<=y0+59)
            ju = 1;
        if(b && !bq && mx>=x0+86 && mx<=x0+103 && my>=y0+42 && my<=y0+59)
            ju = 2;

        if(b && !bq && mx>=x0+9 && mx<x0+23 && my>=y0+22 && my<y0+36)
            break;
        if(b && !bq && mx>=x0 && mx<x0+192 && my>=y0+64 && my<=y0+80)
            break;

        if(!nm && b && !bq && mx>=x0+134 && my>=y0+42 && mx<=x0+184 && my<=y0+59)
        {
            signs[i].text[0] = 0;
            return;
        }

        if(sdl_key==SDLK_RETURN)
            break;
        if(sdl_key==SDLK_ESCAPE)
        {
            if(!ed.focus)
                return;
            ed.focus = 0;
        }
    }

    strcpy(signs[i].text, ed.str);
    signs[i].ju = ju;
}

/***********************************************************
 *                       CONFIG FILE                       *
 ***********************************************************/

char http_proxy[256] = "";

void save_string(FILE *f, char *str)
{
    int li = strlen(str);
    unsigned char lb[2];
    lb[0] = li;
    lb[1] = li >> 8;
    fwrite(lb, 2, 1, f);
    fwrite(str, li, 1, f);
}

int load_string(FILE *f, char *str, int max)
{
    int li;
    unsigned char lb[2];
    fread(lb, 2, 1, f);
    li = lb[0] | (lb[1] << 8);
    if(li > max)
    {
        str[0] = 0;
        return 1;
    }
    fread(str, li, 1, f);
    str[li] = 0;
    return 0;
}

unsigned char last_major=0, last_minor=0, update_flag=0;

void save_presets(int do_update)
{
    FILE *f=fopen("powder.def", "wb");
    unsigned char sig[4] = {0x50, 0x44, 0x65, 0x66};
    unsigned char tmp = sdl_scale;
    if(!f)
        return;
    fwrite(sig, 1, 4, f);
    save_string(f, svf_user);
    save_string(f, svf_pass);
    fwrite(&tmp, 1, 1, f);
    tmp = cmode;
    fwrite(&tmp, 1, 1, f);
    tmp = svf_admin;
    fwrite(&tmp, 1, 1, f);
    tmp = svf_mod;
    fwrite(&tmp, 1, 1, f);
    save_string(f, http_proxy);
    tmp = SAVE_VERSION;
    fwrite(&tmp, 1, 1, f);
    tmp = MINOR_VERSION;
    fwrite(&tmp, 1, 1, f);
    tmp = do_update;
    fwrite(&tmp, 1, 1, f);
    fclose(f);
}

void load_presets(void)
{
    FILE *f=fopen("powder.def", "rb");
    unsigned char sig[4], tmp;
    if(!f)
        return;
    fread(sig, 1, 4, f);
    if(sig[0]!=0x50 || sig[1]!=0x44 || sig[2]!=0x65 || sig[3]!=0x66)
    {
        if(sig[0]==0x4D && sig[1]==0x6F && sig[2]==0x46 && sig[3]==0x6F)
        {
            if(fseek(f, -3, SEEK_END))
            {
                remove("powder.def");
                return;
            }
            if(fread(sig, 1, 3, f) != 3)
            {
                remove("powder.def");
                goto fail;
            }
            last_major = sig[0];
            last_minor = sig[1];
            update_flag = sig[2];
        }
        fclose(f);
        remove("powder.def");
        return;
    }
    if(load_string(f, svf_user, 63))
        goto fail;
    if(load_string(f, svf_pass, 63))
        goto fail;
    svf_login = !!svf_user[0];
    if(fread(&tmp, 1, 1, f) != 1)
        goto fail;
    sdl_scale = (tmp == 2) ? 2 : 1;
    if(fread(&tmp, 1, 1, f) != 1)
        goto fail;
    cmode = tmp%6;
    if(fread(&tmp, 1, 1, f) != 1)
        goto fail;
    svf_admin = tmp;
    if(fread(&tmp, 1, 1, f) != 1)
        goto fail;
    svf_mod = tmp;
    if(load_string(f, http_proxy, 255))
        goto fail;
    if(fread(sig, 1, 3, f) != 3)
        goto fail;
    last_major = sig[0];
    last_minor = sig[1];
    update_flag = sig[2];
fail:
    fclose(f);
}

void dim_copy(pixel *dst, pixel *src)
{
    int i,r,g,b;
    for(i=0; i<XRES*YRES; i++)
    {
        r = PIXR(src[i]);
        g = PIXG(src[i]);
        b = PIXB(src[i]);
        if(r>0)
            r--;
        if(g>0)
            g--;
        if(b>0)
            b--;
        dst[i] = PIXRGB(r,g,b);
    }
}

unsigned int fire_alpha[CELL*3][CELL*3];
void prepare_alpha(void)
{
    int x,y,i,j;
    float temp[CELL*3][CELL*3];
    memset(temp, 0, sizeof(temp));
    for(x=0; x<CELL; x++)
        for(y=0; y<CELL; y++)
            for(i=-CELL; i<CELL; i++)
                for(j=-CELL; j<CELL; j++)
                    temp[y+CELL+j][x+CELL+i] += expf(-0.1f*(i*i+j*j));
    for(x=0; x<CELL*3; x++)
        for(y=0; y<CELL*3; y++)
            fire_alpha[y][x] = (int)(255.0f*temp[y][x]/(CELL*CELL));
}

void render_fire(pixel *dst)
{
    int i,j,x,y,r,g,b;
    for(j=0; j<YRES/CELL; j++)
        for(i=0; i<XRES/CELL; i++)
        {
            r = fire_r[j][i];
            g = fire_g[j][i];
            b = fire_b[j][i];
            if(r || g || b)
                for(y=-CELL+1; y<2*CELL; y++)
                    for(x=-CELL+1; x<2*CELL; x++)
                        addpixel(dst, i*CELL+x, j*CELL+y, r, g, b, fire_alpha[y+CELL][x+CELL]);
            for(y=-1; y<2; y++)
                for(x=-1; x<2; x++)
                    if(i+x>=0 && j+y>=0 && i+x<XRES/CELL && j+y<YRES/CELL && (x || y))
                    {
                        r += fire_r[j+y][i+x] / 8;
                        g += fire_g[j+y][i+x] / 8;
                        b += fire_b[j+y][i+x] / 8;
                    }
            r /= 2;
            g /= 2;
            b /= 2;
            fire_r[j][i] = r>4 ? r-4 : 0;
            fire_g[j][i] = g>4 ? g-4 : 0;
            fire_b[j][i] = b>4 ? b-4 : 0;
        }
}

int zoom_en = 0;
int zoom_x=(XRES-ZSIZE_D)/2, zoom_y=(YRES-ZSIZE_D)/2;
int zoom_wx=0, zoom_wy=0;
void render_zoom(pixel *img)
{
    int x, y, i, j;
    pixel pix;
    drawrect(img, zoom_wx-2, zoom_wy-2, ZSIZE*ZFACTOR+2, ZSIZE*ZFACTOR+2, 192, 192, 192, 255);
    drawrect(img, zoom_wx-1, zoom_wy-1, ZSIZE*ZFACTOR, ZSIZE*ZFACTOR, 0, 0, 0, 255);
    clearrect(img, zoom_wx, zoom_wy, ZSIZE*ZFACTOR, ZSIZE*ZFACTOR);
    for(j=0; j<ZSIZE; j++)
        for(i=0; i<ZSIZE; i++)
        {
            pix = img[(j+zoom_y)*(XRES+BARSIZE)+(i+zoom_x)];
            for(y=0; y<ZFACTOR-1; y++)
                for(x=0; x<ZFACTOR-1; x++)
                    img[(j*ZFACTOR+y+zoom_wy)*(XRES+BARSIZE)+(i*ZFACTOR+x+zoom_wx)] = pix;
        }
    if(zoom_en)
    {
        for(j=-1; j<=ZSIZE; j++)
        {
            xor_pixel(zoom_x+j, zoom_y-1, img);
            xor_pixel(zoom_x+j, zoom_y+ZSIZE, img);
        }
        for(j=0; j<ZSIZE; j++)
        {
            xor_pixel(zoom_x-1, zoom_y+j, img);
            xor_pixel(zoom_x+ZSIZE, zoom_y+j, img);
        }
    }
}

void render_cursor(pixel *vid, int x, int y, int t, int r)
{
    int i,j,c;
    if(t<PT_NUM||t==SPC_AIR||t==SPC_HEAT||t==SPC_COOL||t==SPC_VACUUM)
    {
        if(r<=0)
            xor_pixel(x, y, vid);
        else
            for(j=0; j<=r; j++)
                for(i=0; i<=r; i++)
                    if(i*i+j*j<=r*r && ((i+1)*(i+1)+j*j>r*r || i*i+(j+1)*(j+1)>r*r))
                    {
                        xor_pixel(x+i, y+j, vid);
                        if(j) xor_pixel(x+i, y-j, vid);
                        if(i) xor_pixel(x-i, y+j, vid);
                        if(i&&j) xor_pixel(x-i, y-j, vid);
                    }
    }
    else
    {
        int tc;
        c = (r/CELL) * CELL;
        x = (x/CELL) * CELL;
        y = (y/CELL) * CELL;

        tc = !((c%(CELL*2))==0);

        x -= c/2;
        y -= c/2;

        x += tc*(CELL/2);
        y += tc*(CELL/2);

        for(i=0; i<CELL+c; i++)
        {
            xor_pixel(x+i, y, vid);
            xor_pixel(x+i, y+CELL+c-1, vid);
        }
        for(i=1; i<CELL+c-1; i++)
        {
            xor_pixel(x, y+i, vid);
            xor_pixel(x+CELL+c-1, y+i, vid);
        }
    }
}

#ifdef WIN32
#define x86_cpuid(func,af,bf,cf,df) \
	do {\
	__asm mov	eax, func\
	__asm cpuid\
	__asm mov	af, eax\
	__asm mov	bf, ebx\
	__asm mov	cf, ecx\
	__asm mov	df, edx\
	} while(0)
#else
#define x86_cpuid(func,af,bf,cf,df) \
__asm__ __volatile ("cpuid":\
	"=a" (af), "=b" (bf), "=c" (cf), "=d" (df) : "a" (func));
#endif


int cpu_check(void)
{
#ifdef MACOSX
    return 0;
#else
#ifdef X86
    unsigned af,bf,cf,df;
    x86_cpuid(0, af, bf, cf, df);
    if(bf==0x68747541 && cf==0x444D4163 && df==0x69746E65)
        amd = 1;
    x86_cpuid(1, af, bf, cf, df);
#ifdef X86_SSE
    if(!(df&(1<<25)))
        return 1;
#endif
#ifdef X86_SSE2
    if(!(df&(1<<26)))
        return 1;
#endif
#ifdef X86_SSE3
    if(!(cf&1))
        return 1;
#endif
#endif
#endif
    return 0;
}

char *tag = "(c) 2008-9 Stanislaw Skowronek";
int itc = 0;
char itc_msg[64] = "[?]";

pixel *fire_bg;
void set_cmode(int cm)
{
    cmode = cm;
    itc = 51;
    if(cmode==4)
    {
        memset(fire_r, 0, sizeof(fire_r));
        memset(fire_g, 0, sizeof(fire_g));
        memset(fire_b, 0, sizeof(fire_b));
        strcpy(itc_msg, "Blob Display");
    }
    else if(cmode==5)
    {
        strcpy(itc_msg, "Heat Display");
    }
    else if(cmode==3)
    {
        memset(fire_r, 0, sizeof(fire_r));
        memset(fire_g, 0, sizeof(fire_g));
        memset(fire_b, 0, sizeof(fire_b));
        strcpy(itc_msg, "Fire Display");
    }
    else if(cmode==2)
    {
        memset(fire_bg, 0, XRES*YRES*PIXELSIZE);
        strcpy(itc_msg, "Persistent Display");
    }
    else if(cmode==1)
        strcpy(itc_msg, "Pressure Display");
    else
        strcpy(itc_msg, "Velocity Display");
}

char my_uri[] = "http://" SERVER "/Update.api?Action=Download&Architecture="
#if defined WIN32
                "Windows32"
#elif defined LIN32
                "Linux32"
#elif defined LIN64
                "Linux64"
#elif defined MACOSX
                "MacOSX"
#else
                "Unknown"
#endif
                "&InstrctionSet="
#if defined X86_SSE3
                "SSE3"
#elif defined X86_SSE2
                "SSE2"
#elif defined X86_SSE
                "SSE"
#else
                "SSE"
#endif
                ;

char *download_ui(pixel *vid_buf, char *uri, int *len)
{
    int dstate = 0;
    void *http = http_async_req_start(NULL, uri, NULL, 0, 0);
    int x0=(XRES-240)/2,y0=(YRES-MENUSIZE)/2;
    int done, total, i, ret, zlen, ulen;
    char str[16], *tmp, *res;

    while(!http_async_req_status(http))
    {
        sdl_poll();

        http_async_get_length(http, &total, &done);

        clearrect(vid_buf, x0-2, y0-2, 244, 64);
        drawrect(vid_buf, x0, y0, 240, 60, 192, 192, 192, 255);
        drawtext(vid_buf, x0+8, y0+8, "Please wait", 255, 216, 32, 255);
        drawtext(vid_buf, x0+8, y0+26, "Downloading update...", 255, 255, 255, 255);

        if(total)
        {
            i = (236*done)/total;
            fillrect(vid_buf, x0+1, y0+45, i+1, 14, 255, 216, 32, 255);
            i = (100*done)/total;
            sprintf(str, "%d%%", i);
            if(i<50)
                drawtext(vid_buf, x0+120-textwidth(str)/2, y0+48, str, 192, 192, 192, 255);
            else
                drawtext(vid_buf, x0+120-textwidth(str)/2, y0+48, str, 0, 0, 0, 255);
        }
        else
            drawtext(vid_buf, x0+120-textwidth("Waiting...")/2, y0+48, "Waiting...", 255, 216, 32, 255);

        drawrect(vid_buf, x0, y0+44, 240, 16, 192, 192, 192, 255);
        sdl_blit(0, 0, (XRES+BARSIZE), YRES+MENUSIZE, vid_buf, (XRES+BARSIZE));
    }

    tmp = http_async_req_stop(http, &ret, &zlen);
    if(ret!=200)
    {
        error_ui(vid_buf, ret, http_ret_text(ret));
        if(tmp)
            free(tmp);
        return NULL;
    }
    if(!tmp)
    {
        error_ui(vid_buf, 0, "Server did not return data");
        return NULL;
    }

    if(zlen<16)
    {
        printf("ZLen is not 16!\n");
        goto corrupt;
    }
    if(tmp[0]!=0x42 || tmp[1]!=0x75 || tmp[2]!=0x54 || tmp[3]!=0x54)
    {
        printf("Tmperr %d, %d, %d, %d\n", tmp[0], tmp[1], tmp[2], tmp[3]);
        goto corrupt;
    }

    ulen  = (unsigned char)tmp[4];
    ulen |= ((unsigned char)tmp[5])<<8;
    ulen |= ((unsigned char)tmp[6])<<16;
    ulen |= ((unsigned char)tmp[7])<<24;

    res = (char *)malloc(ulen);
    if(!res)
    {
        printf("No res!\n");
        goto corrupt;
    }
    dstate = BZ2_bzBuffToBuffDecompress((char *)res, (unsigned *)&ulen, (char *)(tmp+8), zlen-8, 0, 0);
    if(dstate)
    {
        printf("Decompression failure: %d!\n", dstate);
        free(res);
        goto corrupt;
    }

    free(tmp);
    if(len)
        *len = ulen;
    return res;

corrupt:
    error_ui(vid_buf, 0, "Downloaded update is corrupted");
    free(tmp);
    return NULL;
}

void clear_area(int area_x, int area_y, int area_w, int area_h)
{
    int cx = 0;
    int cy = 0;
    for(cy=0; cy<area_h; cy++)
    {
        for(cx=0; cx<area_w; cx++)
        {
            bmap[(cy+area_y)/CELL][(cx+area_x)/CELL] = 0;
            delete_part(cx+area_x, cy+area_y);
        }
    }
}

int main(int argc, char *argv[])
{
    int hud_enable = 1;
    int active_menu = 0;
#ifdef BETA
    int is_beta = 0;
#endif
    char uitext[48] = "";
    char heattext[64] = "";
    int currentTime = 0;
    int FPS = 0, FPSB = 0;
    int pastFPS = 0;
    int past = 0;
    pixel *vid_buf=calloc((XRES+BARSIZE)*(YRES+MENUSIZE), PIXELSIZE);
    void *http_ver_check;
    char *ver_data=NULL, *tmp;
    int i, j, bq, fire_fc=0, do_check=0, old_version=0, http_ret=0, major, minor, old_ver_len;
#ifdef INTERNAL
    int vs = 0;
#endif
    int x, y, b = 0, sl=1, sr=0, su=0, c, lb = 0, lx = 0, ly = 0, lm = 0;//, tx, ty;
    int da = 0, db = 0, it = 2047, mx, my, bs = 2;
    float nfvx, nfvy;
    int load_mode=0, load_w=0, load_h=0, load_x=0, load_y=0, load_size=0;
    void *load_data=NULL;
    pixel *load_img=NULL;//, *fbi_img=NULL;
    int save_mode=0, save_x=0, save_y=0, save_w=0, save_h=0, copy_mode=0;

#ifdef MT
    numCores = core_count();
#endif

#ifdef BETA
    if(is_beta)
    {
        old_ver_len = textwidth(old_ver_msg_beta);
    }
    else
    {
        old_ver_len = textwidth(old_ver_msg);
    }
#else
    old_ver_len = textwidth(old_ver_msg);
#endif
    menu_count();
    parts = calloc(sizeof(particle), NPART);
	cb_parts = calloc(sizeof(particle), NPART);
    for(i=0; i<NPART-1; i++)
        parts[i].life = i+1;
    parts[NPART-1].life = -1;
    pfree = 0;
    fire_bg=calloc(XRES*YRES, PIXELSIZE);
    memset(signs, 0, sizeof(signs));

    //fbi_img = render_packed_rgb(fbi, FBI_W, FBI_H, FBI_CMP);

    load_presets();

    for(i=1; i<argc; i++)
    {
        if(!strncmp(argv[i], "scale:", 6))
        {
            sdl_scale = (argv[i][6]=='2') ? 2 : 1;
        }
        else if(!strncmp(argv[i], "proxy:", 6))
        {
            memset(http_proxy, 0, sizeof(http_proxy));
            strncpy(http_proxy, argv[i]+6, 255);
        }
        else if(!strncmp(argv[i], "nohud", 5))
        {
            hud_enable = 0;
        }
    }

    save_presets(0);

    make_kernel();
    prepare_alpha();

    stamp_init();

    sdl_open();
    http_init(http_proxy[0] ? http_proxy : NULL);

    if(cpu_check())
    {
        error_ui(vid_buf, 0, "Unsupported CPU. Try another version.");
        return 1;
    }

#ifdef BETA
    http_ver_check = http_async_req_start(NULL, "http://" SERVER "/Update.api?Action=CheckVersion", NULL, 0, 0);
#else
    http_ver_check = http_async_req_start(NULL, "http://" SERVER "/Update.api?Action=CheckVersion", NULL, 0, 0);
#endif

    while(!sdl_poll())
    {
        for(i=0; i<YRES/CELL; i++)
        {
            pv[i][0] = pv[i][0]*0.8f;
            pv[i][1] = pv[i][1]*0.8f;
            pv[i][2] = pv[i][2]*0.8f;
            pv[i][XRES/CELL-2] = pv[i][XRES/CELL-2]*0.8f;
            pv[i][XRES/CELL-1] = pv[i][XRES/CELL-1]*0.8f;
            vx[i][0] = vx[i][1]*0.9f;
            vx[i][1] = vx[i][2]*0.9f;
            vx[i][XRES/CELL-2] = vx[i][XRES/CELL-3]*0.9f;
            vx[i][XRES/CELL-1] = vx[i][XRES/CELL-2]*0.9f;
            vy[i][0] = vy[i][1]*0.9f;
            vy[i][1] = vy[i][2]*0.9f;
            vy[i][XRES/CELL-2] = vy[i][XRES/CELL-3]*0.9f;
            vy[i][XRES/CELL-1] = vy[i][XRES/CELL-2]*0.9f;
        }
        for(i=0; i<XRES/CELL; i++)
        {
            pv[0][i] = pv[0][i]*0.8f;
            pv[1][i] = pv[1][i]*0.8f;
            pv[2][i] = pv[2][i]*0.8f;
            pv[YRES/CELL-2][i] = pv[YRES/CELL-2][i]*0.8f;
            pv[YRES/CELL-1][i] = pv[YRES/CELL-1][i]*0.8f;
            vx[0][i] = vx[1][i]*0.9f;
            vx[1][i] = vx[2][i]*0.9f;
            vx[YRES/CELL-2][i] = vx[YRES/CELL-3][i]*0.9f;
            vx[YRES/CELL-1][i] = vx[YRES/CELL-2][i]*0.9f;
            vy[0][i] = vy[1][i]*0.9f;
            vy[1][i] = vy[2][i]*0.9f;
            vy[YRES/CELL-2][i] = vy[YRES/CELL-3][i]*0.9f;
            vy[YRES/CELL-1][i] = vy[YRES/CELL-2][i]*0.9f;
        }

        for(j=1; j<YRES/CELL; j++)
        {
            for(i=1; i<XRES/CELL; i++)
            {
                if(bmap[j][i]==1 || bmap[j][i]==8 || (bmap[j][i]==7 && !emap[j][i]))
                {
                    vx[j][i] = 0.0f;
                    vx[j][i-1] = 0.0f;
                    vy[j][i] = 0.0f;
                    vy[j-1][i] = 0.0f;
                }
            }
        }

        if(!sys_pause)
        {
#ifdef MT
            if(numCores>2)
            {
                pthread_t pth;
                pthread_create(&pth,NULL,update_air_th,"");
            }
            else
            {
                update_air();
            }
#else
            update_air();
#endif
        }
        if(cmode==0 || cmode==1)
        {
            draw_air(vid_buf);
        }
        else if(cmode==2)
        {
            memcpy(vid_buf, fire_bg, XRES*YRES*PIXELSIZE);
            memset(vid_buf+(XRES*YRES), 0, ((XRES+BARSIZE)*YRES*PIXELSIZE)-(XRES*YRES*PIXELSIZE));
        }
        else
        {
            memset(vid_buf, 0, (XRES+BARSIZE)*YRES*PIXELSIZE);
        }
        update_particles(vid_buf);

        if(cmode==2)
        {
            if(!fire_fc)
            {
                dim_copy(fire_bg, vid_buf);
            }
            else
            {
                memcpy(fire_bg, vid_buf, XRES*YRES*PIXELSIZE);
            }
            fire_fc = (fire_fc+1) % 3;
        }
        if(cmode==3||cmode==4)
            render_fire(vid_buf);

        render_signs(vid_buf);

        memset(vid_buf+((XRES+BARSIZE)*YRES), 0, (PIXELSIZE*(XRES+BARSIZE))*MENUSIZE);
        clearrect(vid_buf, XRES-1, 0, BARSIZE+1, YRES);

        draw_svf_ui(vid_buf);

        if(http_ver_check)
        {
            if(!do_check && http_async_req_status(http_ver_check))
            {
                ver_data = http_async_req_stop(http_ver_check, &http_ret, NULL);
                if(http_ret==200 && ver_data)
                {
#ifdef BETA
                    if(sscanf(ver_data, "%d.%d.%d", &major, &minor, &is_beta)==3)
                        if(major>SAVE_VERSION || (major==SAVE_VERSION && minor>MINOR_VERSION) || (major==SAVE_VERSION && is_beta == 0))
                            old_version = 1;
#else
                    if(sscanf(ver_data, "%d.%d", &major, &minor)==2)
                        if(major>SAVE_VERSION || (major==SAVE_VERSION && minor>MINOR_VERSION))
                            old_version = 1;
#endif
                    free(ver_data);
                }
                http_ver_check = NULL;
            }
            do_check = (do_check+1) & 15;
        }

        if(sdl_key=='q' || sdl_key==SDLK_ESCAPE)
        {
            if(confirm_ui(vid_buf, "You are about to quit", "Are you sure you want to quit?", "Quit"))
            {
                break;
            }
        }
        if((sdl_key=='l' || sdl_key=='k') && stamps[0].name[0])
        {
            if(load_mode)
            {
                free(load_img);
                free(load_data);
                load_mode = 0;
                load_data = NULL;
                load_img = NULL;
            }
            if(it > 50)
                it = 50;
            if(sdl_key=='k' && stamps[1].name[0])
            {
                j = stamp_ui(vid_buf);
                if(j>=0)
                    load_data = stamp_load(j, &load_size);
                else
                    load_data = NULL;
            }
            else
                load_data = stamp_load(0, &load_size);
            if(load_data)
            {
                load_img = prerender_save(load_data, load_size, &load_w, &load_h);
                if(load_img)
                    load_mode = 1;
                else
                    free(load_data);
            }
        }
        if(sdl_key=='s')
        {
            if(it > 50)
                it = 50;
            save_mode = 1;
        }
        if(sdl_key=='1')
        {
            set_cmode(0);
        }
        if(sdl_key=='2')
        {
            set_cmode(1);
        }
        if(sdl_key=='3')
        {
            set_cmode(2);
        }
        if(sdl_key=='4')
        {
            set_cmode(3);
        }
        if(sdl_key=='5')
        {
            set_cmode(4);
        }
        if(sdl_key=='6')
        {
            set_cmode(5);
        }
        if(sdl_key==SDLK_SPACE)
            sys_pause = !sys_pause;
        if(sdl_key=='h')
            hud_enable = !hud_enable;
        if(sdl_key=='p')
            dump_frame(vid_buf, XRES, YRES, XRES);
        if(sdl_key=='v'&&(sdl_mod & (KMOD_LCTRL|KMOD_RCTRL)))
        {
            if(clipboard_ready==1)
            {
                load_data = malloc(clipboard_length);
                memcpy(load_data, clipboard_data, clipboard_length);
                load_size = clipboard_length;
                if(load_data)
                {
                    load_img = prerender_save(load_data, load_size, &load_w, &load_h);
                    if(load_img)
                        load_mode = 1;
                    else
                        free(load_data);
                }
            }
        }
        if(sdl_key=='x'&&(sdl_mod & (KMOD_LCTRL|KMOD_RCTRL)))
        {
            save_mode = 1;
            copy_mode = 2;
        }
        if(sdl_key=='c'&&(sdl_mod & (KMOD_LCTRL|KMOD_RCTRL)))
        {
            save_mode = 1;
            copy_mode = 1;
        }
        else if(sdl_key=='c')
        {
            set_cmode((cmode+1) % 6);
            if(it > 50)
                it = 50;
        }
		if(sdl_key=='z'&&(sdl_mod & (KMOD_LCTRL|KMOD_RCTRL))) // Undo
        {
			int cbx, cby, cbi;

			for(cbi=0; cbi<NPART; cbi++)
				parts[cbi] = cb_parts[cbi];
			
			for(cby = 0; cby<YRES; cby++)
				for(cbx = 0; cbx<XRES; cbx++)
					pmap[cby][cbx] = cb_pmap[cby][cbx];

			for(cby = 0; cby<(YRES/CELL); cby++)
				for(cbx = 0; cbx<(XRES/CELL); cbx++)
				{
					vx[cby][cbx] = cb_vx[cby][cbx];
					vy[cby][cbx] = cb_vy[cby][cbx];
					pv[cby][cbx] = cb_pv[cby][cbx];
					bmap[cby][cbx] = cb_bmap[cby][cbx];
					emap[cby][cbx] = cb_emap[cby][cbx];
				}
        }
#ifdef INTERNAL
        if(sdl_key=='v')
            vs = !vs;
        if(vs)
            dump_frame(vid_buf, XRES, YRES, XRES);
#endif

        if(sdl_wheel)
        {
            if(sdl_zoom_trig==1)
            {
                ZSIZE += sdl_wheel;
                if(ZSIZE>32)
                    ZSIZE = 32;
                if(ZSIZE<2)
                    ZSIZE = 2;
                ZFACTOR = 256/ZSIZE;
                sdl_wheel = 0;
            }
            else
            {
                bs += sdl_wheel;
                if(bs>16)
                    bs = 16;
                if(bs<0)
                    bs = 0;
                sdl_wheel = 0;
                /*if(su >= PT_NUM) {
                	if(sl < PT_NUM)
                		su = sl;
                	if(sr < PT_NUM)
                		su = sr;
                }*/
            }
        }

        bq = b;
        b = SDL_GetMouseState(&x, &y);

        for(i=0; i<SC_TOTAL; i++)
        {
            draw_menu(vid_buf, i, active_menu);
        }
#ifndef MENUV3
        for(i=0; i<SC_TOTAL; i++)
        {
            if(!b&&x>=sdl_scale*(XRES+1) && x<sdl_scale*(XRES+BARSIZE-1) &&y>= sdl_scale*(((YRES/SC_TOTAL)*i)+((YRES/SC_TOTAL)/2)-2) && y<sdl_scale*(((YRES/SC_TOTAL)*i)+((YRES/SC_TOTAL)/2)+12))
            {
                menu_ui(vid_buf, i, &sl, &sr);
            }
        }
#else
        for(i=0; i<SC_TOTAL; i++)
        {
            if(!b&&x>=sdl_scale*(XRES-2) && x<sdl_scale*(XRES+BARSIZE-1) &&y>= sdl_scale*((i*16)+YRES+MENUSIZE-16-(SC_TOTAL*16)) && y<sdl_scale*((i*16)+YRES+MENUSIZE-16-(SC_TOTAL*16)+15))
            {
                active_menu = i;
            }
        }
        menu_ui_v3(vid_buf, active_menu, &sl, &sr, b, bq, x, y);
#endif

        if(zoom_en && x>=sdl_scale*zoom_wx && y>=sdl_scale*zoom_wy
                && x<sdl_scale*(zoom_wx+ZFACTOR*ZSIZE)
                && y<sdl_scale*(zoom_wy+ZFACTOR*ZSIZE))
        {
            x = (((x/sdl_scale-zoom_wx)/ZFACTOR)+zoom_x)*sdl_scale;
            y = (((y/sdl_scale-zoom_wy)/ZFACTOR)+zoom_y)*sdl_scale;
        }
        if(y>0 && y<sdl_scale*YRES && x>0 && x<sdl_scale*XRES)
        {
            int cr;
            cr = pmap[y/sdl_scale][x/sdl_scale];
            if(!((cr>>8)>=NPART || !cr))
            {
#ifdef BETA
                sprintf(heattext, "%s, Pressure: %3.2f, Temp: %4.2f C, Life: %d", ptypes[cr&0xFF].name, pv[(y/sdl_scale)/CELL][(x/sdl_scale)/CELL], parts[cr>>8].temp, parts[cr>>8].life);
#else
                sprintf(heattext, "%s, Pressure: %3.2f, Temp: %4.2f C", ptypes[cr&0xFF].name, pv[(y/sdl_scale)/CELL][(x/sdl_scale)/CELL], parts[cr>>8].temp);
#endif
            }
            else
            {
                sprintf(heattext, "Empty, Pressure: %3.2f", pv[(y/sdl_scale)/CELL][(x/sdl_scale)/CELL]);
            }
        }
        mx = x;
        my = y;
        if(update_flag)
        {
            info_box(vid_buf, "Finalizing update...");
            if(last_major>SAVE_VERSION || (last_major==SAVE_VERSION && last_minor>=MINOR_VERSION))
            {
                update_cleanup();
                error_ui(vid_buf, 0, "Update failed - try downloading a new version.");
            }
            else
            {
                if(update_finish())
                    error_ui(vid_buf, 0, "Update failed - try downloading a new version.");
                else
                    info_ui(vid_buf, "Update success", "You have successfully updated the Powder Toy!");
            }
            update_flag = 0;
        }

        if(b && !bq && x>=(XRES-19-old_ver_len)*sdl_scale &&
                x<=(XRES-14)*sdl_scale && y>=(YRES-22)*sdl_scale && y<=(YRES-9)*sdl_scale && old_version)
        {
            tmp = malloc(64);
#ifdef BETA
            if(is_beta)
            {
                sprintf(tmp, "Your version: %d (Beta %d), new version: %d (Beta %d).", SAVE_VERSION, MINOR_VERSION, major, minor);
            }
            else
            {
                sprintf(tmp, "Your version: %d (Beta %d), new version: %d.%d.", SAVE_VERSION, MINOR_VERSION, major, minor);
            }
#else
            sprintf(tmp, "Your version: %d.%d, new version: %d.%d.", SAVE_VERSION, MINOR_VERSION, major, minor);
#endif
            if(confirm_ui(vid_buf, "Do you want to update The Powder Toy?", tmp, "Update"))
            {
                free(tmp);
                tmp = download_ui(vid_buf, my_uri, &i);
                if(tmp)
                {
                    save_presets(1);
                    if(update_start(tmp, i))
                    {
                        update_cleanup();
                        save_presets(0);
                        error_ui(vid_buf, 0, "Update failed - try downloading a new version.");
                    }
                    else
                        return 0;
                }
            }
            else
                free(tmp);
        }
        if(y>=sdl_scale*(YRES+(MENUSIZE-20)))
        {
            if(x>=189*sdl_scale && x<=202*sdl_scale && svf_login && svf_open && svf_myvote==0)
            {
                db = svf_own ? 275 : 272;
                if(da < 51)
                    da ++;
            }
            else if(x>=204 && x<=217 && svf_login && svf_open && svf_myvote==0)
            {
                db = svf_own ? 275 : 272;
                if(da < 51)
                    da ++;
            }
            else if(x>=189 && x<=217 && svf_login && svf_open && svf_myvote!=0)
            {
                db = (svf_myvote==1) ? 273 : 274;
                if(da < 51)
                    da ++;
            }
            else if(x>=219*sdl_scale && x<=((XRES+BARSIZE-(510-349))*sdl_scale) && svf_login && svf_open)
            {
                db = svf_own ? 257 : 256;
                if(da < 51)
                    da ++;
            }
            else if(x>=((XRES+BARSIZE-(510-351))*sdl_scale) && x<((XRES+BARSIZE-(510-366))*sdl_scale))
            {
                db = 270;
                if(da < 51)
                    da ++;
            }
            else if(x>=((XRES+BARSIZE-(510-367))*sdl_scale) && x<((XRES+BARSIZE-(510-383))*sdl_scale))
            {
                db = 266;
                if(da < 51)
                    da ++;
            }
            else if(x>=37*sdl_scale && x<=187*sdl_scale && svf_login)
            {
                db = 259;
                if(svf_open && svf_own && x<=55*sdl_scale)
                    db = 258;
                if(da < 51)
                    da ++;
            }
            else if(x>=((XRES+BARSIZE-(510-385))*sdl_scale) && x<=((XRES+BARSIZE-(510-476))*sdl_scale))
            {
                db = svf_login ? 261 : 260;
                if(svf_admin)
                {
                    db = 268;
                }
                else if(svf_mod)
                {
                    db = 271;
                }
                if(da < 51)
                    da ++;
            }
            else if(x>=sdl_scale && x<=17*sdl_scale)
            {
                db = 262;
                if(da < 51)
                    da ++;
            }
            else if(x>=((XRES+BARSIZE-(510-494))*sdl_scale) && x<=((XRES+BARSIZE-(510-509))*sdl_scale))
            {
                db = sys_pause ? 264 : 263;
                if(da < 51)
                    da ++;
            }
            else if(x>=((XRES+BARSIZE-(510-476))*sdl_scale) && x<=((XRES+BARSIZE-(510-491))*sdl_scale))
            {
                db = 267;
                if(da < 51)
                    da ++;
            }
            else if(x>=19*sdl_scale && x<=35*sdl_scale && svf_open)
            {
                db = 265;
                if(da < 51)
                    da ++;
            }
            else if(da > 0)
                da --;
        }
        else if(da > 0)
            da --;

        if(!sdl_zoom_trig && zoom_en==1)
            zoom_en = 0;

        if(sdl_key==Z_keysym && zoom_en==2)
            zoom_en = 1;

        if(load_mode)
        {
            load_x = CELL*((mx/sdl_scale-load_w/2+CELL/2)/CELL);
            load_y = CELL*((my/sdl_scale-load_h/2+CELL/2)/CELL);
            if(load_x+load_w>XRES) load_x=XRES-load_w;
            if(load_y+load_h>YRES) load_y=YRES-load_h;
            if(load_x<0) load_x=0;
            if(load_y<0) load_y=0;
            if(bq==1 && !b)
            {
                parse_save(load_data, load_size, 0, load_x, load_y);
                free(load_data);
                free(load_img);
                load_mode = 0;
            }
            else if(bq==4 && !b)
            {
                free(load_data);
                free(load_img);
                load_mode = 0;
            }
        }
        else if(save_mode==1)
        {
            save_x = (mx/sdl_scale)/CELL;
            save_y = (my/sdl_scale)/CELL;
            if(save_x >= XRES/CELL) save_x = XRES/CELL-1;
            if(save_y >= YRES/CELL) save_y = YRES/CELL-1;
            save_w = 1;
            save_h = 1;
            if(b==1)
            {
                save_mode = 2;
            }
            else if(b==4)
            {
                save_mode = 0;
                copy_mode = 0;
            }
        }
        else if(save_mode==2)
        {
            save_w = (mx/sdl_scale+CELL/2)/CELL - save_x;
            save_h = (my/sdl_scale+CELL/2)/CELL - save_y;
            if(save_w>XRES/CELL) save_w = XRES/CELL;
            if(save_h>YRES/CELL) save_h = YRES/CELL;
            if(save_w<1) save_w = 1;
            if(save_h<1) save_h = 1;
            if(!b)
            {
                if(copy_mode==1)
                {
                    clipboard_data=build_save(&clipboard_length, save_x*CELL, save_y*CELL, save_w*CELL, save_h*CELL);
                    clipboard_ready = 1;
                    save_mode = 0;
                    copy_mode = 0;
                }
                else if(copy_mode==2)
                {
                    clipboard_data=build_save(&clipboard_length, save_x*CELL, save_y*CELL, save_w*CELL, save_h*CELL);
                    clipboard_ready = 1;
                    save_mode = 0;
                    copy_mode = 0;
                    clear_area(save_x*CELL, save_y*CELL, save_w*CELL, save_h*CELL);
                }
                else
                {
                    stamp_save(save_x*CELL, save_y*CELL, save_w*CELL, save_h*CELL);
                    save_mode = 0;
                }
            }
        }
        else if(sdl_zoom_trig && zoom_en<2)
        {
            x /= sdl_scale;
            y /= sdl_scale;
            x -= ZSIZE/2;
            y -= ZSIZE/2;
            if(x<0) x=0;
            if(y<0) y=0;
            if(x>XRES-ZSIZE) x=XRES-ZSIZE;
            if(y>YRES-ZSIZE) y=YRES-ZSIZE;
            zoom_x = x;
            zoom_y = y;
            zoom_wx = (x<XRES/2) ? XRES-ZSIZE*ZFACTOR : 0;
            zoom_wy = 0;
            zoom_en = 1;
            if(!b && bq)
                zoom_en = 2;
        }
        else if(b)
        {
            if(it > 50)
                it = 50;
            x /= sdl_scale;
            y /= sdl_scale;
            if(y>=YRES+(MENUSIZE-20))
            {
                if(!lb)
                {
                    if(x>=189 && x<=202 && svf_login && svf_open && svf_myvote==0 && svf_own==0)
                    {
                        if(execute_vote(vid_buf, svf_id, "Up"))
                        {
                            svf_myvote = 1;
                        }
                    }
                    if(x>=204 && x<=217 && svf_login && svf_open && svf_myvote==0 && svf_own==0)
                    {
                        if(execute_vote(vid_buf, svf_id, "Down"))
                        {
                            svf_myvote = -1;
                        }
                    }
                    if(x>=219 && x<=(XRES+BARSIZE-(510-349)) && svf_login && svf_open)
                        tag_list_ui(vid_buf);
                    if(x>=(XRES+BARSIZE-(510-351)) && x<(XRES+BARSIZE-(510-366)) && !bq)
                    {
                        legacy_enable = !legacy_enable;
                    }
                    if(x>=(XRES+BARSIZE-(510-367)) && x<=(XRES+BARSIZE-(510-383)) && !bq)
                    {
                        memset(signs, 0, sizeof(signs));
                        memset(pv, 0, sizeof(pv));
                        memset(vx, 0, sizeof(vx));
                        memset(vy, 0, sizeof(vy));
                        memset(fvx, 0, sizeof(fvx));
                        memset(fvy, 0, sizeof(fvy));
                        memset(bmap, 0, sizeof(bmap));
                        memset(emap, 0, sizeof(emap));
                        memset(parts, 0, sizeof(particle)*NPART);
                        for(i=0; i<NPART-1; i++)
                            parts[i].life = i+1;
                        parts[NPART-1].life = -1;
                        pfree = 0;

                        legacy_enable = 0;
                        svf_myvote = 0;
                        svf_open = 0;
                        svf_publish = 0;
                        svf_own = 0;
                        svf_id[0] = 0;
                        svf_name[0] = 0;
                        svf_tags[0] = 0;

                        memset(fire_bg, 0, XRES*YRES*PIXELSIZE);
                        memset(fire_r, 0, sizeof(fire_r));
                        memset(fire_g, 0, sizeof(fire_g));
                        memset(fire_b, 0, sizeof(fire_b));
                    }
                    if(x>=(XRES+BARSIZE-(510-385)) && x<=(XRES+BARSIZE-(510-476)))
                    {
                        login_ui(vid_buf);
                        if(svf_login)
                            save_presets(0);
                    }
                    if(x>=37 && x<=187 && svf_login)
                    {
                        if(!svf_open || !svf_own || x>51)
                        {
                            if(save_name_ui(vid_buf))
                                execute_save(vid_buf);
                        }
                        else
                            execute_save(vid_buf);
                        while(!sdl_poll())
                            if(!SDL_GetMouseState(&x, &y))
                                break;
                        b = bq = 0;
                    }
                    if(x>=1 && x<=17)
                    {
                        search_ui(vid_buf);
                        memset(fire_bg, 0, XRES*YRES*PIXELSIZE);
                        memset(fire_r, 0, sizeof(fire_r));
                        memset(fire_g, 0, sizeof(fire_g));
                        memset(fire_b, 0, sizeof(fire_b));
                    }
                    if(x>=19 && x<=35 && svf_last && svf_open)
                        parse_save(svf_last, svf_lsize, 1, 0, 0);
                    if(x>=(XRES+BARSIZE-(510-476)) && x<=(XRES+BARSIZE-(510-491)) && !bq)
                    {
                        if(b & SDL_BUTTON_LMASK)
                            set_cmode((cmode+1) % 6);
                        if(b & SDL_BUTTON_RMASK)
                            set_cmode((cmode+5) % 6);
                        save_presets(0);
                    }
                    if(x>=(XRES+BARSIZE-(510-494)) && x<=(XRES+BARSIZE-(510-509)) && !bq)
                        sys_pause = !sys_pause;
                    lb = 0;
                }
            }
            else if(y<YRES)
            {
                c = (b&1) ? sl : sr;
                su = c;
                if(c==126)
                {
                    if(!bq)
                        add_sign_ui(vid_buf, x, y);
                }
                else if(lb)
                {
                    if(lm == 1)
                    {
                        xor_line(lx, ly, x, y, vid_buf);
                        if(c==127 && lx>=0 && ly>=0 && lx<XRES && ly<YRES && bmap[ly/CELL][lx/CELL]==4)
                        {
                            nfvx = (x-lx)*0.005f;
                            nfvy = (y-ly)*0.005f;
                            flood_parts(lx, ly, 255, -1, 4);
                            for(j=0; j<YRES/CELL; j++)
                                for(i=0; i<XRES/CELL; i++)
                                    if(bmap[j][i] == 255)
                                    {
                                        fvx[j][i] = nfvx;
                                        fvy[j][i] = nfvy;
                                        bmap[j][i] = 4;
                                    }
                        }
                    }
                    else if(lm == 2)
                    {
                        xor_line(lx, ly, lx, y, vid_buf);
                        xor_line(lx, y, x, y, vid_buf);
                        xor_line(x, y, x, ly, vid_buf);
                        xor_line(x, ly, lx, ly, vid_buf);
                    }
                    else
                    {
                        create_line(lx, ly, x, y, bs, c);
                        lx = x;
                        ly = y;
                    }
                }
                else
                {
                    if((sdl_mod & (KMOD_LSHIFT|KMOD_RSHIFT)) && !(sdl_mod & (KMOD_LCTRL|KMOD_RCTRL)))
                    {
                        lx = x;
                        ly = y;
                        lb = b;
                        lm = 1;
                    }
                    else if((sdl_mod & (KMOD_LCTRL|KMOD_RCTRL)) && !(sdl_mod & (KMOD_LSHIFT|KMOD_RSHIFT)))
                    {
                        lx = x;
                        ly = y;
                        lb = b;
                        lm = 2;
                    }
                    else if((sdl_mod & (KMOD_LCTRL|KMOD_RCTRL)) && (sdl_mod & (KMOD_LSHIFT|KMOD_RSHIFT)))
                    {
                        if(c!=125&&c!=SPC_AIR&&c!=SPC_HEAT&&c!=SPC_COOL&&c!=SPC_VACUUM)
                            flood_parts(x, y, c, -1, -1);
                        lx = x;
                        ly = y;
                        lb = 0;
                        lm = 0;
                    }
                    else if((sdl_mod & (KMOD_LALT||KMOD_RALT)) || b==SDL_BUTTON_MIDDLE)
                    {
                        if(y>0 && y<sdl_scale*YRES && x>0 && x<sdl_scale*XRES)
                        {
                            int cr;
                            cr = pmap[y][x];
                            if(!((cr>>8)>=NPART || !cr))
                            {
                                c = sl = cr&0xFF;
                            }
                            else
                            {
                                //Something
                            }
                        }
                        //create_parts(x, y, bs, SPC_AIR);
                        lx = x;
                        ly = y;
                        lb = 0;
                        lm = 0;
                    }
                    else
                    {
						//Copy state before drawing any particles (for undo)
						int cbx, cby, cbi;

						for(cbi=0; cbi<NPART; cbi++)
							cb_parts[cbi] = parts[cbi];

						for(cby = 0; cby<YRES; cby++)
							for(cbx = 0; cbx<XRES; cbx++)
								cb_pmap[cby][cbx] = pmap[cby][cbx];

						for(cby = 0; cby<(YRES/CELL); cby++)
							for(cbx = 0; cbx<(XRES/CELL); cbx++)
							{
								cb_vx[cby][cbx] = vx[cby][cbx];
								cb_vy[cby][cbx] = vy[cby][cbx];
								cb_pv[cby][cbx] = pv[cby][cbx];
								cb_bmap[cby][cbx] = bmap[cby][cbx];
								cb_emap[cby][cbx] = emap[cby][cbx];
							}

                        create_parts(x, y, bs, c);
                        lx = x;
                        ly = y;
                        lb = b;
                        lm = 0;
                    }
                }
            }
        }
        else
        {
            if(lb && lm)
            {
                x /= sdl_scale;
                y /= sdl_scale;
                c = (lb&1) ? sl : sr;
                su = c;
                if(lm == 1)
                {
                    if(c!=127 || lx<0 || ly<0 || lx>=XRES || ly>=YRES || bmap[ly/CELL][lx/CELL]!=4)
                        create_line(lx, ly, x, y, bs, c);
                }
                else
                    create_box(lx, ly, x, y, c);
                lm = 0;
            }
            lb = 0;
        }

        if(load_mode)
        {
            draw_image(vid_buf, load_img, load_x, load_y, load_w, load_h, 128);
            xor_rect(vid_buf, load_x, load_y, load_w, load_h);
        }

        if(save_mode)
        {
            xor_rect(vid_buf, save_x*CELL, save_y*CELL, save_w*CELL, save_h*CELL);
            da = 51;
            db = 269;
        }

        if(zoom_en!=1 && !load_mode && !save_mode)
        {
            render_cursor(vid_buf, mx/sdl_scale, my/sdl_scale, su, bs);
            mousex = mx/sdl_scale;
            mousey = my/sdl_scale;
        }

        if(zoom_en)
            render_zoom(vid_buf);

        if(da)
            switch(db)
            {
            case 256:
                drawtext(vid_buf, 16, YRES-24, "Add simulation tags.", 255, 255, 255, da*5);
                break;
            case 257:
                drawtext(vid_buf, 16, YRES-24, "Add and remove simulation tags.", 255, 255, 255, da*5);
                break;
            case 258:
                drawtext(vid_buf, 16, YRES-24, "Save the simulation under the current name.", 255, 255, 255, da*5);
                break;
            case 259:
                drawtext(vid_buf, 16, YRES-24, "Save the simulation under a new name.", 255, 255, 255, da*5);
                break;
            case 260:
                drawtext(vid_buf, 16, YRES-24, "Sign into the Simulation Server.", 255, 255, 255, da*5);
                break;
            case 261:
                drawtext(vid_buf, 16, YRES-24, "Sign into the Simulation Server under a new name.", 255, 255, 255, da*5);
                break;
            case 262:
                drawtext(vid_buf, 16, YRES-24, "Find & open a simulation", 255, 255, 255, da*5);
                break;
            case 263:
                drawtext(vid_buf, 16, YRES-24, "Pause the simulation", 255, 255, 255, da*5);
                break;
            case 264:
                drawtext(vid_buf, 16, YRES-24, "Resume the simulation", 255, 255, 255, da*5);
                break;
            case 265:
                drawtext(vid_buf, 16, YRES-24, "Reload the simulation", 255, 255, 255, da*5);
                break;
            case 266:
                drawtext(vid_buf, 16, YRES-24, "Erase all particles and walls", 255, 255, 255, da*5);
                break;
            case 267:
                drawtext(vid_buf, 16, YRES-24, "Change display mode", 255, 255, 255, da*5);
                break;
            case 268:
                drawtext(vid_buf, 16, YRES-24, "Annuit C\245ptis", 255, 255, 255, da*5);
                break;
            case 269:
                drawtext(vid_buf, 16, YRES-24, "Click-and-drag to specify a rectangle to copy (right click = cancel).", 255, 216, 32, da*5);
                break;
            case 270:
                drawtext(vid_buf, 16, YRES-24, "Enable or disable compatability mode (disables heat simulation).", 255, 255, 255, da*5);
                break;
            case 271:
                drawtext(vid_buf, 16, YRES-24, "You're a moderator", 255, 255, 255, da*5);
                break;
            case 272:
                drawtext(vid_buf, 16, YRES-24, "Like/Dislike this save.", 255, 255, 255, da*5);
                break;
            case 273:
                drawtext(vid_buf, 16, YRES-24, "You like this.", 255, 255, 255, da*5);
                break;
            case 274:
                drawtext(vid_buf, 16, YRES-24, "You dislike this.", 255, 255, 255, da*5);
                break;
            case 275:
                drawtext(vid_buf, 16, YRES-24, "You cannot vote on your own save.", 255, 255, 255, da*5);
                break;
            default:
                drawtext(vid_buf, 16, YRES-24, (char *)ptypes[db].descs, 255, 255, 255, da*5);
            }
        if(itc)
        {
            itc--;
            drawtext(vid_buf, (XRES-textwidth(itc_msg))/2, ((YRES/2)-10), itc_msg, 255, 255, 255, itc>51?255:itc*5);
        }
        if(it)
        {
            it--;
            //if(fbi_img)
            //draw_image(vid_buf, fbi_img, (XRES-FBI_W)/2, (YRES-FBI_H)/2+25, FBI_W, FBI_H, it>12?64:it*5);
            drawtext(vid_buf, 16, 20, it_msg, 255, 255, 255, it>51?255:it*5);
        }

        if(old_version)
        {
            clearrect(vid_buf, XRES-21-old_ver_len, YRES-24, old_ver_len+9, 17);
#ifdef BETA
            if(is_beta)
            {
                drawtext(vid_buf, XRES-16-old_ver_len, YRES-19, old_ver_msg_beta, 255, 216, 32, 255);
            }
            else
            {
                drawtext(vid_buf, XRES-16-old_ver_len, YRES-19, old_ver_msg, 255, 216, 32, 255);
            }
#else
            drawtext(vid_buf, XRES-16-old_ver_len, YRES-19, old_ver_msg, 255, 216, 32, 255);
#endif
            drawrect(vid_buf, XRES-19-old_ver_len, YRES-22, old_ver_len+5, 13, 255, 216, 32, 255);
        }
        /*#ifdef MT
         pthread_join(pth2,NULL);
         #endif*/

        if(hud_enable)
        {
            currentTime = SDL_GetTicks();
            if(currentTime-past>=16)
            {
                past = SDL_GetTicks();
                FPS++;
            }
            if(currentTime-pastFPS>=1000)
            {
#ifdef BETA
                sprintf(uitext, "Version %d (Beta %d) FPS:%d", SAVE_VERSION, MINOR_VERSION, FPS);
#else
                sprintf(uitext, "Version %d.%d FPS:%d", SAVE_VERSION, MINOR_VERSION, FPS);
#endif
                FPSB = FPS;
                FPS = 0;
                pastFPS = currentTime;
            }
            if(sdl_zoom_trig||zoom_en)
            {
                if(zoom_x<XRES/2)
                {
                    fillrect(vid_buf, XRES-20-textwidth(heattext), 266, textwidth(heattext)+8, 15, 0, 0, 0, 140);
                    drawtext(vid_buf, XRES-16-textwidth(heattext), 270, heattext, 255, 255, 255, 200);
                }
                else
                {
                    fillrect(vid_buf, 12, 266, textwidth(heattext)+8, 15, 0, 0, 0, 140);
                    drawtext(vid_buf, 16, 270, heattext, 255, 255, 255, 200);
                }
            }
            else
            {
                fillrect(vid_buf, XRES-20-textwidth(heattext), 12, textwidth(heattext)+8, 15, 0, 0, 0, 140);
                drawtext(vid_buf, XRES-16-textwidth(heattext), 16, heattext, 255, 255, 255, 200);
            }
            fillrect(vid_buf, 12, 12, textwidth(uitext)+8, 15, 0, 0, 0, 140);
            drawtext(vid_buf, 16, 16, uitext, 32, 216, 255, 200);
        }
        sdl_blit(0, 0, XRES+BARSIZE, YRES+MENUSIZE, vid_buf, XRES+BARSIZE);
    }

    http_done();
    return 0;
}<|MERGE_RESOLUTION|>--- conflicted
+++ resolved
@@ -3231,235 +3231,7 @@
                         blendpixel(vid, nx+1, ny+1, cr, cg, cb, 32);
                         blendpixel(vid, nx-1, ny-1, cr, cg, cb, 32);
                     }
-<<<<<<< HEAD
-=======
-                } else if(t==PT_URAN) {
-                    cr=0x70;
-                    cg=0x70;
-                    cb=0x20;
-                    blendpixel(vid, nx, ny, cr, cr, cr, 255);
-                    blendpixel(vid, nx+1, ny, cr, cg, cb, 32);
-                    blendpixel(vid, nx-1, ny, cr, cg, cb, 32);
-                    blendpixel(vid, nx, ny+1, cr, cg, cb, 32);
-                    blendpixel(vid, nx, ny-1, cr, cg, cb, 32);
-                    blendpixel(vid, nx+1, ny-1, cr+100, cg+100, cb+100, 32);
-                    blendpixel(vid, nx-1, ny+1, cr+100, cg+100, cb+100, 32);
-                    blendpixel(vid, nx+1, ny+1, cr+100, cg+100, cb+100, 32);
-                    blendpixel(vid, nx-1, ny-1, cr+100, cg+100, cb+100, 32);
-                    blendpixel(vid, nx+2, ny, cr+10, cg+10, cb+10, 32);
-                    blendpixel(vid, nx-2, ny, cr+10, cg+10, cb+10, 32);
-                    blendpixel(vid, nx, ny+2, cr+10, cg+10, cb+10, 32);
-                    blendpixel(vid, nx, ny-2, cr+10, cg+10, cb+10, 32);
-                    blendpixel(vid, nx+2, ny+1, cr+10, cg+10, cb+10, 32);
-                    blendpixel(vid, nx-2, ny+1, cr+10, cg+10, cb+10, 32);
-                    blendpixel(vid, nx+1, ny+2, cr+10, cg+10, cb+10, 32);
-                    blendpixel(vid, nx+1, ny-2, cr+10, cg+10, cb+10, 32);
-                    blendpixel(vid, nx+2, ny-1, cr+10, cg+10, cb+10, 32);
-                    blendpixel(vid, nx-2, ny-1, cr+10, cg+10, cb+10, 32);
-                    blendpixel(vid, nx-1, ny+2, cr+10, cg+10, cb+10, 32);
-                    blendpixel(vid, nx-1, ny-2, cr+10, cg+10, cb+10, 32);
-                    blendpixel(vid, nx+2, ny-2, cr+100, cg+100, cb+100, 32);
-                    blendpixel(vid, nx-2, ny+2, cr+100, cg+100, cb+100, 32);
-                    blendpixel(vid, nx+2, ny+2, cr+100, cg+100, cb+100, 32);
-                    blendpixel(vid, nx-2, ny-2, cr+100, cg+100, cb+100, 32);
-                    blendpixel(vid, nx+3, ny, cr+10, cg+10, cb+10, 32);
-                    blendpixel(vid, nx-3, ny, cr+10, cg+10, cb+10, 32);
-                    blendpixel(vid, nx, ny+3, cr+10, cg+10, cb+10, 32);
-                    blendpixel(vid, nx, ny-3, cr+10, cg+10, cb+10, 32);
-                    blendpixel(vid, nx+3, ny+1, cr+10, cg+10, cb+10, 32);
-                    blendpixel(vid, nx-3, ny+1, cr+10, cg+10, cb+10, 32);
-                    blendpixel(vid, nx+1, ny+3, cr+10, cg+10, cb+10, 32);
-                    blendpixel(vid, nx+1, ny-3, cr+10, cg+10, cb+10, 32);
-                    blendpixel(vid, nx+3, ny-1, cr+10, cg+10, cb+10, 32);
-                    blendpixel(vid, nx-3, ny-1, cr+10, cg+10, cb+10, 32);
-                    blendpixel(vid, nx-1, ny+3, cr+10, cg+10, cb+10, 32);
-                    blendpixel(vid, nx-1, ny-3, cr+10, cg+10, cb+10, 32);
-                    blendpixel(vid, nx+3, ny-3, cr+100, cg+100, cb+100, 32);
-                    blendpixel(vid, nx-3, ny+3, cr+100, cg+100, cb+100, 32);
-                    blendpixel(vid, nx+3, ny+3, cr+100, cg+100, cb+100, 32);
-                    blendpixel(vid, nx-3, ny-3, cr+100, cg+100, cb+100, 32);
-                    blendpixel(vid, nx+3, ny+2, cr+10, cg+10, cb+10, 32);
-                    blendpixel(vid, nx-3, ny+2, cr+10, cg+10, cb+10, 32);
-                    blendpixel(vid, nx+2, ny+3, cr+10, cg+10, cb+10, 32);
-                    blendpixel(vid, nx+2, ny-3, cr+10, cg+10, cb+10, 32);
-                    blendpixel(vid, nx+3, ny-2, cr+10, cg+10, cb+10, 32);
-                    blendpixel(vid, nx-3, ny-2, cr+10, cg+10, cb+10, 32);
-                    blendpixel(vid, nx-2, ny+3, cr+10, cg+10, cb+10, 32);
-                    blendpixel(vid, nx-2, ny-3, cr+10, cg+10, cb+10, 32);
-                    blendpixel(vid, nx+3, ny-3, cr+100, cg+100, cb+100, 32);
-                    blendpixel(vid, nx-3, ny+3, cr+100, cg+100, cb+100, 32);
-                    blendpixel(vid, nx+3, ny+3, cr+100, cg+100, cb+100, 32);
-                    blendpixel(vid, nx-3, ny-3, cr+100, cg+100, cb+100, 32);
-                    blendpixel(vid, nx+4, ny, cr+10, cg+10, cb+10, 32);
-                    blendpixel(vid, nx-4, ny, cr+10, cg+10, cb+10, 32);
-                    blendpixel(vid, nx, ny+4, cr+10, cg+10, cb+10, 32);
-                    blendpixel(vid, nx, ny-4, cr+10, cg+10, cb+10, 32);
-                    blendpixel(vid, nx+4, ny+1, cr+10, cg+10, cb+10, 32);
-                    blendpixel(vid, nx-4, ny+1, cr+10, cg+10, cb+10, 32);
-                    blendpixel(vid, nx+1, ny+4, cr+10, cg+10, cb+10, 32);
-                    blendpixel(vid, nx+1, ny-4, cr+10, cg+10, cb+10, 32);
-                    blendpixel(vid, nx+4, ny-1, cr+10, cg+10, cb+10, 32);
-                    blendpixel(vid, nx-4, ny-1, cr+10, cg+10, cb+10, 32);
-                    blendpixel(vid, nx-1, ny+4, cr+10, cg+10, cb+10, 32);
-                    blendpixel(vid, nx-1, ny-4, cr+10, cg+10, cb+10, 32);
-                    blendpixel(vid, nx+4, ny-4, cr+100, cg+100, cb+100, 32);
-                    blendpixel(vid, nx-4, ny+4, cr+100, cg+100, cb+100, 32);
-                    blendpixel(vid, nx+4, ny+4, cr+100, cg+100, cb+100, 32);
-                    blendpixel(vid, nx-4, ny-4, cr+100, cg+100, cb+100, 32);
-                    blendpixel(vid, nx+4, ny+2, cr+10, cg+10, cb+10, 32);
-                    blendpixel(vid, nx-4, ny+2, cr+10, cg+10, cb+10, 32);
-                    blendpixel(vid, nx+2, ny+4, cr+10, cg+10, cb+10, 32);
-                    blendpixel(vid, nx+2, ny-4, cr+10, cg+10, cb+10, 32);
-                    blendpixel(vid, nx+4, ny-2, cr+10, cg+10, cb+10, 32);
-                    blendpixel(vid, nx-4, ny-2, cr+10, cg+10, cb+10, 32);
-                    blendpixel(vid, nx-2, ny+4, cr+10, cg+10, cb+10, 32);
-                    blendpixel(vid, nx-2, ny-4, cr+10, cg+10, cb+10, 32);
-                    blendpixel(vid, nx+4, ny-4, cr+100, cg+100, cb+100, 32);
-                    blendpixel(vid, nx-4, ny+4, cr+100, cg+100, cb+100, 32);
-                    blendpixel(vid, nx+4, ny+4, cr+100, cg+100, cb+100, 32);
-                    blendpixel(vid, nx-4, ny-4, cr+100, cg+100, cb+100, 32);
-                    blendpixel(vid, nx+4, ny, cr+10, cg+10, cb+10, 32);
-                    blendpixel(vid, nx-4, ny, cr+10, cg+10, cb+10, 32);
-                    blendpixel(vid, nx, ny+4, cr+10, cg+10, cb+10, 32);
-                    blendpixel(vid, nx, ny-4, cr+10, cg+10, cb+10, 32);
-                    blendpixel(vid, nx+4, ny+2, cr+10, cg+10, cb+10, 32);
-                    blendpixel(vid, nx-4, ny+2, cr+10, cg+10, cb+10, 32);
-                    blendpixel(vid, nx+2, ny+4, cr+10, cg+10, cb+10, 32);
-                    blendpixel(vid, nx+2, ny-4, cr+10, cg+10, cb+10, 32);
-                    blendpixel(vid, nx+4, ny-2, cr+10, cg+10, cb+10, 32);
-                    blendpixel(vid, nx-4, ny-2, cr+10, cg+10, cb+10, 32);
-                    blendpixel(vid, nx-2, ny+4, cr+10, cg+10, cb+10, 32);
-                    blendpixel(vid, nx-2, ny-4, cr+10, cg+10, cb+10, 32);
-                    blendpixel(vid, nx+4, ny-4, cr+100, cg+100, cb+100, 32);
-                    blendpixel(vid, nx-4, ny+4, cr+100, cg+100, cb+100, 32);
-                    blendpixel(vid, nx+4, ny+4, cr+100, cg+100, cb+100, 32);
-                    blendpixel(vid, nx-4, ny-4, cr+100, cg+100, cb+100, 32);
-                    blendpixel(vid, nx+4, ny+3, cr+10, cg+10, cb+10, 32);
-                    blendpixel(vid, nx-4, ny+3, cr+10, cg+10, cb+10, 32);
-                    blendpixel(vid, nx+2, ny+4, cr+10, cg+10, cb+10, 32);
-                    blendpixel(vid, nx+2, ny-4, cr+10, cg+10, cb+10, 32);
-                    blendpixel(vid, nx+4, ny-3, cr+10, cg+10, cb+10, 32);
-                    blendpixel(vid, nx-4, ny-3, cr+10, cg+10, cb+10, 32);
-                    blendpixel(vid, nx-3, ny+4, cr+10, cg+10, cb+10, 32);
-                    blendpixel(vid, nx-3, ny-4, cr+10, cg+10, cb+10, 32);
-                    blendpixel(vid, nx+4, ny-4, cr+100, cg+100, cb+100, 32);
-                    blendpixel(vid, nx-4, ny+4, cr+100, cg+100, cb+100, 32);
-                    blendpixel(vid, nx+4, ny+4, cr+100, cg+100, cb+100, 32);
-                    blendpixel(vid, nx-4, ny-4, cr+100, cg+100, cb+100, 32);
-                } else if(t==PT_PLUT) {
-                    cr=0x40;
-                    cg=0x70;
-                    cb=0x20;
-                    blendpixel(vid, nx, ny, cr, cr, cr, 255);
-                    blendpixel(vid, nx+1, ny, cr, cg, cb, 32);
-                    blendpixel(vid, nx-1, ny, cr, cg, cb, 32);
-                    blendpixel(vid, nx, ny+1, cr, cg, cb, 32);
-                    blendpixel(vid, nx, ny-1, cr, cg, cb, 32);
-                    blendpixel(vid, nx+1, ny-1, cr+100, cg+100, cb+100, 32);
-                    blendpixel(vid, nx-1, ny+1, cr+100, cg+100, cb+100, 32);
-                    blendpixel(vid, nx+1, ny+1, cr+100, cg+100, cb+100, 32);
-                    blendpixel(vid, nx-1, ny-1, cr+100, cg+100, cb+100, 32);
-                    blendpixel(vid, nx+2, ny, cr+10, cg+10, cb+10, 32);
-                    blendpixel(vid, nx-2, ny, cr+10, cg+10, cb+10, 32);
-                    blendpixel(vid, nx, ny+2, cr+10, cg+10, cb+10, 32);
-                    blendpixel(vid, nx, ny-2, cr+10, cg+10, cb+10, 32);
-                    blendpixel(vid, nx+2, ny+1, cr+10, cg+10, cb+10, 32);
-                    blendpixel(vid, nx-2, ny+1, cr+10, cg+10, cb+10, 32);
-                    blendpixel(vid, nx+1, ny+2, cr+10, cg+10, cb+10, 32);
-                    blendpixel(vid, nx+1, ny-2, cr+10, cg+10, cb+10, 32);
-                    blendpixel(vid, nx+2, ny-1, cr+10, cg+10, cb+10, 32);
-                    blendpixel(vid, nx-2, ny-1, cr+10, cg+10, cb+10, 32);
-                    blendpixel(vid, nx-1, ny+2, cr+10, cg+10, cb+10, 32);
-                    blendpixel(vid, nx-1, ny-2, cr+10, cg+10, cb+10, 32);
-                    blendpixel(vid, nx+2, ny-2, cr+100, cg+100, cb+100, 32);
-                    blendpixel(vid, nx-2, ny+2, cr+100, cg+100, cb+100, 32);
-                    blendpixel(vid, nx+2, ny+2, cr+100, cg+100, cb+100, 32);
-                    blendpixel(vid, nx-2, ny-2, cr+100, cg+100, cb+100, 32);
-                    blendpixel(vid, nx+3, ny, cr+10, cg+10, cb+10, 32);
-                    blendpixel(vid, nx-3, ny, cr+10, cg+10, cb+10, 32);
-                    blendpixel(vid, nx, ny+3, cr+10, cg+10, cb+10, 32);
-                    blendpixel(vid, nx, ny-3, cr+10, cg+10, cb+10, 32);
-                    blendpixel(vid, nx+3, ny+1, cr+10, cg+10, cb+10, 32);
-                    blendpixel(vid, nx-3, ny+1, cr+10, cg+10, cb+10, 32);
-                    blendpixel(vid, nx+1, ny+3, cr+10, cg+10, cb+10, 32);
-                    blendpixel(vid, nx+1, ny-3, cr+10, cg+10, cb+10, 32);
-                    blendpixel(vid, nx+3, ny-1, cr+10, cg+10, cb+10, 32);
-                    blendpixel(vid, nx-3, ny-1, cr+10, cg+10, cb+10, 32);
-                    blendpixel(vid, nx-1, ny+3, cr+10, cg+10, cb+10, 32);
-                    blendpixel(vid, nx-1, ny-3, cr+10, cg+10, cb+10, 32);
-                    blendpixel(vid, nx+3, ny-3, cr+100, cg+100, cb+100, 32);
-                    blendpixel(vid, nx-3, ny+3, cr+100, cg+100, cb+100, 32);
-                    blendpixel(vid, nx+3, ny+3, cr+100, cg+100, cb+100, 32);
-                    blendpixel(vid, nx-3, ny-3, cr+100, cg+100, cb+100, 32);
-                    blendpixel(vid, nx+3, ny+2, cr+10, cg+10, cb+10, 32);
-                    blendpixel(vid, nx-3, ny+2, cr+10, cg+10, cb+10, 32);
-                    blendpixel(vid, nx+2, ny+3, cr+10, cg+10, cb+10, 32);
-                    blendpixel(vid, nx+2, ny-3, cr+10, cg+10, cb+10, 32);
-                    blendpixel(vid, nx+3, ny-2, cr+10, cg+10, cb+10, 32);
-                    blendpixel(vid, nx-3, ny-2, cr+10, cg+10, cb+10, 32);
-                    blendpixel(vid, nx-2, ny+3, cr+10, cg+10, cb+10, 32);
-                    blendpixel(vid, nx-2, ny-3, cr+10, cg+10, cb+10, 32);
-                    blendpixel(vid, nx+3, ny-3, cr+100, cg+100, cb+100, 32);
-                    blendpixel(vid, nx-3, ny+3, cr+100, cg+100, cb+100, 32);
-                    blendpixel(vid, nx+3, ny+3, cr+100, cg+100, cb+100, 32);
-                    blendpixel(vid, nx-3, ny-3, cr+100, cg+100, cb+100, 32);
-                    blendpixel(vid, nx+4, ny, cr+10, cg+10, cb+10, 32);
-                    blendpixel(vid, nx-4, ny, cr+10, cg+10, cb+10, 32);
-                    blendpixel(vid, nx, ny+4, cr+10, cg+10, cb+10, 32);
-                    blendpixel(vid, nx, ny-4, cr+10, cg+10, cb+10, 32);
-                    blendpixel(vid, nx+4, ny+1, cr+10, cg+10, cb+10, 32);
-                    blendpixel(vid, nx-4, ny+1, cr+10, cg+10, cb+10, 32);
-                    blendpixel(vid, nx+1, ny+4, cr+10, cg+10, cb+10, 32);
-                    blendpixel(vid, nx+1, ny-4, cr+10, cg+10, cb+10, 32);
-                    blendpixel(vid, nx+4, ny-1, cr+10, cg+10, cb+10, 32);
-                    blendpixel(vid, nx-4, ny-1, cr+10, cg+10, cb+10, 32);
-                    blendpixel(vid, nx-1, ny+4, cr+10, cg+10, cb+10, 32);
-                    blendpixel(vid, nx-1, ny-4, cr+10, cg+10, cb+10, 32);
-                    blendpixel(vid, nx+4, ny-4, cr+100, cg+100, cb+100, 32);
-                    blendpixel(vid, nx-4, ny+4, cr+100, cg+100, cb+100, 32);
-                    blendpixel(vid, nx+4, ny+4, cr+100, cg+100, cb+100, 32);
-                    blendpixel(vid, nx-4, ny-4, cr+100, cg+100, cb+100, 32);
-                    blendpixel(vid, nx+4, ny+2, cr+10, cg+10, cb+10, 32);
-                    blendpixel(vid, nx-4, ny+2, cr+10, cg+10, cb+10, 32);
-                    blendpixel(vid, nx+2, ny+4, cr+10, cg+10, cb+10, 32);
-                    blendpixel(vid, nx+2, ny-4, cr+10, cg+10, cb+10, 32);
-                    blendpixel(vid, nx+4, ny-2, cr+10, cg+10, cb+10, 32);
-                    blendpixel(vid, nx-4, ny-2, cr+10, cg+10, cb+10, 32);
-                    blendpixel(vid, nx-2, ny+4, cr+10, cg+10, cb+10, 32);
-                    blendpixel(vid, nx-2, ny-4, cr+10, cg+10, cb+10, 32);
-                    blendpixel(vid, nx+4, ny-4, cr+100, cg+100, cb+100, 32);
-                    blendpixel(vid, nx-4, ny+4, cr+100, cg+100, cb+100, 32);
-                    blendpixel(vid, nx+4, ny+4, cr+100, cg+100, cb+100, 32);
-                    blendpixel(vid, nx-4, ny-4, cr+100, cg+100, cb+100, 32);
-                    blendpixel(vid, nx+4, ny, cr+10, cg+10, cb+10, 32);
-                    blendpixel(vid, nx-4, ny, cr+10, cg+10, cb+10, 32);
-                    blendpixel(vid, nx, ny+4, cr+10, cg+10, cb+10, 32);
-                    blendpixel(vid, nx, ny-4, cr+10, cg+10, cb+10, 32);
-                    blendpixel(vid, nx+4, ny+2, cr+10, cg+10, cb+10, 32);
-                    blendpixel(vid, nx-4, ny+2, cr+10, cg+10, cb+10, 32);
-                    blendpixel(vid, nx+2, ny+4, cr+10, cg+10, cb+10, 32);
-                    blendpixel(vid, nx+2, ny-4, cr+10, cg+10, cb+10, 32);
-                    blendpixel(vid, nx+4, ny-2, cr+10, cg+10, cb+10, 32);
-                    blendpixel(vid, nx-4, ny-2, cr+10, cg+10, cb+10, 32);
-                    blendpixel(vid, nx-2, ny+4, cr+10, cg+10, cb+10, 32);
-                    blendpixel(vid, nx-2, ny-4, cr+10, cg+10, cb+10, 32);
-                    blendpixel(vid, nx+4, ny-4, cr+100, cg+100, cb+100, 32);
-                    blendpixel(vid, nx-4, ny+4, cr+100, cg+100, cb+100, 32);
-                    blendpixel(vid, nx+4, ny+4, cr+100, cg+100, cb+100, 32);
-                    blendpixel(vid, nx-4, ny-4, cr+100, cg+100, cb+100, 32);
-                    blendpixel(vid, nx+4, ny+3, cr+10, cg+10, cb+10, 32);
-                    blendpixel(vid, nx-4, ny+3, cr+10, cg+10, cb+10, 32);
-                    blendpixel(vid, nx+2, ny+4, cr+10, cg+10, cb+10, 32);
-                    blendpixel(vid, nx+2, ny-4, cr+10, cg+10, cb+10, 32);
-                    blendpixel(vid, nx+4, ny-3, cr+10, cg+10, cb+10, 32);
-                    blendpixel(vid, nx-4, ny-3, cr+10, cg+10, cb+10, 32);
-                    blendpixel(vid, nx-3, ny+4, cr+10, cg+10, cb+10, 32);
-                    blendpixel(vid, nx-3, ny-4, cr+10, cg+10, cb+10, 32);
-                    blendpixel(vid, nx+4, ny-4, cr+100, cg+100, cb+100, 32);
-                    blendpixel(vid, nx-4, ny+4, cr+100, cg+100, cb+100, 32);
-                    blendpixel(vid, nx+4, ny+4, cr+100, cg+100, cb+100, 32);
-                    blendpixel(vid, nx-4, ny-4, cr+100, cg+100, cb+100, 32);
->>>>>>> bdcb960e
+
                 } else if(t==PT_PLSM)
                 {
                     float ttemp = parts[i].life;
