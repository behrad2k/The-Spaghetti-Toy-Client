--- conflicted
+++ resolved
@@ -970,7 +970,7 @@
     pfree = i;
 }
 
-#ifdef WIN32/
+#ifdef WIN32
 _inline int create_part(int p, int x, int y, int t)
 #else
 inline int create_part(int p, int x, int y, int t)
@@ -1522,61 +1522,53 @@
             }
             else
             {
-<<<<<<< HEAD
-                parts[i].vx += ptypes[t].advection*vx[y/CELL][x/CELL];
-				if(gravityd == 1)
-				{
-					parts[i].vy += ptypes[t].advection*vy[y/CELL][x/CELL] + ptypes[t].gravity;
-					parts[i].vx += ptypes[t].advection*vx[y/CELL][x/CELL] - ptypes[t].gravity;
-				}
-				if(gravityd == 2)
-				{
-					parts[i].vy += ptypes[t].advection*vy[y/CELL][x/CELL] + ptypes[t].gravity;
-				}
-				if(gravityd == 3)
-				{
-					parts[i].vy += ptypes[t].advection*vy[y/CELL][x/CELL] + ptypes[t].gravity;
-					parts[i].vx += ptypes[t].advection*vx[y/CELL][x/CELL] + ptypes[t].gravity;
-				}
-				if(gravityd == 4)
-				{
-					parts[i].vx += ptypes[t].advection*vy[y/CELL][x/CELL] - ptypes[t].gravity;
-				}
-				if(gravityd == 5)
-				{
-					parts[i].vx += ptypes[t].advection*vy[y/CELL][x/CELL];
-				}
-				if(gravityd == 6)
-				{
-					parts[i].vx += ptypes[t].advection*vy[y/CELL][x/CELL] + ptypes[t].gravity;
-				}
-				if(gravityd == 7)
-				{
-					parts[i].vy += ptypes[t].advection*vy[y/CELL][x/CELL] - ptypes[t].gravity;
-					parts[i].vx += ptypes[t].advection*vx[y/CELL][x/CELL] - ptypes[t].gravity;
-				}
-				if(gravityd == 8)
-				{
-					parts[i].vy += ptypes[t].advection*vy[y/CELL][x/CELL] - ptypes[t].gravity;
-				}
-				if(gravityd == 9)
-				{
-					parts[i].vy += ptypes[t].advection*vy[y/CELL][x/CELL] - ptypes[t].gravity;
-					parts[i].vx += ptypes[t].advection*vx[y/CELL][x/CELL] + ptypes[t].gravity;
-				}
-=======
-                if(t==PT_PLAS && pv[y/CELL][x/CELL]>25.0f)
-                {
-                    parts[i].vx += ptypes[t].advection*vx[y/CELL][x/CELL];
-                    parts[i].vy += ptypes[t].advection*vy[y/CELL][x/CELL];
-                }
-                else
-                {
-                 parts[i].vx += ptypes[t].advection*vx[y/CELL][x/CELL];
-                 parts[i].vy += ptypes[t].advection*vy[y/CELL][x/CELL] + ptypes[t].gravity;
-                }
->>>>>>> 858918b2
-            }
+					if(t==PT_PLAS && pv[y/CELL][x/CELL]>25.0f)
+						{
+							parts[i].vx += ptypes[t].advection*vx[y/CELL][x/CELL];
+							parts[i].vy += ptypes[t].advection*vy[y/CELL][x/CELL];
+						} else {
+						parts[i].vx += ptypes[t].advection*vx[y/CELL][x/CELL];
+						if(gravityd == 1)
+							{
+								parts[i].vy += ptypes[t].advection*vy[y/CELL][x/CELL] + ptypes[t].gravity;
+								parts[i].vx += ptypes[t].advection*vx[y/CELL][x/CELL] - ptypes[t].gravity;
+							}
+						if(gravityd == 2)
+							{
+								parts[i].vy += ptypes[t].advection*vy[y/CELL][x/CELL] + ptypes[t].gravity;
+							}
+						if(gravityd == 3)
+							{
+								parts[i].vy += ptypes[t].advection*vy[y/CELL][x/CELL] + ptypes[t].gravity;
+								parts[i].vx += ptypes[t].advection*vx[y/CELL][x/CELL] + ptypes[t].gravity;
+							}
+						if(gravityd == 4)
+							{
+								parts[i].vx += ptypes[t].advection*vy[y/CELL][x/CELL] - ptypes[t].gravity;
+							}
+						if(gravityd == 5)
+							{
+								parts[i].vx += ptypes[t].advection*vy[y/CELL][x/CELL];
+							}
+						if(gravityd == 6)
+							{
+								parts[i].vx += ptypes[t].advection*vy[y/CELL][x/CELL] + ptypes[t].gravity;
+							}
+						if(gravityd == 7)
+							{
+								parts[i].vy += ptypes[t].advection*vy[y/CELL][x/CELL] - ptypes[t].gravity;
+								parts[i].vx += ptypes[t].advection*vx[y/CELL][x/CELL] - ptypes[t].gravity;
+							}
+						if(gravityd == 8)
+							{
+								parts[i].vy += ptypes[t].advection*vy[y/CELL][x/CELL] - ptypes[t].gravity;
+							}
+						if(gravityd == 9)
+							{
+								parts[i].vy += ptypes[t].advection*vy[y/CELL][x/CELL] - ptypes[t].gravity;
+								parts[i].vx += ptypes[t].advection*vx[y/CELL][x/CELL] + ptypes[t].gravity;
+							}
+					}
 
             if(ptypes[t].diffusion)
             {
@@ -2422,8 +2414,6 @@
                 if(parts[i].type == PT_NONE)
                     continue;
             }
-
-<<<<<<< HEAD
             if(t==PT_STKM)
             {
                 //Tempirature handling
@@ -2787,379 +2777,6 @@
 
                 isplayer = 1;
             }
-=======
-	    if(t==PT_STKM)
-	    {
-		    //Tempirature handling
-		    if(parts[i].temp<-30)
-			    parts[i].life -= 0.2;
-		    if((parts[i].temp<36.6f) && (parts[i].temp>=-30))
-			    parts[i].temp += 1;
-
-		    //Death
-		    if(parts[i].life<=0 || pv[y/CELL][x/CELL]>=4.5f)  //If his HP is less that 0 or there is very big wind...
-		    {
-			    for(r=-2; r<=1; r++)
-			    {
-				    create_part(-1, x+r, y-2, player[2]);
-				    create_part(-1, x+r+1, y+2, player[2]);
-				    create_part(-1, x-2, y+r+1, player[2]);
-				    create_part(-1, x+2, y+r, player[2]);
-			    }
-			    kill_part(i);  //Kill him
-			    goto killed;
-		    }
-
-		    //Verlet integration
-		    pp = 2*player[3]-player[5];
-		    player[5] = player[3];
-		    player[3] = pp;
-		    pp = 2*player[4]-player[6];
-		    player[6] = player[4];
-		    player[4] = pp;
-
-		    pp = 2*player[7]-player[9];
-		    player[9] = player[7];
-		    player[7] = pp;
-		    pp = 2*player[8]-player[10]+1;
-		    player[10] = player[8];
-		    player[8] = pp;
-
-		    pp = 2*player[11]-player[13];
-		    player[13] = player[11];
-		    player[11] = pp;
-		    pp = 2*player[12]-player[14];
-		    player[14] = player[12];
-		    player[12] = pp;
-
-		    pp = 2*player[15]-player[17];
-		    player[17] = player[15];
-		    player[15] = pp;
-		    pp = 2*player[16]-player[18]+1;
-		    player[18] = player[16];
-		    player[16] = pp;
-
-		    //Go left
-		    if (((int)(player[0])&0x01) == 0x01)
-		    {
-			    if (pstates[pmap[(int)(parts[i].y+10)][(int)(parts[i].x)]&0xFF].state != ST_LIQUID
-					    && (pmap[(int)(parts[i].y+10)][(int)(parts[i].x)]&0xFF) != PT_LNTG)
-			    {
-				    if (pmap[(int)(player[8]-1)][(int)(player[7])])
-				    {
-					    player[9] += 3;
-					    player[10] += 2;
-					    player[5] += 2;
-				    }
-
-				    if (pmap[(int)(player[16]-1)][(int)(player[15])])
-				    {
-					    player[17] += 3;
-					    player[18] += 2;
-					    player[13] +=2;
-				    }
-			    }
-			    else
-			    {
-				    if (pmap[(int)(player[8]-1)][(int)(player[7])])  //It should move another way in liquids
-				    {
-					    player[9] += 1;
-					    player[10] += 1;
-					    player[5] += 1;
-				    }
-
-				    if (pmap[(int)(player[16]-1)][(int)(player[15])])
-				    {
-					    player[17] += 1;
-					    player[18] += 1;
-					    player[13] +=1;
-				    }
-			    }
-		    }
-
-		    //Go right
-		    if (((int)(player[0])&0x02) == 0x02)
-		    {
-			    if (pstates[pmap[(int)(parts[i].y+10)][(int)(parts[i].x)]&0xFF].state != ST_LIQUID
-					    && (pmap[(int)(parts[i].y+10)][(int)(parts[i].x)]&0xFF) != PT_LNTG)
-			    {
-				    if (pmap[(int)(player[8]-1)][(int)(player[7])])
-				    {
-					    player[9] -= 3;
-					    player[10] += 2;
-					    player[5] -= 2;
-				    }
-
-				    if (pmap[(int)(player[16]-1)][(int)(player[15])])
-				    {
-					    player[17] -= 3;
-					    player[18] += 2;
-					    player[13] -= 2;
-				    }
-			    }
-			    else
-			    {
-				    if (pmap[(int)(player[8]-1)][(int)(player[7])])
-				    {
-					    player[9] -= 1;
-					    player[10] += 1;
-					    player[5] -= 1;
-				    }
-
-				    if (pmap[(int)(player[16]-1)][(int)(player[15])])
-				    {
-					    player[17] -= 1;
-					    player[18] += 1;
-					    player[13] -= 1;
-				    }
-
-			    }
-		    }
-
-		    //Charge detector wall if foot inside
-		    if(bmap[(int)(player[8]+0.5)/CELL][(int)(player[7]+0.5)/CELL]==6)
-			    set_emap((int)player[7]/CELL, (int)player[8]/CELL);
-		    if(bmap[(int)(player[16]+0.5)/CELL][(int)(player[15]+0.5)/CELL]==6)
-			    set_emap((int)(player[15]+0.5)/CELL, (int)(player[16]+0.5)/CELL);
-
-		    //Searching for particles near head
-		    for(nx = -2; nx <= 2; nx++)
-			    for(ny = 0; ny>=-2; ny--)
-			    {
-				    if(!pmap[ny+y][nx+x] || (pmap[ny+y][nx+x]>>8)>=NPART)
-					    continue;
-				    if(((pstates[pmap[ny+y][nx+x]&0xFF].state != ST_SOLID || ptypes[pmap[ny+y][nx+x]&0xFF].falldown > 0) && 
-							    (pmap[ny+y][nx+x]&0xFF)!=PT_STKM
-							    && (pmap[ny+y][nx+x]&0xFF)!=PT_WHOL && (pmap[ny+y][nx+x]&0xFF)!=PT_BHOL)
-						    || (pmap[ny+y][nx+x]&0xFF) == PT_LNTG)
-				    {
-					    player[2] = pmap[ny+y][nx+x]&0xFF;  //Current element
-				    }
-				    if((pmap[ny+y][nx+x]&0xFF) == PT_PLNT && parts[i].life<100)  //Plant gives him 5 HP
-				    {
-					    if(parts[i].life<=95)
-						    parts[i].life += 5;
-					    else
-						    parts[i].life = 100;
-					    kill_part(pmap[ny+y][nx+x]>>8);
-				    }
-
-				    if((pmap[ny+y][nx+x]&0xFF) == PT_NEUT)
-				    {
-					    parts[i].life -= (102-parts[i].life)/2;
-					    kill_part(pmap[ny+y][nx+x]>>8);
-				    }
-			    }
-
-		    //Head position
-		    nx = x + 3*((((int)player[1])&0x02) == 0x02) - 3*((((int)player[1])&0x01) == 0x01);
-		    ny = y - 3*(player[1] == 0);
-
-		    //Spawn
-		    if(((int)(player[0])&0x08) == 0x08)
-		    {
-			    ny -= 2*(rand()%2)+1;
-			    r = pmap[ny][nx];
-			    if(!((r>>8)>=NPART))
-			    {
-				    if(pstates[r&0xFF].state == ST_SOLID)
-				    {
-					    create_part(-1, nx, ny, PT_SPRK);
-				    }
-				    else
-				    {
-					    create_part(-1, nx, ny, player[2]);
-					    r = pmap[ny][nx];
-					    if( ((r>>8) < NPART) && (r>>8)>=0 && player[2]!=PT_PHOT)
-						    parts[r>>8].vx = parts[r>>8].vx + 5*((((int)player[1])&0x02) == 0x02) - 5*(((int)(player[1])&0x01) == 0x01);
-					    if(((r>>8) < NPART) && (r>>8)>=0 && player[2] == PT_PHOT)
-					    {
-						    int random = abs(rand()%3-1)*3;
-						    if (random==0)
-						    {
-							    parts[r>>8].life = 0;
-							    parts[r>>8].type = PT_NONE;
-						    }
-						    else
-						    {
-							    parts[r>>8].vy = -(player[1] == 0)*random;
-							    parts[r>>8].vx = (player[1]!=0)*(((((int)player[1])&0x02) == 0x02) - (((int)(player[1])&0x01) == 0x01))*random;
-						    }
-					    }
-
-				    }
-			    }
-		    }
-
-		    //Jump
-		    if (((int)(player[0])&0x04) == 0x04)
-		    {
-			    if (pmap[(int)(player[8]-0.5)][(int)(player[7])] || pmap[(int)(player[16]-0.5)][(int)(player[15])])
-			    {
-				    parts[i].vy = -5;
-				    player[10] += 1;
-				    player[18] += 1;
-			    }
-
-		    }
-
-		    //Simulation of joints
-		    d = 25/(pow((player[3]-player[7]), 2) + pow((player[4]-player[8]), 2)+25) - 0.5;  //Fast distance
-		    player[7] -= (player[3]-player[7])*d;
-		    player[8] -= (player[4]-player[8])*d;
-		    player[3] += (player[3]-player[7])*d;
-		    player[4] += (player[4]-player[8])*d;
-
-		    d = 25/(pow((player[11]-player[15]), 2) + pow((player[12]-player[16]), 2)+25) - 0.5;
-		    player[15] -= (player[11]-player[15])*d;
-		    player[16] -= (player[12]-player[16])*d;
-		    player[11] += (player[11]-player[15])*d;
-		    player[12] += (player[12]-player[16])*d;
-
-		    d = 36/(pow((player[3]-parts[i].x), 2) + pow((player[4]-parts[i].y), 2)+36) - 0.5;
-		    parts[i].vx -= (player[3]-parts[i].x)*d;
-		    parts[i].vy -= (player[4]-parts[i].y)*d;
-		    player[3] += (player[3]-parts[i].x)*d;
-		    player[4] += (player[4]-parts[i].y)*d;
-
-		    d = 36/(pow((player[11]-parts[i].x), 2) + pow((player[12]-parts[i].y), 2)+36) - 0.5;
-		    parts[i].vx -= (player[11]-parts[i].x)*d;
-		    parts[i].vy -= (player[12]-parts[i].y)*d;
-		    player[11] += (player[11]-parts[i].x)*d;
-		    player[12] += (player[12]-parts[i].y)*d;
-
-		    //Side collisions checking
-		    for(nx = -3; nx <= 3; nx++)
-		    {
-			    if(pmap[(int)(player[16]-2)][(int)(player[15]+nx)])
-				    player[15] -= nx;
-
-			    if(pmap[(int)(player[8]-2)][(int)(player[7]+nx)])
-				    player[7] -= nx;
-		    }
-
-		    //Collision checks
-		    for(ny = -2-(int)parts[i].vy; ny<=0; ny++)
-		    {
-			    if ((int)(ny+player[8])>=YRES)
-				    continue;
-
-			    r = pmap[(int)(player[8]+ny)][(int)(player[7]+0.5)];  //This is to make coding more pleasant :-)
-
-			    //For left leg
-			    if (r && (r&0xFF)!=PT_STKM)
-			    {
-				    if(pstates[r&0xFF].state == ST_LIQUID || pstates[r&0xFF].state == ST_GAS || (r&0xFF)==PT_LNTG)  //Liquid checks
-				    {
-					    if(parts[i].y<(player[8]-10))
-						    parts[i].vy = 1;
-					    else
-						    parts[i].vy = 0;
-					    if(abs(parts[i].vx)>1)
-						    parts[i].vx *= 0.5;
-				    }
-				    else
-				    {
-					    player[8] += ny-1;
-					    parts[i].vy -= 0.5*parts[i].vy;
-				    }
-				    player[9] = player[7];
-			    }
-
-			    if ((int)(ny+player[16])>=YRES)
-				    continue;
-
-			    r = pmap[(int)(player[16]+ny)][(int)(player[15]+0.5)];
-
-			    //For right leg
-			    if (r && (r&0xFF)!=PT_STKM)
-			    {
-				    if(pstates[r&0xFF].state == ST_LIQUID || pstates[r&0xFF].state == ST_GAS || (r&0xFF)==PT_LNTG)
-				    {
-					    if(parts[i].y<(player[16]-10))
-						    parts[i].vy = 1;
-					    else
-						    parts[i].vy = 0;
-					    if(abs(parts[i].vx)>1)
-						    parts[i].vx *= 0.5;
-				    }
-				    else
-				    {
-					    player[16] += ny-1;
-					    parts[i].vy -= 0.5*parts[i].vy;
-				    }
-				    player[17] = player[15];
-			    }
-
-			    //If it falls too fast
-			    if (parts[i].vy>=30)
-			    {
-				    parts[i].y -= 10+ny;
-				    parts[i].vy = -10;
-			    }
-
-		    }
-
-		    //Keeping legs distance
-		    if (pow((player[7] - player[15]), 2)<16 && pow((player[8]-player[16]), 2)<1)
-		    {
-			    player[7] += 0.2;
-			    player[15] -= 0.2;
-		    }
-
-		    if (pow((player[3] - player[11]), 2)<16 && pow((player[4]-player[12]), 2)<1)
-		    {
-			    player[3] += 0.2;
-			    player[11] -= 0.2;
-		    }
-
-		    //If legs touch something
-		    r = pmap[(int)(player[8]+0.5)][(int)(player[7]+0.5)];
-		    if((r&0xFF)==PT_SPRK && r && (r>>8)<NPART)  //If on charge
-		    {
-			    parts[i].life -= (int)(rand()/1000)+38;
-		    }
-
-		    if (r>0 && (r>>8)<NPART)  //If hot or cold
-		    {
-			    if(parts[r>>8].temp>=50 || parts[r>>8].temp<=-30)
-			    {
-				    parts[i].life -= 2;
-				    player[16] -= 1;
-			    }
-		    }
-
-		    if ((r&0xFF)==PT_ACID)  //If on acid
-			    parts[i].life -= 5;
-
-		    if ((r&0xFF)==PT_PLUT)  //If on plut
-			    parts[i].life -= 1;
-
-		    r = pmap[(int)(player[16]+0.5)][(int)(player[15]+0.5)];
-		    if((r&0xFF)==PT_SPRK && r && (r>>8)<NPART)  //If on charge
-		    {
-			    parts[i].life -= (int)(rand()/1000)+38;
-		    }
-
-		    if(r>0 && (r>>8)<NPART)  //If hot or cold
-		    {
-			    if(parts[r>>8].temp>=50 || parts[r>>8].temp<=-30)
-			    {
-				    parts[i].life -= 2;
-				    player[8] -= 1;
-			    }
-		    }
-
-		    if ((r&0xFF)==PT_ACID)  //If on acid
-			    parts[i].life -= 5;
-
-		    if ((r&0xFF)==PT_PLUT)  //If on plut
-			    parts[i].life -= 1;
-
-		    isplayer = 1;
-	    }
->>>>>>> 858918b2
-
             if(t==PT_CLNE)
             {
                 if(!parts[i].ctype)
@@ -4017,6 +3634,7 @@
 			framerender= 0;
 		}
 
+				}
 }
 
 void drawblob(pixel *vid, int x, int y, unsigned char cr, unsigned char cg, unsigned char cb)
