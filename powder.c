--- conflicted
+++ resolved
@@ -2825,16 +2825,16 @@
                     cg = PIXG(ptypes[t].pcolors)/s;
                     cb = PIXB(ptypes[t].pcolors)/s;
                     for(x=-1; x<=1; x++)
+                    {
+                        for(y=-1; y<=1; y++)
                         {
-                            for(y=-1; y<=1; y++)
-                            {
-                                if ((abs(x) == 0) && (abs(y) == 0))
-                                    blendpixel(vid,x+nx,y+ny,cr,cg,cb,100);
-                                else if (abs(y) != 0 || abs(x) != 0)
-                                    blendpixel(vid,x+nx,y+ny,cr,cg,cb,40);
-                            }
+                            if ((abs(x) == 0) && (abs(y) == 0))
+                                blendpixel(vid,x+nx,y+ny,cr,cg,cb,100);
+                            else if (abs(y) != 0 || abs(x) != 0)
+                                blendpixel(vid,x+nx,y+ny,cr,cg,cb,40);
                         }
-  
+                    }
+
                     if(cmode==4)
                     {
                         blendpixel(vid, nx+1, ny, cr, cg, cb, 223);
@@ -2849,17 +2849,17 @@
                     }
                 }
                 else if(t==PT_OILL)
-                {   
+                {
                     for(x=-1; x<=1; x++)
+                    {
+                        for(y=-1; y<=1; y++)
                         {
-                            for(y=-1; y<=1; y++)
-                            {
-                                if ((abs(x) == 0) && (abs(y) == 0))
-                                    blendpixel(vid,x+nx,y+ny,64,64,16,100);
-                                else if (abs(y) != 0 || abs(x) != 0)
-                                    blendpixel(vid,x+nx,y+ny,64,64,16,40);
-                            }
+                            if ((abs(x) == 0) && (abs(y) == 0))
+                                blendpixel(vid,x+nx,y+ny,64,64,16,100);
+                            else if (abs(y) != 0 || abs(x) != 0)
+                                blendpixel(vid,x+nx,y+ny,64,64,16,40);
                         }
+                    }
                 }
                 else if(t==PT_NEUT)
                 {
@@ -2896,15 +2896,15 @@
                 else if(t==PT_SLTW)
                 {
                     for(x=-1; x<=1; x++)
+                    {
+                        for(y=-1; y<=1; y++)
                         {
-                            for(y=-1; y<=1; y++)
-                            {
-                                if ((abs(x) == 0) && (abs(y) == 0))
-                                    blendpixel(vid,x+nx,y+ny,64,80,240,100);
-                                else if (abs(y) != 0 || abs(x) != 0)
-                                    blendpixel(vid,x+nx,y+ny,64,80,240,50);
-                            }
+                            if ((abs(x) == 0) && (abs(y) == 0))
+                                blendpixel(vid,x+nx,y+ny,64,80,240,100);
+                            else if (abs(y) != 0 || abs(x) != 0)
+                                blendpixel(vid,x+nx,y+ny,64,80,240,50);
                         }
+                    }
                 }
                 else if(t==PT_PHOT)
                 {
@@ -2951,15 +2951,15 @@
                 else if(t==PT_LNTG)
                 {
                     for(x=-1; x<=1; x++)
+                    {
+                        for(y=-1; y<=1; y++)
                         {
-                            for(y=-1; y<=1; y++)
-                            {
-                                if ((abs(x) == 0) && (abs(y) == 0))
-                                    blendpixel(vid,x+nx,y+ny,128,160,223,100);
-                                else if (abs(y) != 0 || abs(x) != 0)
-                                    blendpixel(vid,x+nx,y+ny,128,160,223,50);
-                            }
+                            if ((abs(x) == 0) && (abs(y) == 0))
+                                blendpixel(vid,x+nx,y+ny,128,160,223,100);
+                            else if (abs(y) != 0 || abs(x) != 0)
+                                blendpixel(vid,x+nx,y+ny,128,160,223,50);
                         }
+                    }
                 }
                 else if(t==PT_SMKE)
                 {
@@ -2999,85 +2999,85 @@
                 else if(t==PT_WATR)
                 {
                     for(x=-1; x<=1; x++)
+                    {
+                        for(y=-1; y<=1; y++)
                         {
-                            for(y=-1; y<=1; y++)
-                            {
-                                if ((abs(x) == 0) && (abs(y) == 0))
-                                    blendpixel(vid,x+nx,y+ny,32,48,208,100);
-                                else if (abs(y) != 0 || abs(x) != 0)
-                                    blendpixel(vid,x+nx,y+ny,32,48,208,50);
-                            }
+                            if ((abs(x) == 0) && (abs(y) == 0))
+                                blendpixel(vid,x+nx,y+ny,32,48,208,100);
+                            else if (abs(y) != 0 || abs(x) != 0)
+                                blendpixel(vid,x+nx,y+ny,32,48,208,50);
                         }
+                    }
 
                 }
                 else if(t==PT_DSTW)
                 {
                     for(x=-1; x<=1; x++)
+                    {
+                        for(y=-1; y<=1; y++)
                         {
-                            for(y=-1; y<=1; y++)
-                            {
-                                if ((abs(x) == 0) && (abs(y) == 0))
-                                    blendpixel(vid,x+nx,y+ny,32,48,208,100);
-                                else if (abs(y) != 0 || abs(x) != 0)
-                                    blendpixel(vid,x+nx,y+ny,32,48,208,50);
-                            }
+                            if ((abs(x) == 0) && (abs(y) == 0))
+                                blendpixel(vid,x+nx,y+ny,32,48,208,100);
+                            else if (abs(y) != 0 || abs(x) != 0)
+                                blendpixel(vid,x+nx,y+ny,32,48,208,50);
                         }
+                    }
                 }
                 else if(t==PT_NITR)
                 {
                     for(x=-1; x<=1; x++)
+                    {
+                        for(y=-1; y<=1; y++)
                         {
-                            for(y=-1; y<=1; y++)
-                            {
-                                if ((abs(x) == 0) && (abs(y) == 0))
-                                    blendpixel(vid,x+nx,y+ny,32,224,16,100);
-                                else if (abs(y) != 0 || abs(x) != 0)
-                                    blendpixel(vid,x+nx,y+ny,32,224,16,50);
-                            }
+                            if ((abs(x) == 0) && (abs(y) == 0))
+                                blendpixel(vid,x+nx,y+ny,32,224,16,100);
+                            else if (abs(y) != 0 || abs(x) != 0)
+                                blendpixel(vid,x+nx,y+ny,32,224,16,50);
                         }
+                    }
 
                 }
                 else if(t==PT_LRBD)
                 {
                     for(x=-1; x<=1; x++)
+                    {
+                        for(y=-1; y<=1; y++)
                         {
-                            for(y=-1; y<=1; y++)
-                            {
-                                if ((abs(x) == 0) && (abs(y) == 0))
-                                    blendpixel(vid,x+nx,y+ny,170,170,170,100);
-                                else if (abs(y) != 0 || abs(x) != 0)
-                                    blendpixel(vid,x+nx,y+ny,170,170,170,50);
-                            }
+                            if ((abs(x) == 0) && (abs(y) == 0))
+                                blendpixel(vid,x+nx,y+ny,170,170,170,100);
+                            else if (abs(y) != 0 || abs(x) != 0)
+                                blendpixel(vid,x+nx,y+ny,170,170,170,50);
                         }
+                    }
 
                 }
 
                 else if(t==PT_NBLE)
                 {
                     for(x=-1; x<=1; x++)
+                    {
+                        for(y=-1; y<=1; y++)
                         {
-                            for(y=-1; y<=1; y++)
-                            {
-                                if ((abs(x) == 0) && (abs(y) == 0))
-                                    blendpixel(vid,x+nx,y+ny,235,73,23,100);
-                                else if (abs(y) != 0 || abs(x) != 0)
-                                    blendpixel(vid,x+nx,y+ny,235,73,23,20);
-                            }
+                            if ((abs(x) == 0) && (abs(y) == 0))
+                                blendpixel(vid,x+nx,y+ny,235,73,23,100);
+                            else if (abs(y) != 0 || abs(x) != 0)
+                                blendpixel(vid,x+nx,y+ny,235,73,23,20);
                         }
+                    }
 
                 }
                 else if(t==PT_GASS)
                 {
                     for(x=-1; x<=1; x++)
+                    {
+                        for(y=-1; y<=1; y++)
                         {
-                            for(y=-1; y<=1; y++)
-                            {
-                                if ((abs(x) == 0) && (abs(y) == 0))
-                                    blendpixel(vid,x+nx,y+ny,224,255,32,255);
-                                else if (abs(y) != 0 || abs(x) != 0)
-                                    blendpixel(vid,x+nx,y+ny,224,255,32,20);
-                            }
+                            if ((abs(x) == 0) && (abs(y) == 0))
+                                blendpixel(vid,x+nx,y+ny,224,255,32,255);
+                            else if (abs(y) != 0 || abs(x) != 0)
+                                blendpixel(vid,x+nx,y+ny,224,255,32,20);
                         }
+                    }
 
                 }
                 else if(t==PT_WTRV)
@@ -3181,238 +3181,232 @@
                         blendpixel(vid, nx-1, ny-1, cr, cg, cb, 32);
                     }
                 } else if(t==PT_URAN) {
-									cr=0x70;
-									cg=0x70;
-									cb=0x20;
-									blendpixel(vid, nx, ny, cr, cr, cr, 255);
-									blendpixel(vid, nx+1, ny, cr, cg, cb, 32);
-									blendpixel(vid, nx-1, ny, cr, cg, cb, 32);
-									blendpixel(vid, nx, ny+1, cr, cg, cb, 32);
-									blendpixel(vid, nx, ny-1, cr, cg, cb, 32);
-									blendpixel(vid, nx+1, ny-1, cr+100, cg+100, cb+100, 32);
-									blendpixel(vid, nx-1, ny+1, cr+100, cg+100, cb+100, 32);
-									blendpixel(vid, nx+1, ny+1, cr+100, cg+100, cb+100, 32);
-									blendpixel(vid, nx-1, ny-1, cr+100, cg+100, cb+100, 32);
-									blendpixel(vid, nx+2, ny, cr+10, cg+10, cb+10, 32);
-									blendpixel(vid, nx-2, ny, cr+10, cg+10, cb+10, 32);
-									blendpixel(vid, nx, ny+2, cr+10, cg+10, cb+10, 32);
-									blendpixel(vid, nx, ny-2, cr+10, cg+10, cb+10, 32);
-									blendpixel(vid, nx+2, ny+1, cr+10, cg+10, cb+10, 32);
-									blendpixel(vid, nx-2, ny+1, cr+10, cg+10, cb+10, 32);
-									blendpixel(vid, nx+1, ny+2, cr+10, cg+10, cb+10, 32);
-									blendpixel(vid, nx+1, ny-2, cr+10, cg+10, cb+10, 32);
-									blendpixel(vid, nx+2, ny-1, cr+10, cg+10, cb+10, 32);
-									blendpixel(vid, nx-2, ny-1, cr+10, cg+10, cb+10, 32);
-									blendpixel(vid, nx-1, ny+2, cr+10, cg+10, cb+10, 32);
-									blendpixel(vid, nx-1, ny-2, cr+10, cg+10, cb+10, 32);
-									blendpixel(vid, nx+2, ny-2, cr+100, cg+100, cb+100, 32);
-									blendpixel(vid, nx-2, ny+2, cr+100, cg+100, cb+100, 32);
-									blendpixel(vid, nx+2, ny+2, cr+100, cg+100, cb+100, 32);
-									blendpixel(vid, nx-2, ny-2, cr+100, cg+100, cb+100, 32);
-<<<<<<< HEAD
-=======
-									blendpixel(vid, nx+3, ny, cr+10, cg+10, cb+10, 32);
-									blendpixel(vid, nx-3, ny, cr+10, cg+10, cb+10, 32);
-									blendpixel(vid, nx, ny+3, cr+10, cg+10, cb+10, 32);
-									blendpixel(vid, nx, ny-3, cr+10, cg+10, cb+10, 32);
-									blendpixel(vid, nx+3, ny+1, cr+10, cg+10, cb+10, 32);
-									blendpixel(vid, nx-3, ny+1, cr+10, cg+10, cb+10, 32);
-									blendpixel(vid, nx+1, ny+3, cr+10, cg+10, cb+10, 32);
-									blendpixel(vid, nx+1, ny-3, cr+10, cg+10, cb+10, 32);
-									blendpixel(vid, nx+3, ny-1, cr+10, cg+10, cb+10, 32);
-									blendpixel(vid, nx-3, ny-1, cr+10, cg+10, cb+10, 32);
-									blendpixel(vid, nx-1, ny+3, cr+10, cg+10, cb+10, 32);
-									blendpixel(vid, nx-1, ny-3, cr+10, cg+10, cb+10, 32);
-									blendpixel(vid, nx+3, ny-3, cr+100, cg+100, cb+100, 32);
-									blendpixel(vid, nx-3, ny+3, cr+100, cg+100, cb+100, 32);
-									blendpixel(vid, nx+3, ny+3, cr+100, cg+100, cb+100, 32);
-									blendpixel(vid, nx-3, ny-3, cr+100, cg+100, cb+100, 32);
-									blendpixel(vid, nx+3, ny+2, cr+10, cg+10, cb+10, 32);
-									blendpixel(vid, nx-3, ny+2, cr+10, cg+10, cb+10, 32);
-									blendpixel(vid, nx+2, ny+3, cr+10, cg+10, cb+10, 32);
-									blendpixel(vid, nx+2, ny-3, cr+10, cg+10, cb+10, 32);
-									blendpixel(vid, nx+3, ny-2, cr+10, cg+10, cb+10, 32);
-									blendpixel(vid, nx-3, ny-2, cr+10, cg+10, cb+10, 32);
-									blendpixel(vid, nx-2, ny+3, cr+10, cg+10, cb+10, 32);
-									blendpixel(vid, nx-2, ny-3, cr+10, cg+10, cb+10, 32);
-									blendpixel(vid, nx+3, ny-3, cr+100, cg+100, cb+100, 32);
-									blendpixel(vid, nx-3, ny+3, cr+100, cg+100, cb+100, 32);
-									blendpixel(vid, nx+3, ny+3, cr+100, cg+100, cb+100, 32);
-									blendpixel(vid, nx-3, ny-3, cr+100, cg+100, cb+100, 32);
-									blendpixel(vid, nx+4, ny, cr+10, cg+10, cb+10, 32);
-									blendpixel(vid, nx-4, ny, cr+10, cg+10, cb+10, 32);
-									blendpixel(vid, nx, ny+4, cr+10, cg+10, cb+10, 32);
-									blendpixel(vid, nx, ny-4, cr+10, cg+10, cb+10, 32);
-									blendpixel(vid, nx+4, ny+1, cr+10, cg+10, cb+10, 32);
-									blendpixel(vid, nx-4, ny+1, cr+10, cg+10, cb+10, 32);
-									blendpixel(vid, nx+1, ny+4, cr+10, cg+10, cb+10, 32);
-									blendpixel(vid, nx+1, ny-4, cr+10, cg+10, cb+10, 32);
-									blendpixel(vid, nx+4, ny-1, cr+10, cg+10, cb+10, 32);
-									blendpixel(vid, nx-4, ny-1, cr+10, cg+10, cb+10, 32);
-									blendpixel(vid, nx-1, ny+4, cr+10, cg+10, cb+10, 32);
-									blendpixel(vid, nx-1, ny-4, cr+10, cg+10, cb+10, 32);
-									blendpixel(vid, nx+4, ny-4, cr+100, cg+100, cb+100, 32);
-									blendpixel(vid, nx-4, ny+4, cr+100, cg+100, cb+100, 32);
-									blendpixel(vid, nx+4, ny+4, cr+100, cg+100, cb+100, 32);
-									blendpixel(vid, nx-4, ny-4, cr+100, cg+100, cb+100, 32);
-									blendpixel(vid, nx+4, ny+2, cr+10, cg+10, cb+10, 32);
-									blendpixel(vid, nx-4, ny+2, cr+10, cg+10, cb+10, 32);
-									blendpixel(vid, nx+2, ny+4, cr+10, cg+10, cb+10, 32);
-									blendpixel(vid, nx+2, ny-4, cr+10, cg+10, cb+10, 32);
-									blendpixel(vid, nx+4, ny-2, cr+10, cg+10, cb+10, 32);
-									blendpixel(vid, nx-4, ny-2, cr+10, cg+10, cb+10, 32);
-									blendpixel(vid, nx-2, ny+4, cr+10, cg+10, cb+10, 32);
-									blendpixel(vid, nx-2, ny-4, cr+10, cg+10, cb+10, 32);
-									blendpixel(vid, nx+4, ny-4, cr+100, cg+100, cb+100, 32);
-									blendpixel(vid, nx-4, ny+4, cr+100, cg+100, cb+100, 32);
-									blendpixel(vid, nx+4, ny+4, cr+100, cg+100, cb+100, 32);
-									blendpixel(vid, nx-4, ny-4, cr+100, cg+100, cb+100, 32);
-									blendpixel(vid, nx+4, ny, cr+10, cg+10, cb+10, 32);
-									blendpixel(vid, nx-4, ny, cr+10, cg+10, cb+10, 32);
-									blendpixel(vid, nx, ny+4, cr+10, cg+10, cb+10, 32);
-									blendpixel(vid, nx, ny-4, cr+10, cg+10, cb+10, 32);
-									blendpixel(vid, nx+4, ny+2, cr+10, cg+10, cb+10, 32);
-									blendpixel(vid, nx-4, ny+2, cr+10, cg+10, cb+10, 32);
-									blendpixel(vid, nx+2, ny+4, cr+10, cg+10, cb+10, 32);
-									blendpixel(vid, nx+2, ny-4, cr+10, cg+10, cb+10, 32);
-									blendpixel(vid, nx+4, ny-2, cr+10, cg+10, cb+10, 32);
-									blendpixel(vid, nx-4, ny-2, cr+10, cg+10, cb+10, 32);
-									blendpixel(vid, nx-2, ny+4, cr+10, cg+10, cb+10, 32);
-									blendpixel(vid, nx-2, ny-4, cr+10, cg+10, cb+10, 32);
-									blendpixel(vid, nx+4, ny-4, cr+100, cg+100, cb+100, 32);
-									blendpixel(vid, nx-4, ny+4, cr+100, cg+100, cb+100, 32);
-									blendpixel(vid, nx+4, ny+4, cr+100, cg+100, cb+100, 32);
-									blendpixel(vid, nx-4, ny-4, cr+100, cg+100, cb+100, 32);
-									blendpixel(vid, nx+4, ny+3, cr+10, cg+10, cb+10, 32);
-									blendpixel(vid, nx-4, ny+3, cr+10, cg+10, cb+10, 32);
-									blendpixel(vid, nx+2, ny+4, cr+10, cg+10, cb+10, 32);
-									blendpixel(vid, nx+2, ny-4, cr+10, cg+10, cb+10, 32);
-									blendpixel(vid, nx+4, ny-3, cr+10, cg+10, cb+10, 32);
-									blendpixel(vid, nx-4, ny-3, cr+10, cg+10, cb+10, 32);
-									blendpixel(vid, nx-3, ny+4, cr+10, cg+10, cb+10, 32);
-									blendpixel(vid, nx-3, ny-4, cr+10, cg+10, cb+10, 32);
-									blendpixel(vid, nx+4, ny-4, cr+100, cg+100, cb+100, 32);
-									blendpixel(vid, nx-4, ny+4, cr+100, cg+100, cb+100, 32);
-									blendpixel(vid, nx+4, ny+4, cr+100, cg+100, cb+100, 32);
-									blendpixel(vid, nx-4, ny-4, cr+100, cg+100, cb+100, 32);
->>>>>>> f6170777
-								} else if(t==PT_PLUT) {
-									cr=0x40;
-									cg=0x70;
-									cb=0x20;
-									blendpixel(vid, nx, ny, cr, cr, cr, 255);
-									blendpixel(vid, nx+1, ny, cr, cg, cb, 32);
-									blendpixel(vid, nx-1, ny, cr, cg, cb, 32);
-									blendpixel(vid, nx, ny+1, cr, cg, cb, 32);
-									blendpixel(vid, nx, ny-1, cr, cg, cb, 32);
-									blendpixel(vid, nx+1, ny-1, cr+100, cg+100, cb+100, 32);
-									blendpixel(vid, nx-1, ny+1, cr+100, cg+100, cb+100, 32);
-									blendpixel(vid, nx+1, ny+1, cr+100, cg+100, cb+100, 32);
-									blendpixel(vid, nx-1, ny-1, cr+100, cg+100, cb+100, 32);
-									blendpixel(vid, nx+2, ny, cr+10, cg+10, cb+10, 32);
-									blendpixel(vid, nx-2, ny, cr+10, cg+10, cb+10, 32);
-									blendpixel(vid, nx, ny+2, cr+10, cg+10, cb+10, 32);
-									blendpixel(vid, nx, ny-2, cr+10, cg+10, cb+10, 32);
-									blendpixel(vid, nx+2, ny+1, cr+10, cg+10, cb+10, 32);
-									blendpixel(vid, nx-2, ny+1, cr+10, cg+10, cb+10, 32);
-									blendpixel(vid, nx+1, ny+2, cr+10, cg+10, cb+10, 32);
-									blendpixel(vid, nx+1, ny-2, cr+10, cg+10, cb+10, 32);
-									blendpixel(vid, nx+2, ny-1, cr+10, cg+10, cb+10, 32);
-									blendpixel(vid, nx-2, ny-1, cr+10, cg+10, cb+10, 32);
-									blendpixel(vid, nx-1, ny+2, cr+10, cg+10, cb+10, 32);
-									blendpixel(vid, nx-1, ny-2, cr+10, cg+10, cb+10, 32);
-									blendpixel(vid, nx+2, ny-2, cr+100, cg+100, cb+100, 32);
-									blendpixel(vid, nx-2, ny+2, cr+100, cg+100, cb+100, 32);
-									blendpixel(vid, nx+2, ny+2, cr+100, cg+100, cb+100, 32);
-									blendpixel(vid, nx-2, ny-2, cr+100, cg+100, cb+100, 32);
-<<<<<<< HEAD
-=======
-									blendpixel(vid, nx+3, ny, cr+10, cg+10, cb+10, 32);
-									blendpixel(vid, nx-3, ny, cr+10, cg+10, cb+10, 32);
-									blendpixel(vid, nx, ny+3, cr+10, cg+10, cb+10, 32);
-									blendpixel(vid, nx, ny-3, cr+10, cg+10, cb+10, 32);
-									blendpixel(vid, nx+3, ny+1, cr+10, cg+10, cb+10, 32);
-									blendpixel(vid, nx-3, ny+1, cr+10, cg+10, cb+10, 32);
-									blendpixel(vid, nx+1, ny+3, cr+10, cg+10, cb+10, 32);
-									blendpixel(vid, nx+1, ny-3, cr+10, cg+10, cb+10, 32);
-									blendpixel(vid, nx+3, ny-1, cr+10, cg+10, cb+10, 32);
-									blendpixel(vid, nx-3, ny-1, cr+10, cg+10, cb+10, 32);
-									blendpixel(vid, nx-1, ny+3, cr+10, cg+10, cb+10, 32);
-									blendpixel(vid, nx-1, ny-3, cr+10, cg+10, cb+10, 32);
-									blendpixel(vid, nx+3, ny-3, cr+100, cg+100, cb+100, 32);
-									blendpixel(vid, nx-3, ny+3, cr+100, cg+100, cb+100, 32);
-									blendpixel(vid, nx+3, ny+3, cr+100, cg+100, cb+100, 32);
-									blendpixel(vid, nx-3, ny-3, cr+100, cg+100, cb+100, 32);
-									blendpixel(vid, nx+3, ny+2, cr+10, cg+10, cb+10, 32);
-									blendpixel(vid, nx-3, ny+2, cr+10, cg+10, cb+10, 32);
-									blendpixel(vid, nx+2, ny+3, cr+10, cg+10, cb+10, 32);
-									blendpixel(vid, nx+2, ny-3, cr+10, cg+10, cb+10, 32);
-									blendpixel(vid, nx+3, ny-2, cr+10, cg+10, cb+10, 32);
-									blendpixel(vid, nx-3, ny-2, cr+10, cg+10, cb+10, 32);
-									blendpixel(vid, nx-2, ny+3, cr+10, cg+10, cb+10, 32);
-									blendpixel(vid, nx-2, ny-3, cr+10, cg+10, cb+10, 32);
-									blendpixel(vid, nx+3, ny-3, cr+100, cg+100, cb+100, 32);
-									blendpixel(vid, nx-3, ny+3, cr+100, cg+100, cb+100, 32);
-									blendpixel(vid, nx+3, ny+3, cr+100, cg+100, cb+100, 32);
-									blendpixel(vid, nx-3, ny-3, cr+100, cg+100, cb+100, 32);
-									blendpixel(vid, nx+4, ny, cr+10, cg+10, cb+10, 32);
-									blendpixel(vid, nx-4, ny, cr+10, cg+10, cb+10, 32);
-									blendpixel(vid, nx, ny+4, cr+10, cg+10, cb+10, 32);
-									blendpixel(vid, nx, ny-4, cr+10, cg+10, cb+10, 32);
-									blendpixel(vid, nx+4, ny+1, cr+10, cg+10, cb+10, 32);
-									blendpixel(vid, nx-4, ny+1, cr+10, cg+10, cb+10, 32);
-									blendpixel(vid, nx+1, ny+4, cr+10, cg+10, cb+10, 32);
-									blendpixel(vid, nx+1, ny-4, cr+10, cg+10, cb+10, 32);
-									blendpixel(vid, nx+4, ny-1, cr+10, cg+10, cb+10, 32);
-									blendpixel(vid, nx-4, ny-1, cr+10, cg+10, cb+10, 32);
-									blendpixel(vid, nx-1, ny+4, cr+10, cg+10, cb+10, 32);
-									blendpixel(vid, nx-1, ny-4, cr+10, cg+10, cb+10, 32);
-									blendpixel(vid, nx+4, ny-4, cr+100, cg+100, cb+100, 32);
-									blendpixel(vid, nx-4, ny+4, cr+100, cg+100, cb+100, 32);
-									blendpixel(vid, nx+4, ny+4, cr+100, cg+100, cb+100, 32);
-									blendpixel(vid, nx-4, ny-4, cr+100, cg+100, cb+100, 32);
-									blendpixel(vid, nx+4, ny+2, cr+10, cg+10, cb+10, 32);
-									blendpixel(vid, nx-4, ny+2, cr+10, cg+10, cb+10, 32);
-									blendpixel(vid, nx+2, ny+4, cr+10, cg+10, cb+10, 32);
-									blendpixel(vid, nx+2, ny-4, cr+10, cg+10, cb+10, 32);
-									blendpixel(vid, nx+4, ny-2, cr+10, cg+10, cb+10, 32);
-									blendpixel(vid, nx-4, ny-2, cr+10, cg+10, cb+10, 32);
-									blendpixel(vid, nx-2, ny+4, cr+10, cg+10, cb+10, 32);
-									blendpixel(vid, nx-2, ny-4, cr+10, cg+10, cb+10, 32);
-									blendpixel(vid, nx+4, ny-4, cr+100, cg+100, cb+100, 32);
-									blendpixel(vid, nx-4, ny+4, cr+100, cg+100, cb+100, 32);
-									blendpixel(vid, nx+4, ny+4, cr+100, cg+100, cb+100, 32);
-									blendpixel(vid, nx-4, ny-4, cr+100, cg+100, cb+100, 32);
-									blendpixel(vid, nx+4, ny, cr+10, cg+10, cb+10, 32);
-									blendpixel(vid, nx-4, ny, cr+10, cg+10, cb+10, 32);
-									blendpixel(vid, nx, ny+4, cr+10, cg+10, cb+10, 32);
-									blendpixel(vid, nx, ny-4, cr+10, cg+10, cb+10, 32);
-									blendpixel(vid, nx+4, ny+2, cr+10, cg+10, cb+10, 32);
-									blendpixel(vid, nx-4, ny+2, cr+10, cg+10, cb+10, 32);
-									blendpixel(vid, nx+2, ny+4, cr+10, cg+10, cb+10, 32);
-									blendpixel(vid, nx+2, ny-4, cr+10, cg+10, cb+10, 32);
-									blendpixel(vid, nx+4, ny-2, cr+10, cg+10, cb+10, 32);
-									blendpixel(vid, nx-4, ny-2, cr+10, cg+10, cb+10, 32);
-									blendpixel(vid, nx-2, ny+4, cr+10, cg+10, cb+10, 32);
-									blendpixel(vid, nx-2, ny-4, cr+10, cg+10, cb+10, 32);
-									blendpixel(vid, nx+4, ny-4, cr+100, cg+100, cb+100, 32);
-									blendpixel(vid, nx-4, ny+4, cr+100, cg+100, cb+100, 32);
-									blendpixel(vid, nx+4, ny+4, cr+100, cg+100, cb+100, 32);
-									blendpixel(vid, nx-4, ny-4, cr+100, cg+100, cb+100, 32);
-									blendpixel(vid, nx+4, ny+3, cr+10, cg+10, cb+10, 32);
-									blendpixel(vid, nx-4, ny+3, cr+10, cg+10, cb+10, 32);
-									blendpixel(vid, nx+2, ny+4, cr+10, cg+10, cb+10, 32);
-									blendpixel(vid, nx+2, ny-4, cr+10, cg+10, cb+10, 32);
-									blendpixel(vid, nx+4, ny-3, cr+10, cg+10, cb+10, 32);
-									blendpixel(vid, nx-4, ny-3, cr+10, cg+10, cb+10, 32);
-									blendpixel(vid, nx-3, ny+4, cr+10, cg+10, cb+10, 32);
-									blendpixel(vid, nx-3, ny-4, cr+10, cg+10, cb+10, 32);
-									blendpixel(vid, nx+4, ny-4, cr+100, cg+100, cb+100, 32);
-									blendpixel(vid, nx-4, ny+4, cr+100, cg+100, cb+100, 32);
-									blendpixel(vid, nx+4, ny+4, cr+100, cg+100, cb+100, 32);
-									blendpixel(vid, nx-4, ny-4, cr+100, cg+100, cb+100, 32);
->>>>>>> f6170777
-								} else if(t==PT_PLSM)
+                    cr=0x70;
+                    cg=0x70;
+                    cb=0x20;
+                    blendpixel(vid, nx, ny, cr, cr, cr, 255);
+                    blendpixel(vid, nx+1, ny, cr, cg, cb, 32);
+                    blendpixel(vid, nx-1, ny, cr, cg, cb, 32);
+                    blendpixel(vid, nx, ny+1, cr, cg, cb, 32);
+                    blendpixel(vid, nx, ny-1, cr, cg, cb, 32);
+                    blendpixel(vid, nx+1, ny-1, cr+100, cg+100, cb+100, 32);
+                    blendpixel(vid, nx-1, ny+1, cr+100, cg+100, cb+100, 32);
+                    blendpixel(vid, nx+1, ny+1, cr+100, cg+100, cb+100, 32);
+                    blendpixel(vid, nx-1, ny-1, cr+100, cg+100, cb+100, 32);
+                    blendpixel(vid, nx+2, ny, cr+10, cg+10, cb+10, 32);
+                    blendpixel(vid, nx-2, ny, cr+10, cg+10, cb+10, 32);
+                    blendpixel(vid, nx, ny+2, cr+10, cg+10, cb+10, 32);
+                    blendpixel(vid, nx, ny-2, cr+10, cg+10, cb+10, 32);
+                    blendpixel(vid, nx+2, ny+1, cr+10, cg+10, cb+10, 32);
+                    blendpixel(vid, nx-2, ny+1, cr+10, cg+10, cb+10, 32);
+                    blendpixel(vid, nx+1, ny+2, cr+10, cg+10, cb+10, 32);
+                    blendpixel(vid, nx+1, ny-2, cr+10, cg+10, cb+10, 32);
+                    blendpixel(vid, nx+2, ny-1, cr+10, cg+10, cb+10, 32);
+                    blendpixel(vid, nx-2, ny-1, cr+10, cg+10, cb+10, 32);
+                    blendpixel(vid, nx-1, ny+2, cr+10, cg+10, cb+10, 32);
+                    blendpixel(vid, nx-1, ny-2, cr+10, cg+10, cb+10, 32);
+                    blendpixel(vid, nx+2, ny-2, cr+100, cg+100, cb+100, 32);
+                    blendpixel(vid, nx-2, ny+2, cr+100, cg+100, cb+100, 32);
+                    blendpixel(vid, nx+2, ny+2, cr+100, cg+100, cb+100, 32);
+                    blendpixel(vid, nx-2, ny-2, cr+100, cg+100, cb+100, 32);
+                    blendpixel(vid, nx+3, ny, cr+10, cg+10, cb+10, 32);
+                    blendpixel(vid, nx-3, ny, cr+10, cg+10, cb+10, 32);
+                    blendpixel(vid, nx, ny+3, cr+10, cg+10, cb+10, 32);
+                    blendpixel(vid, nx, ny-3, cr+10, cg+10, cb+10, 32);
+                    blendpixel(vid, nx+3, ny+1, cr+10, cg+10, cb+10, 32);
+                    blendpixel(vid, nx-3, ny+1, cr+10, cg+10, cb+10, 32);
+                    blendpixel(vid, nx+1, ny+3, cr+10, cg+10, cb+10, 32);
+                    blendpixel(vid, nx+1, ny-3, cr+10, cg+10, cb+10, 32);
+                    blendpixel(vid, nx+3, ny-1, cr+10, cg+10, cb+10, 32);
+                    blendpixel(vid, nx-3, ny-1, cr+10, cg+10, cb+10, 32);
+                    blendpixel(vid, nx-1, ny+3, cr+10, cg+10, cb+10, 32);
+                    blendpixel(vid, nx-1, ny-3, cr+10, cg+10, cb+10, 32);
+                    blendpixel(vid, nx+3, ny-3, cr+100, cg+100, cb+100, 32);
+                    blendpixel(vid, nx-3, ny+3, cr+100, cg+100, cb+100, 32);
+                    blendpixel(vid, nx+3, ny+3, cr+100, cg+100, cb+100, 32);
+                    blendpixel(vid, nx-3, ny-3, cr+100, cg+100, cb+100, 32);
+                    blendpixel(vid, nx+3, ny+2, cr+10, cg+10, cb+10, 32);
+                    blendpixel(vid, nx-3, ny+2, cr+10, cg+10, cb+10, 32);
+                    blendpixel(vid, nx+2, ny+3, cr+10, cg+10, cb+10, 32);
+                    blendpixel(vid, nx+2, ny-3, cr+10, cg+10, cb+10, 32);
+                    blendpixel(vid, nx+3, ny-2, cr+10, cg+10, cb+10, 32);
+                    blendpixel(vid, nx-3, ny-2, cr+10, cg+10, cb+10, 32);
+                    blendpixel(vid, nx-2, ny+3, cr+10, cg+10, cb+10, 32);
+                    blendpixel(vid, nx-2, ny-3, cr+10, cg+10, cb+10, 32);
+                    blendpixel(vid, nx+3, ny-3, cr+100, cg+100, cb+100, 32);
+                    blendpixel(vid, nx-3, ny+3, cr+100, cg+100, cb+100, 32);
+                    blendpixel(vid, nx+3, ny+3, cr+100, cg+100, cb+100, 32);
+                    blendpixel(vid, nx-3, ny-3, cr+100, cg+100, cb+100, 32);
+                    blendpixel(vid, nx+4, ny, cr+10, cg+10, cb+10, 32);
+                    blendpixel(vid, nx-4, ny, cr+10, cg+10, cb+10, 32);
+                    blendpixel(vid, nx, ny+4, cr+10, cg+10, cb+10, 32);
+                    blendpixel(vid, nx, ny-4, cr+10, cg+10, cb+10, 32);
+                    blendpixel(vid, nx+4, ny+1, cr+10, cg+10, cb+10, 32);
+                    blendpixel(vid, nx-4, ny+1, cr+10, cg+10, cb+10, 32);
+                    blendpixel(vid, nx+1, ny+4, cr+10, cg+10, cb+10, 32);
+                    blendpixel(vid, nx+1, ny-4, cr+10, cg+10, cb+10, 32);
+                    blendpixel(vid, nx+4, ny-1, cr+10, cg+10, cb+10, 32);
+                    blendpixel(vid, nx-4, ny-1, cr+10, cg+10, cb+10, 32);
+                    blendpixel(vid, nx-1, ny+4, cr+10, cg+10, cb+10, 32);
+                    blendpixel(vid, nx-1, ny-4, cr+10, cg+10, cb+10, 32);
+                    blendpixel(vid, nx+4, ny-4, cr+100, cg+100, cb+100, 32);
+                    blendpixel(vid, nx-4, ny+4, cr+100, cg+100, cb+100, 32);
+                    blendpixel(vid, nx+4, ny+4, cr+100, cg+100, cb+100, 32);
+                    blendpixel(vid, nx-4, ny-4, cr+100, cg+100, cb+100, 32);
+                    blendpixel(vid, nx+4, ny+2, cr+10, cg+10, cb+10, 32);
+                    blendpixel(vid, nx-4, ny+2, cr+10, cg+10, cb+10, 32);
+                    blendpixel(vid, nx+2, ny+4, cr+10, cg+10, cb+10, 32);
+                    blendpixel(vid, nx+2, ny-4, cr+10, cg+10, cb+10, 32);
+                    blendpixel(vid, nx+4, ny-2, cr+10, cg+10, cb+10, 32);
+                    blendpixel(vid, nx-4, ny-2, cr+10, cg+10, cb+10, 32);
+                    blendpixel(vid, nx-2, ny+4, cr+10, cg+10, cb+10, 32);
+                    blendpixel(vid, nx-2, ny-4, cr+10, cg+10, cb+10, 32);
+                    blendpixel(vid, nx+4, ny-4, cr+100, cg+100, cb+100, 32);
+                    blendpixel(vid, nx-4, ny+4, cr+100, cg+100, cb+100, 32);
+                    blendpixel(vid, nx+4, ny+4, cr+100, cg+100, cb+100, 32);
+                    blendpixel(vid, nx-4, ny-4, cr+100, cg+100, cb+100, 32);
+                    blendpixel(vid, nx+4, ny, cr+10, cg+10, cb+10, 32);
+                    blendpixel(vid, nx-4, ny, cr+10, cg+10, cb+10, 32);
+                    blendpixel(vid, nx, ny+4, cr+10, cg+10, cb+10, 32);
+                    blendpixel(vid, nx, ny-4, cr+10, cg+10, cb+10, 32);
+                    blendpixel(vid, nx+4, ny+2, cr+10, cg+10, cb+10, 32);
+                    blendpixel(vid, nx-4, ny+2, cr+10, cg+10, cb+10, 32);
+                    blendpixel(vid, nx+2, ny+4, cr+10, cg+10, cb+10, 32);
+                    blendpixel(vid, nx+2, ny-4, cr+10, cg+10, cb+10, 32);
+                    blendpixel(vid, nx+4, ny-2, cr+10, cg+10, cb+10, 32);
+                    blendpixel(vid, nx-4, ny-2, cr+10, cg+10, cb+10, 32);
+                    blendpixel(vid, nx-2, ny+4, cr+10, cg+10, cb+10, 32);
+                    blendpixel(vid, nx-2, ny-4, cr+10, cg+10, cb+10, 32);
+                    blendpixel(vid, nx+4, ny-4, cr+100, cg+100, cb+100, 32);
+                    blendpixel(vid, nx-4, ny+4, cr+100, cg+100, cb+100, 32);
+                    blendpixel(vid, nx+4, ny+4, cr+100, cg+100, cb+100, 32);
+                    blendpixel(vid, nx-4, ny-4, cr+100, cg+100, cb+100, 32);
+                    blendpixel(vid, nx+4, ny+3, cr+10, cg+10, cb+10, 32);
+                    blendpixel(vid, nx-4, ny+3, cr+10, cg+10, cb+10, 32);
+                    blendpixel(vid, nx+2, ny+4, cr+10, cg+10, cb+10, 32);
+                    blendpixel(vid, nx+2, ny-4, cr+10, cg+10, cb+10, 32);
+                    blendpixel(vid, nx+4, ny-3, cr+10, cg+10, cb+10, 32);
+                    blendpixel(vid, nx-4, ny-3, cr+10, cg+10, cb+10, 32);
+                    blendpixel(vid, nx-3, ny+4, cr+10, cg+10, cb+10, 32);
+                    blendpixel(vid, nx-3, ny-4, cr+10, cg+10, cb+10, 32);
+                    blendpixel(vid, nx+4, ny-4, cr+100, cg+100, cb+100, 32);
+                    blendpixel(vid, nx-4, ny+4, cr+100, cg+100, cb+100, 32);
+                    blendpixel(vid, nx+4, ny+4, cr+100, cg+100, cb+100, 32);
+                    blendpixel(vid, nx-4, ny-4, cr+100, cg+100, cb+100, 32);
+                } else if(t==PT_PLUT) {
+                    cr=0x40;
+                    cg=0x70;
+                    cb=0x20;
+                    blendpixel(vid, nx, ny, cr, cr, cr, 255);
+                    blendpixel(vid, nx+1, ny, cr, cg, cb, 32);
+                    blendpixel(vid, nx-1, ny, cr, cg, cb, 32);
+                    blendpixel(vid, nx, ny+1, cr, cg, cb, 32);
+                    blendpixel(vid, nx, ny-1, cr, cg, cb, 32);
+                    blendpixel(vid, nx+1, ny-1, cr+100, cg+100, cb+100, 32);
+                    blendpixel(vid, nx-1, ny+1, cr+100, cg+100, cb+100, 32);
+                    blendpixel(vid, nx+1, ny+1, cr+100, cg+100, cb+100, 32);
+                    blendpixel(vid, nx-1, ny-1, cr+100, cg+100, cb+100, 32);
+                    blendpixel(vid, nx+2, ny, cr+10, cg+10, cb+10, 32);
+                    blendpixel(vid, nx-2, ny, cr+10, cg+10, cb+10, 32);
+                    blendpixel(vid, nx, ny+2, cr+10, cg+10, cb+10, 32);
+                    blendpixel(vid, nx, ny-2, cr+10, cg+10, cb+10, 32);
+                    blendpixel(vid, nx+2, ny+1, cr+10, cg+10, cb+10, 32);
+                    blendpixel(vid, nx-2, ny+1, cr+10, cg+10, cb+10, 32);
+                    blendpixel(vid, nx+1, ny+2, cr+10, cg+10, cb+10, 32);
+                    blendpixel(vid, nx+1, ny-2, cr+10, cg+10, cb+10, 32);
+                    blendpixel(vid, nx+2, ny-1, cr+10, cg+10, cb+10, 32);
+                    blendpixel(vid, nx-2, ny-1, cr+10, cg+10, cb+10, 32);
+                    blendpixel(vid, nx-1, ny+2, cr+10, cg+10, cb+10, 32);
+                    blendpixel(vid, nx-1, ny-2, cr+10, cg+10, cb+10, 32);
+                    blendpixel(vid, nx+2, ny-2, cr+100, cg+100, cb+100, 32);
+                    blendpixel(vid, nx-2, ny+2, cr+100, cg+100, cb+100, 32);
+                    blendpixel(vid, nx+2, ny+2, cr+100, cg+100, cb+100, 32);
+                    blendpixel(vid, nx-2, ny-2, cr+100, cg+100, cb+100, 32);
+                    blendpixel(vid, nx+3, ny, cr+10, cg+10, cb+10, 32);
+                    blendpixel(vid, nx-3, ny, cr+10, cg+10, cb+10, 32);
+                    blendpixel(vid, nx, ny+3, cr+10, cg+10, cb+10, 32);
+                    blendpixel(vid, nx, ny-3, cr+10, cg+10, cb+10, 32);
+                    blendpixel(vid, nx+3, ny+1, cr+10, cg+10, cb+10, 32);
+                    blendpixel(vid, nx-3, ny+1, cr+10, cg+10, cb+10, 32);
+                    blendpixel(vid, nx+1, ny+3, cr+10, cg+10, cb+10, 32);
+                    blendpixel(vid, nx+1, ny-3, cr+10, cg+10, cb+10, 32);
+                    blendpixel(vid, nx+3, ny-1, cr+10, cg+10, cb+10, 32);
+                    blendpixel(vid, nx-3, ny-1, cr+10, cg+10, cb+10, 32);
+                    blendpixel(vid, nx-1, ny+3, cr+10, cg+10, cb+10, 32);
+                    blendpixel(vid, nx-1, ny-3, cr+10, cg+10, cb+10, 32);
+                    blendpixel(vid, nx+3, ny-3, cr+100, cg+100, cb+100, 32);
+                    blendpixel(vid, nx-3, ny+3, cr+100, cg+100, cb+100, 32);
+                    blendpixel(vid, nx+3, ny+3, cr+100, cg+100, cb+100, 32);
+                    blendpixel(vid, nx-3, ny-3, cr+100, cg+100, cb+100, 32);
+                    blendpixel(vid, nx+3, ny+2, cr+10, cg+10, cb+10, 32);
+                    blendpixel(vid, nx-3, ny+2, cr+10, cg+10, cb+10, 32);
+                    blendpixel(vid, nx+2, ny+3, cr+10, cg+10, cb+10, 32);
+                    blendpixel(vid, nx+2, ny-3, cr+10, cg+10, cb+10, 32);
+                    blendpixel(vid, nx+3, ny-2, cr+10, cg+10, cb+10, 32);
+                    blendpixel(vid, nx-3, ny-2, cr+10, cg+10, cb+10, 32);
+                    blendpixel(vid, nx-2, ny+3, cr+10, cg+10, cb+10, 32);
+                    blendpixel(vid, nx-2, ny-3, cr+10, cg+10, cb+10, 32);
+                    blendpixel(vid, nx+3, ny-3, cr+100, cg+100, cb+100, 32);
+                    blendpixel(vid, nx-3, ny+3, cr+100, cg+100, cb+100, 32);
+                    blendpixel(vid, nx+3, ny+3, cr+100, cg+100, cb+100, 32);
+                    blendpixel(vid, nx-3, ny-3, cr+100, cg+100, cb+100, 32);
+                    blendpixel(vid, nx+4, ny, cr+10, cg+10, cb+10, 32);
+                    blendpixel(vid, nx-4, ny, cr+10, cg+10, cb+10, 32);
+                    blendpixel(vid, nx, ny+4, cr+10, cg+10, cb+10, 32);
+                    blendpixel(vid, nx, ny-4, cr+10, cg+10, cb+10, 32);
+                    blendpixel(vid, nx+4, ny+1, cr+10, cg+10, cb+10, 32);
+                    blendpixel(vid, nx-4, ny+1, cr+10, cg+10, cb+10, 32);
+                    blendpixel(vid, nx+1, ny+4, cr+10, cg+10, cb+10, 32);
+                    blendpixel(vid, nx+1, ny-4, cr+10, cg+10, cb+10, 32);
+                    blendpixel(vid, nx+4, ny-1, cr+10, cg+10, cb+10, 32);
+                    blendpixel(vid, nx-4, ny-1, cr+10, cg+10, cb+10, 32);
+                    blendpixel(vid, nx-1, ny+4, cr+10, cg+10, cb+10, 32);
+                    blendpixel(vid, nx-1, ny-4, cr+10, cg+10, cb+10, 32);
+                    blendpixel(vid, nx+4, ny-4, cr+100, cg+100, cb+100, 32);
+                    blendpixel(vid, nx-4, ny+4, cr+100, cg+100, cb+100, 32);
+                    blendpixel(vid, nx+4, ny+4, cr+100, cg+100, cb+100, 32);
+                    blendpixel(vid, nx-4, ny-4, cr+100, cg+100, cb+100, 32);
+                    blendpixel(vid, nx+4, ny+2, cr+10, cg+10, cb+10, 32);
+                    blendpixel(vid, nx-4, ny+2, cr+10, cg+10, cb+10, 32);
+                    blendpixel(vid, nx+2, ny+4, cr+10, cg+10, cb+10, 32);
+                    blendpixel(vid, nx+2, ny-4, cr+10, cg+10, cb+10, 32);
+                    blendpixel(vid, nx+4, ny-2, cr+10, cg+10, cb+10, 32);
+                    blendpixel(vid, nx-4, ny-2, cr+10, cg+10, cb+10, 32);
+                    blendpixel(vid, nx-2, ny+4, cr+10, cg+10, cb+10, 32);
+                    blendpixel(vid, nx-2, ny-4, cr+10, cg+10, cb+10, 32);
+                    blendpixel(vid, nx+4, ny-4, cr+100, cg+100, cb+100, 32);
+                    blendpixel(vid, nx-4, ny+4, cr+100, cg+100, cb+100, 32);
+                    blendpixel(vid, nx+4, ny+4, cr+100, cg+100, cb+100, 32);
+                    blendpixel(vid, nx-4, ny-4, cr+100, cg+100, cb+100, 32);
+                    blendpixel(vid, nx+4, ny, cr+10, cg+10, cb+10, 32);
+                    blendpixel(vid, nx-4, ny, cr+10, cg+10, cb+10, 32);
+                    blendpixel(vid, nx, ny+4, cr+10, cg+10, cb+10, 32);
+                    blendpixel(vid, nx, ny-4, cr+10, cg+10, cb+10, 32);
+                    blendpixel(vid, nx+4, ny+2, cr+10, cg+10, cb+10, 32);
+                    blendpixel(vid, nx-4, ny+2, cr+10, cg+10, cb+10, 32);
+                    blendpixel(vid, nx+2, ny+4, cr+10, cg+10, cb+10, 32);
+                    blendpixel(vid, nx+2, ny-4, cr+10, cg+10, cb+10, 32);
+                    blendpixel(vid, nx+4, ny-2, cr+10, cg+10, cb+10, 32);
+                    blendpixel(vid, nx-4, ny-2, cr+10, cg+10, cb+10, 32);
+                    blendpixel(vid, nx-2, ny+4, cr+10, cg+10, cb+10, 32);
+                    blendpixel(vid, nx-2, ny-4, cr+10, cg+10, cb+10, 32);
+                    blendpixel(vid, nx+4, ny-4, cr+100, cg+100, cb+100, 32);
+                    blendpixel(vid, nx-4, ny+4, cr+100, cg+100, cb+100, 32);
+                    blendpixel(vid, nx+4, ny+4, cr+100, cg+100, cb+100, 32);
+                    blendpixel(vid, nx-4, ny-4, cr+100, cg+100, cb+100, 32);
+                    blendpixel(vid, nx+4, ny+3, cr+10, cg+10, cb+10, 32);
+                    blendpixel(vid, nx-4, ny+3, cr+10, cg+10, cb+10, 32);
+                    blendpixel(vid, nx+2, ny+4, cr+10, cg+10, cb+10, 32);
+                    blendpixel(vid, nx+2, ny-4, cr+10, cg+10, cb+10, 32);
+                    blendpixel(vid, nx+4, ny-3, cr+10, cg+10, cb+10, 32);
+                    blendpixel(vid, nx-4, ny-3, cr+10, cg+10, cb+10, 32);
+                    blendpixel(vid, nx-3, ny+4, cr+10, cg+10, cb+10, 32);
+                    blendpixel(vid, nx-3, ny-4, cr+10, cg+10, cb+10, 32);
+                    blendpixel(vid, nx+4, ny-4, cr+100, cg+100, cb+100, 32);
+                    blendpixel(vid, nx-4, ny+4, cr+100, cg+100, cb+100, 32);
+                    blendpixel(vid, nx+4, ny+4, cr+100, cg+100, cb+100, 32);
+                    blendpixel(vid, nx-4, ny-4, cr+100, cg+100, cb+100, 32);
+                } else if(t==PT_PLSM)
                 {
                     float ttemp = parts[i].life;
                     int caddress = restrict_flt(restrict_flt(ttemp, 0.0f, 200.0f)*3, 0.0f, (200.0f*3)-3);
